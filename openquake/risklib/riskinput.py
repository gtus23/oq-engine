#  -*- coding: utf-8 -*-
#  vim: tabstop=4 shiftwidth=4 softtabstop=4

#  Copyright (c) 2015, GEM Foundation

#  OpenQuake is free software: you can redistribute it and/or modify it
#  under the terms of the GNU Affero General Public License as published
#  by the Free Software Foundation, either version 3 of the License, or
#  (at your option) any later version.

#  OpenQuake is distributed in the hope that it will be useful,
#  but WITHOUT ANY WARRANTY; without even the implied warranty of
#  MERCHANTABILITY or FITNESS FOR A PARTICULAR PURPOSE.  See the
#  GNU General Public License for more details.

#  You should have received a copy of the GNU Affero General Public License
#  along with OpenQuake.  If not, see <http://www.gnu.org/licenses/>.
# -*- coding: utf-8 -*-

import itertools
import operator
import logging
import collections

import numpy

from openquake.baselib.general import groupby, block_splitter
from openquake.hazardlib.imt import from_string
from openquake.risklib import scientific, workflows


class FakeRlzsAssoc(collections.Mapping):
    """
    Used for scenario calculators, when there are no realizations.
    """
    def __init__(self, num_rlzs):
        self.realizations = range(num_rlzs)
        self.rlzs_assoc = {i: [] for i in self.realizations}

    def combine(self, result):
        """
        :param result: a dictionary with a non-numeric key
        :returns: a dictionary index -> value, with value in result.values()
        """
        return {i: result[key] for i, key in enumerate(sorted(result))}

    def collect_by_rlz(self, dicts):
        """
        :param dicts: a list of dicts with key (trt_model_id, gsim)
        :returns: a dictionary of lists keyed by realization

        For instance

        >>> assoc = FakeRlzsAssoc(num_rlzs=2)
        >>> assoc.collect_by_rlz([
        ... {(0, 'ChiouYoungs2008'): numpy.array([0.06, 0.02, 0.09]),
        ...  (0, 'AkkarBommer2010'): numpy.array([0.05, 0.03, 0.04])}])
        {0: [array([ 0.05,  0.03,  0.04])], 1: [array([ 0.06,  0.02,  0.09])]}
        """
        keys = sorted(dicts[0])
        values_by_rlz = {i: [] for i in range(len(keys))}
        for dic in map(self.combine, dicts):
            if dic:
                for i in range(len(keys)):
                    values_by_rlz[i].append(dic[i])
        return values_by_rlz

    def __iter__(self):
        return self.rlzs_assoc.iterkeys()

    def __getitem__(self, key):
        return self.rlzs_assoc[key]

    def __len__(self):
        return len(self.rlzs_assoc)


class RiskModel(collections.Mapping):
    """
    A container (imt, taxonomy) -> workflow.

    :param workflows: a dictionary (imt, taxonomy) -> workflow
    :param damage_states: None or a list of damage states
    """
    def __init__(self, workflows, damage_states=None):
        self.damage_states = damage_states  # not None for damage calculations
        self._workflows = workflows

    def get_loss_types(self):
        """
        :returns: a sorted list with all the loss_types contained in the model
        """
        return sorted(set(sum([w.loss_types for w in self.values()], [])))

    def get_taxonomies(self, imt=None):
        """
        :returns: the set of taxonomies which are part of the RiskModel
        """
        if imt is None:
            return set(taxonomy for imt, taxonomy in self)
        return set(taxonomy for imt_str, taxonomy in self if imt_str == imt)

    def get_imts(self, taxonomy=None):
        if taxonomy is None:
            return set(imt for imt, taxonomy in self)
        return set(imt for imt, taxo in self if taxo == taxonomy)

    def get_imt_taxonomies(self):
        """
        For each IMT in the risk model, yield pairs (imt, taxonomies)
        with the taxonomies associated to the IMT. For fragility functions,
        there is a single taxonomy for each IMT.
        """
        by_imt = operator.itemgetter(0)
        by_taxo = operator.itemgetter(1)
        for imt, group in itertools.groupby(sorted(self), key=by_imt):
            yield imt, map(by_taxo, group)

    def __getitem__(self, imt_taxo):
        return self._workflows[imt_taxo]

    def __iter__(self):
        return iter(sorted(self._workflows))

    def __len__(self):
        return len(self._workflows)

    def build_input(self, imt, hazards_by_site, assets_by_site, eps_dict=None,
                    epsilon_sampling=None):
        """
        :param imt: an Intensity Measure Type
        :param hazards_by_site: an array of hazards per each site
        :param assets_by_site: an array of assets per each site
        :param eps_dict: a dictionary of epsilons per each asset
        :param epsilon_sampling: the maximum number of epsilons per asset
        :returns: a :class:`RiskInput` instance
        """
        imt_taxonomies = [(imt, self.get_taxonomies(imt))]
        return RiskInput(imt_taxonomies, hazards_by_site,
                         assets_by_site, eps_dict)

    def build_inputs_from_ruptures(self, sitecol, assets_by_site, ses_ruptures,
                                   gsims, trunc_level, correl_model, eps_dict,
                                   epsilon_sampling):
        """
        :param imt: an Intensity Measure Type
        :param sitecol: a SiteCollection instance
        :param assets_by_site: an array of assets per each site
        :param ses_ruptures: a list of SESRupture instances
        :param gsims: a list of GSIM instances
        :param trunc_level: the truncation level (or None)
        :param correl_model: the correlation model (or None)
        :param eps_dict: a dictionary asset_ref -> epsilon array
        :param epsilon_sampling: the maximum number of epsilons per asset
        :returns: a :class:`RiskInputFromRuptures` instance
        """
        imt_taxonomies = list(self.get_imt_taxonomies())
        return [RiskInputFromRuptures(
            imt_taxonomies, sitecol, assets_by_site, ruptures,
            gsims, trunc_level, correl_model, eps_dict)
            for ruptures in block_splitter(ses_ruptures, epsilon_sampling)]

    def gen_outputs(self, riskinputs, rlzs_assoc):
        """
        Yield the outputs generated by each getter and loss type for each
        workflow, as a list of values, one for each realization.

        :param riskinputs: a list of riskinputs with consistent IMT
        :param rlzs_assoc: a RlzsAssoc instance
        """
        for riskinput in riskinputs:
            out = self.gen_output(riskinput, rlzs_assoc)
            # out is a dict taxonomy, loss_type -> result_by_rlz
            for taxonomy, loss_type in sorted(out):
                yield out[taxonomy, loss_type]

    def gen_output(self, riskinput, rlzs_assoc):
        """
        :param riskinput: RiskInput instance
        :param rlzs_assoc: a RlzsAssoc instance
        :returns: a map taxonomy, loss_type -> results by realization
        """
        ahes = zip(*riskinput.get_all())  # assets, hazards, epsilons
        output = {}
        for imt, taxonomies in riskinput.imt_taxonomies:
            for taxonomy in taxonomies:
                assets, hazards, epsilons = [], [], []
                for asset, hazard, epsilon in ahes:
                    if asset.taxonomy == taxonomy:
                        assets.append(asset)
                        hazards.append(hazard[imt])
                        epsilons.append(epsilon)
                if not assets:
                    continue
                assets, hazards, epsilons = map(
                    numpy.array, [assets, hazards, epsilons])
                # hazards is a list of dictionaries key -> array
                hazards_by_rlz = rlzs_assoc.collect_by_rlz(hazards)
                workflow = self[imt, taxonomy]
                for loss_type in workflow.loss_types:
                    # the same taxonomy contributes to two IMTs??
                    assert (taxonomy, loss_type) not in output, (
                        taxonomy, loss_type)
                    assets_ = assets
                    epsilons_ = epsilons
                    if loss_type == 'damage':
                        # ignore values, consider only the 'number' attribute
                        missing_value = False
                    else:
                        values = workflows.get_values(loss_type, assets)
                        ok = ~numpy.isnan(values)
                        if not ok.any():
                            # there are no assets with a value
                            continue
                        # there may be assets without a value
                        missing_value = not ok.all()
                        if missing_value:
                            assets_ = assets[ok]
                            epsilons_ = epsilons[ok]
                    out_by_rlz = {}
                    for rlz in rlzs_assoc.realizations:
<<<<<<< HEAD
                        haz = hazards_by_rlz[rlz]  # a list, possibly empty
                        if len(haz) == 0:
                            logging.warn('No hazard for %s, assets=%s', rlz,
                                         assets_)
                            continue
                        elif missing_value:
                            hazards_ = numpy.array(haz)[idx]
=======
                        if missing_value:
                            hazards_ = numpy.array(hazards_by_rlz[rlz])[ok]
>>>>>>> 1f35dd94
                        else:
                            hazards_ = haz
                        out_by_rlz[rlz] = workflow(
                            loss_type, assets_, hazards_, epsilons_,
                            riskinput.tags)
                    output[taxonomy, loss_type] = out_by_rlz
        return output


class RiskInput(object):
    """
    Contains all the assets and hazard values associated to a given
    imt and site.

    :param imt: Intensity Measure Type string
    :param hazard_assets_by_taxo: pairs (hazard, {imt: assets}) for each site
    """
    def __init__(self, imt_taxonomies, hazard_by_site, assets_by_site,
                 eps_dict=None):
        [(self.imt, taxonomies)] = imt_taxonomies
        self.hazard_by_site = hazard_by_site
        self.assets_by_site = [
            [a for a in assets if a.taxonomy in taxonomies]
            for assets in assets_by_site]
        taxonomies = set()
        self.weight = 0
        for assets in self.assets_by_site:
            for asset in assets:
                taxonomies.add(asset.taxonomy)
            self.weight += len(assets)
        self.taxonomies = sorted(taxonomies)
        self.tags = None  # for API compatibility with RiskInputFromRuptures
        self.eps_dict = eps_dict or {}

    @property
    def imt_taxonomies(self):
        """Return a list of pairs (imt, taxonomies) with a single element"""
        return [(self.imt, self.taxonomies)]

    def get_all(self):
        """
        Return dictionaries with
        assets, hazards and epsilons for each taxonomy.
        """
        assets, hazards, epsilons = [], [], []
        for hazard, assets_ in zip(self.hazard_by_site, self.assets_by_site):
            for asset in assets_:
                assets.append(asset)
                hazards.append({self.imt: hazard})
                epsilons.append(self.eps_dict.get(asset.id, None))
        return assets, hazards, epsilons

    def __repr__(self):
        return '<%s IMT=%s, taxonomy=%s, weight=%d>' % (
            self.__class__.__name__, self.imt, ', '.join(self.taxonomies),
            self.weight)


def make_eps_dict(assets_by_site, num_samples, seed, correlation):
    """
    :param assets_by_site: a list of lists of assets
    :param int num_samples: the number of ruptures
    :param int seed: a random seed
    :param float correlation: the correlation coefficient
    :returns: dictionary asset_id -> epsilons
    """
    eps_dict = {}  # asset_id -> epsilons
    all_assets = (a for assets in assets_by_site for a in assets)
    assets_by_taxo = groupby(all_assets, operator.attrgetter('taxonomy'))
    for taxonomy, assets in assets_by_taxo.iteritems():
        shape = (len(assets), num_samples)
        logging.info('Building %s epsilons for taxonomy %s', shape, taxonomy)
        zeros = numpy.zeros(shape)
        epsilons = scientific.make_epsilons(zeros, seed, correlation)
        for asset, eps in zip(assets, epsilons):
            eps_dict[asset.id] = eps
    return eps_dict


def expand(array, N, indices=None):
    """
    Given a non-empty array with n elements, expands it to a larger
    array with N elements.

    >>> expand([1], 3)
    array([1, 1, 1])
    >>> expand([1, 2, 3], 10)
    array([1, 2, 3, 1, 2, 3, 1, 2, 3, 1])
    >>> expand(numpy.zeros((2, 10)), 5).shape
    (5, 10)
    >>> expand([1, 2], 2)  # already expanded
    [1, 2]
    """
    n = len(array)
    if n == 0:
        raise ValueError('Empty array')
    elif n >= N:
        return array
    return numpy.array([array[i % n] for i in indices or xrange(N)])


class RiskInputFromRuptures(object):
    """
    Contains all the assets associated to the given IMT and a subsets of
    the ruptures for a given calculation.

    :param imt_taxonomies: list given by the risk model
    :param sitecol: SiteCollection instance
    :param assets_by_site: list of list of assets
    :param ses_ruptures: ordered array of SESRuptures
    :param gsims: list of GSIM instances
    :param trunc_level: truncation level for the GSIMs
    :param correl_model: correlation model for the GSIMs
    :params eps_dict: a dictionary asset_id -> epsilons
    """
    def __init__(self, imt_taxonomies, sitecol, assets_by_site, ses_ruptures,
                 gsims, trunc_level, correl_model, eps_dict):
        self.imt_taxonomies = imt_taxonomies
        self.sitecol = sitecol
        self.assets_by_site = assets_by_site
        self.ses_ruptures = numpy.array(ses_ruptures)
        self.trt_id = ses_ruptures[0].trt_model_id
        self.col_idx = ses_ruptures[0].col_idx
        self.gsims = gsims
        self.trunc_level = trunc_level
        self.correl_model = correl_model
        self.weight = len(ses_ruptures)
        self.eps_dict = eps_dict

    @property
    def tags(self):
        """
        :returns:
            the tags of the underlying ruptures, which are assumed to
            be already sorted.
        """
        return [sr.tag for sr in self.ses_ruptures]

    def compute_hazard_by_site(self):
        """
        :returns:
            a list of hazard dictionaries, one for each site; each
            dictionary for each IMT contains a dictionary key->array(R)
            where R is the number of ruptures.
        """
        from openquake.commonlib.calculators.event_based import gen_gmf_by_imt
        imts = sorted(set(imt for imt, _ in self.imt_taxonomies))
        ddic = gen_gmf_by_imt(
            self.ses_ruptures, self.sitecol, map(from_string, imts),
            self.gsims, self.trunc_level, self.correl_model)
        for key, gmf_by_tag in ddic.iteritems():
            items = sorted(gmf_by_tag.iteritems())
            ddic[key] = {  # build N x R matrices
                imt: numpy.array(
                    [gmf.r_sites.expand(gmf[imt], 0) for tag, gmf in items]).T
                for imt in imts}
        out = [{imt: {} for imt in imts} for _ in range(len(self.sitecol))]
        for key, gmf_by_imt in ddic.iteritems():
            for imt, matrix in gmf_by_imt.iteritems():
                for i, row in enumerate(matrix):
                    out[i][imt][key] = row
        return out

    def get_all(self):
        """
        :returns:
            dictionaries with assets, hazards and epsilons for each taxonomy.
        """
        assets, hazards, epsilons = [], [], []
        hazard_by_site = self.compute_hazard_by_site()
        for hazard, assets_ in zip(hazard_by_site, self.assets_by_site):
            for asset in assets_:
                assets.append(asset)
                hazards.append(hazard)
                epsilons.append(self.eps_dict[asset.id])
        return assets, hazards, epsilons

    def __repr__(self):
        return '<%s IMT_taxonomies=%s, weight=%d>' % (
            self.__class__.__name__, self.imt_taxonomies, self.weight)<|MERGE_RESOLUTION|>--- conflicted
+++ resolved
@@ -219,7 +219,6 @@
                             epsilons_ = epsilons[ok]
                     out_by_rlz = {}
                     for rlz in rlzs_assoc.realizations:
-<<<<<<< HEAD
                         haz = hazards_by_rlz[rlz]  # a list, possibly empty
                         if len(haz) == 0:
                             logging.warn('No hazard for %s, assets=%s', rlz,
@@ -227,10 +226,6 @@
                             continue
                         elif missing_value:
                             hazards_ = numpy.array(haz)[idx]
-=======
-                        if missing_value:
-                            hazards_ = numpy.array(hazards_by_rlz[rlz])[ok]
->>>>>>> 1f35dd94
                         else:
                             hazards_ = haz
                         out_by_rlz[rlz] = workflow(
