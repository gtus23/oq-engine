# -*- coding: utf-8 -*-
# vim: tabstop=4 shiftwidth=4 softtabstop=4#
#
# Copyright (C) 2014-2018 GEM Foundation
#
# OpenQuake is free software: you can redistribute it and/or modify it
# under the terms of the GNU Affero General Public License as published
# by the Free Software Foundation, either version 3 of the License, or
# (at your option) any later version.
#
# OpenQuake is distributed in the hope that it will be useful,
# but WITHOUT ANY WARRANTY; without even the implied warranty of
# MERCHANTABILITY or FITNESS FOR A PARTICULAR PURPOSE.  See the
# GNU Affero General Public License for more details.
#
# You should have received a copy of the GNU Affero General Public License
# along with OpenQuake.  If not, see <http://www.gnu.org/licenses/>.
import re
import logging
import itertools
import numpy

from openquake.baselib.node import Node, context
from openquake.hazardlib.nrml import node_to_obj, validators
from openquake.hazardlib import InvalidFile, valid
from openquake.risklib import scientific

F64 = numpy.float64


# ######################## node_to_obj definitions ######################### #

@node_to_obj.add(('vulnerabilityModel', 'nrml/0.4'))
def get_vulnerability_functions_04(node, fname):
    """
    :param node:
        a vulnerabilityModel node
    :param fname:
        path to the vulnerability file
    :returns:
        a dictionary imt, taxonomy -> vulnerability function
    """
    # NB: the fname below can contain non-ASCII characters
    logging.warn(u'Please upgrade %s to NRML 0.5', fname)
    # NB: the IMTs can be duplicated and with different levels, each
    # vulnerability function in a set will get its own levels
    imts = set()
    taxonomies = set()
    # imt, taxonomy -> vulnerability function
    vmodel = scientific.VulnerabilityModel(**node.attrib)
    for vset in node:
        imt_str = vset.IML['IMT']
        imls = ~vset.IML
        imts.add(imt_str)
        for vfun in vset.getnodes('discreteVulnerability'):
            taxonomy = vfun['vulnerabilityFunctionID']
            if taxonomy in taxonomies:
                raise InvalidFile(
                    'Duplicated vulnerabilityFunctionID: %s: %s, line %d' %
                    (taxonomy, fname, vfun.lineno))
            taxonomies.add(taxonomy)
            with context(fname, vfun):
                loss_ratios = ~vfun.lossRatio
                coefficients = ~vfun.coefficientsVariation
            if len(loss_ratios) != len(imls):
                raise InvalidFile(
                    'There are %d loss ratios, but %d imls: %s, line %d' %
                    (len(loss_ratios), len(imls), fname,
                     vfun.lossRatio.lineno))
            if len(coefficients) != len(imls):
                raise InvalidFile(
                    'There are %d coefficients, but %d imls: %s, line %d' %
                    (len(coefficients), len(imls), fname,
                     vfun.coefficientsVariation.lineno))
            with context(fname, vfun):
                vmodel[imt_str, taxonomy] = scientific.VulnerabilityFunction(
                    taxonomy, imt_str, imls, loss_ratios, coefficients,
                    vfun['probabilisticDistribution'])
    return vmodel


@node_to_obj.add(('vulnerabilityModel', 'nrml/0.5'))
def get_vulnerability_functions_05(node, fname):
    """
    :param node:
        a vulnerabilityModel node
    :param fname:
        path of the vulnerability filter
    :returns:
        a dictionary imt, taxonomy -> vulnerability function
    """
    # NB: the IMTs can be duplicated and with different levels, each
    # vulnerability function in a set will get its own levels
    taxonomies = set()
    vmodel = scientific.VulnerabilityModel(**node.attrib)
    # imt, taxonomy -> vulnerability function
    for vfun in node.getnodes('vulnerabilityFunction'):
        with context(fname, vfun):
            imt = vfun.imls['imt']
            imls = numpy.array(~vfun.imls)
            taxonomy = vfun['id']
        if taxonomy in taxonomies:
            raise InvalidFile(
                'Duplicated vulnerabilityFunctionID: %s: %s, line %d' %
                (taxonomy, fname, vfun.lineno))
        num_probs = None
        if vfun['dist'] == 'PM':
            loss_ratios, probs = [], []
            for probabilities in vfun[1:]:
                loss_ratios.append(probabilities['lr'])
                probs.append(valid.probabilities(~probabilities))
                if num_probs is None:
                    num_probs = len(probs[-1])
                elif len(probs[-1]) != num_probs:
                    raise ValueError(
                        'Wrong number of probabilities (expected %d, '
                        'got %d) in %s, line %d' %
                        (num_probs, len(probs[-1]), fname,
                         probabilities.lineno))
            all_probs = numpy.array(probs)
            assert all_probs.shape == (len(loss_ratios), len(imls)), (
                len(loss_ratios), len(imls))
            vmodel[imt, taxonomy] = (
                scientific.VulnerabilityFunctionWithPMF(
                    taxonomy, imt, imls, numpy.array(loss_ratios),
                    all_probs))
            # the seed will be set by readinput.get_risk_model
        else:
            with context(fname, vfun):
                loss_ratios = ~vfun.meanLRs
                coefficients = ~vfun.covLRs
            if len(loss_ratios) != len(imls):
                raise InvalidFile(
                    'There are %d loss ratios, but %d imls: %s, line %d' %
                    (len(loss_ratios), len(imls), fname,
                     vfun.meanLRs.lineno))
            if len(coefficients) != len(imls):
                raise InvalidFile(
                    'There are %d coefficients, but %d imls: %s, '
                    'line %d' % (len(coefficients), len(imls), fname,
                                 vfun.covLRs.lineno))
            with context(fname, vfun):
                vmodel[imt, taxonomy] = scientific.VulnerabilityFunction(
                    taxonomy, imt, imls, loss_ratios, coefficients,
                    vfun['dist'])
    return vmodel


# ########################### fragility ############################### #


def ffconvert(fname, limit_states, ff, min_iml=1E-10):
    """
    Convert a fragility function into a numpy array plus a bunch
    of attributes.

    :param fname: path to the fragility model file
    :param limit_states: expected limit states
    :param ff: fragility function node
    :returns: a pair (array, dictionary)
    """
    with context(fname, ff):
        ffs = ff[1:]
        imls = ff.imls
    nodamage = imls.attrib.get('noDamageLimit')
    if nodamage == 0:
        # use a cutoff to avoid log(0) in GMPE.to_distribution_values
        logging.warn('Found a noDamageLimit=0 in %s, line %s, '
                     'using %g instead', fname, ff.lineno, min_iml)
        nodamage = min_iml
    with context(fname, imls):
        attrs = dict(format=ff['format'],
                     imt=imls['imt'],
                     nodamage=nodamage)

    LS = len(limit_states)
    if LS != len(ffs):
        with context(fname, ff):
            raise InvalidFile('expected %d limit states, found %d' %
                              (LS, len(ffs)))
    if ff['format'] == 'continuous':
        minIML = float(imls['minIML'])
        if minIML == 0:
            # use a cutoff to avoid log(0) in GMPE.to_distribution_values
            logging.warn('Found minIML=0 in %s, line %s, using %g instead',
                         fname, imls.lineno, min_iml)
            minIML = min_iml
        attrs['minIML'] = minIML
        attrs['maxIML'] = float(imls['maxIML'])
        array = numpy.zeros(LS, [('mean', F64), ('stddev', F64)])
        for i, ls, node in zip(range(LS), limit_states, ff[1:]):
            if ls != node['ls']:
                with context(fname, node):
                    raise InvalidFile('expected %s, found' %
                                      (ls, node['ls']))
            array['mean'][i] = node['mean']
            array['stddev'][i] = node['stddev']
    elif ff['format'] == 'discrete':
<<<<<<< HEAD
        attrs['imls'] = levels = ~imls
        no_damage_limit = imls.get('noDamageLimit', 0)
        if no_damage_limit == 0 and levels[0] == 0:
            # legacy error: we must discard the zero
            logging.warn('%s:%s removed the 0 intensity level',
                         fname, imls.lineno)
            attrs['imls'] = levels[1:]
            for node in ff[1:]:
                node.text = node.text[1:]  # this is the <poes> node
        valid.check_levels(attrs['imls'], attrs['imt'], no_damage_limit)
=======
        attrs['imls'] = ~imls
        valid.check_levels(attrs['imls'], attrs['imt'], min_iml)
>>>>>>> 4b739998
        num_poes = len(attrs['imls'])
        array = numpy.zeros((LS, num_poes))
        for i, ls, node in zip(range(LS), limit_states, ff[1:]):
            with context(fname, node):
                if ls != node['ls']:
                    raise InvalidFile('expected %s, found' %
                                      (ls, node['ls']))
                poes = (~node if isinstance(~node, list)
                        else valid.probabilities(~node))
                if len(poes) != num_poes:
                    raise InvalidFile('expected %s, found' %
                                      (num_poes, len(poes)))
                array[i, :] = poes
    # NB: the format is constrained in nrml.FragilityNode to be either
    # discrete or continuous, there is no third option
    return array, attrs


@node_to_obj.add(('fragilityModel', 'nrml/0.5'))
def get_fragility_model(node, fname):
    """
    :param node:
        a vulnerabilityModel node
    :param fname:
        path to the vulnerability file
    :returns:
        a dictionary imt, taxonomy -> fragility function list
    """
    with context(fname, node):
        fid = node['id']
        asset_category = node['assetCategory']
        loss_type = node['lossCategory']
        description = ~node.description
        limit_states = ~node.limitStates
        ffs = node[2:]
    fmodel = scientific.FragilityModel(
        fid, asset_category, loss_type, description, limit_states)
    for ff in ffs:
        imt_taxo = ff.imls['imt'], ff['id']
        array, attrs = ffconvert(fname, limit_states, ff)
        ffl = scientific.FragilityFunctionList(array, **attrs)
        fmodel[imt_taxo] = ffl
    return fmodel


# ################################## consequences ########################## #

@node_to_obj.add(('consequenceModel', 'nrml/0.5'))
def get_consequence_model(node, fname):
    with context(fname, node):
        description = ~node.description  # make sure it is there
        limitStates = ~node.limitStates  # make sure it is there
        # ASK: is the 'id' mandatory?
        node['assetCategory']  # make sure it is there
        node['lossCategory']  # make sure it is there
        cfs = node[2:]
    functions = {}
    for cf in cfs:
        with context(fname, cf):
            params = []
            if len(limitStates) != len(cf):
                raise ValueError(
                    'Expected %d limit states, got %d' %
                    (len(limitStates), len(cf)))
            for ls, param in zip(limitStates, cf):
                with context(fname, param):
                    if param['ls'] != ls:
                        raise ValueError("Expected '%s', got '%s'" %
                                         (ls, param['ls']))
                    params.append((param['mean'], param['stddev']))
            functions[cf['id']] = scientific.ConsequenceFunction(
                cf['id'], cf['dist'], params)
    attrs = node.attrib.copy()
    attrs.update(description=description, limitStates=limitStates)
    cmodel = scientific.ConsequenceModel(**attrs)
    cmodel.update(functions)
    return cmodel


# utility to convert the old, deprecated format
def convert_fragility_model_04(node, fname, fmcounter=itertools.count(1)):
    """
    :param node:
        an :class:`openquake.commonib.node.Node` in NRML 0.4
    :param fname:
        path of the fragility file
    :returns:
        an :class:`openquake.commonib.node.Node` in NRML 0.5
    """
    convert_type = {"lognormal": "logncdf"}
    new = Node('fragilityModel',
               dict(assetCategory='building',
                    lossCategory='structural',
                    id='fm_%d_converted_from_NRML_04' %
                    next(fmcounter)))
    with context(fname, node):
        fmt = node['format']
        descr = ~node.description
        limit_states = ~node.limitStates
    new.append(Node('description', {}, descr))
    new.append((Node('limitStates', {}, ' '.join(limit_states))))
    for ffs in node[2:]:
        IML = ffs.IML
        # NB: noDamageLimit = None is different than zero
        nodamage = ffs.attrib.get('noDamageLimit')
        ff = Node('fragilityFunction', {'format': fmt})
        ff['id'] = ~ffs.taxonomy
        ff['shape'] = convert_type[ffs.attrib.get('type', 'lognormal')]
        if fmt == 'continuous':
            with context(fname, IML):
                attr = dict(imt=IML['IMT'],
                            minIML=IML['minIML'],
                            maxIML=IML['maxIML'])
                if nodamage is not None:
                    attr['noDamageLimit'] = nodamage
                ff.append(Node('imls', attr))
            for ffc in ffs[2:]:
                with context(fname, ffc):
                    ls = ffc['ls']
                    param = ffc.params
                with context(fname, param):
                    m, s = param['mean'], param['stddev']
                ff.append(Node('params', dict(ls=ls, mean=m, stddev=s)))
        else:  # discrete
            with context(fname, IML):
                imls = ' '.join(map(str, (~IML)[1]))
                attr = dict(imt=IML['IMT'])
            if nodamage is not None:
                attr['noDamageLimit'] = nodamage
            ff.append(Node('imls', attr, imls))
            for ffd in ffs[2:]:
                ls = ffd['ls']
                with context(fname, ffd):
                    poes = ' '.join(map(str, ~ffd.poEs))
                ff.append(Node('poes', dict(ls=ls), poes))
        new.append(ff)
    return new


@node_to_obj.add(('fragilityModel', 'nrml/0.4'))
def get_fragility_model_04(fmodel, fname):
    """
    :param fmodel:
        a fragilityModel node
    :param fname:
        path of the fragility file
    :returns:
        an :class:`openquake.risklib.scientific.FragilityModel` instance
    """
    logging.warn('Please upgrade %s to NRML 0.5', fname)
    node05 = convert_fragility_model_04(fmodel, fname)
    node05.limitStates.text = node05.limitStates.text.split()
    return get_fragility_model(node05, fname)

# ######################## validators ######################## #


valid_loss_types = valid.Choice('structural', 'nonstructural', 'contents',
                                'business_interruption', 'occupants')


def asset_mean_stddev(value, assetRef, mean, stdDev):
    return assetRef, valid.positivefloat(mean), valid.positivefloat(stdDev)


def damage_triple(value, ds, mean, stddev):
    return ds, valid.positivefloat(mean), valid.positivefloat(stddev)


def taxonomy(value):
    """
    Any ASCII character goes into a taxonomy, except spaces.
    """
    try:
        value.encode('ascii')
    except UnicodeEncodeError:
        raise ValueError('tag %r is not ASCII' % value)
    if re.search('\s', value):
        raise ValueError('The taxonomy %r contains whitespace chars' % value)
    return value


def update_validators():
    """
    Call this to updade the global nrml.validators
    """
    validators.update({
        'fragilityFunction.id': valid.utf8,  # taxonomy
        'vulnerabilityFunction.id': valid.utf8,  # taxonomy
        'consequenceFunction.id': valid.utf8,  # taxonomy
        'asset.id': valid.asset_id,
        'costType.name': valid.cost_type,
        'costType.type': valid.cost_type_type,
        'cost.type': valid.cost_type,
        'area.type': valid.name,
        'isAbsolute': valid.boolean,
        'insuranceLimit': valid.positivefloat,
        'deductible': valid.positivefloat,
        'occupants': valid.positivefloat,
        'value': valid.positivefloat,
        'retrofitted': valid.positivefloat,
        'number': valid.compose(valid.positivefloat, valid.nonzero),
        'vulnerabilitySetID': str,  # any ASCII string is fine
        'vulnerabilityFunctionID': str,  # any ASCII string is fine
        'lossCategory': valid.utf8,  # a description field
        'lr': valid.probability,
        'lossRatio': valid.positivefloats,
        'coefficientsVariation': valid.positivefloats,
        'probabilisticDistribution': valid.Choice('LN', 'BT'),
        'dist': valid.Choice('LN', 'BT', 'PM'),
        'meanLRs': valid.positivefloats,
        'covLRs': valid.positivefloats,
        'format': valid.ChoiceCI('discrete', 'continuous'),
        'mean': valid.positivefloat,
        'stddev': valid.positivefloat,
        'minIML': valid.positivefloat,
        'maxIML': valid.positivefloat,
        'limitStates': valid.namelist,
        'noDamageLimit': valid.NoneOr(valid.positivefloat),
        'loss_type': valid_loss_types,
        'losses': valid.positivefloats,
        'averageLoss': valid.positivefloat,
        'stdDevLoss': valid.positivefloat,
        'ffs.type': valid.ChoiceCI('lognormal'),
        'assetLifeExpectancy': valid.positivefloat,
        'interestRate': valid.positivefloat,
        'lossCategory': valid.utf8,
        'lossType': valid_loss_types,
        'aalOrig': valid.positivefloat,
        'aalRetr': valid.positivefloat,
        'ratio': valid.positivefloat,
        'cf': asset_mean_stddev,
        'damage': damage_triple,
        'damageStates': valid.namelist,
        'taxonomy': taxonomy,
        'tagNames': valid.namelist,
    })<|MERGE_RESOLUTION|>--- conflicted
+++ resolved
@@ -196,21 +196,8 @@
             array['mean'][i] = node['mean']
             array['stddev'][i] = node['stddev']
     elif ff['format'] == 'discrete':
-<<<<<<< HEAD
-        attrs['imls'] = levels = ~imls
-        no_damage_limit = imls.get('noDamageLimit', 0)
-        if no_damage_limit == 0 and levels[0] == 0:
-            # legacy error: we must discard the zero
-            logging.warn('%s:%s removed the 0 intensity level',
-                         fname, imls.lineno)
-            attrs['imls'] = levels[1:]
-            for node in ff[1:]:
-                node.text = node.text[1:]  # this is the <poes> node
-        valid.check_levels(attrs['imls'], attrs['imt'], no_damage_limit)
-=======
         attrs['imls'] = ~imls
         valid.check_levels(attrs['imls'], attrs['imt'], min_iml)
->>>>>>> 4b739998
         num_poes = len(attrs['imls'])
         array = numpy.zeros((LS, num_poes))
         for i, ls, node in zip(range(LS), limit_states, ff[1:]):
