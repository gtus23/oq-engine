--- conflicted
+++ resolved
@@ -17,12 +17,8 @@
 # You should have received a copy of the GNU Affero General Public License
 # along with OpenQuake.  If not, see <http://www.gnu.org/licenses/>.
 import logging
-<<<<<<< HEAD
 from openquake.baselib import sap, datastore, performance, general
-=======
 import numpy as np
-from openquake.baselib import sap, datastore, performance
->>>>>>> b390a1b7
 from openquake.commonlib import readinput
 
 
@@ -35,24 +31,11 @@
     with datastore.read(calc_id) as dstore:
         oqparam = dstore['oqparam']
         info = dstore['source_info'][()]
-<<<<<<< HEAD
     bad_ids = set(info[info['eff_ruptures'] == 0]['source_id'])
     if len(bad_ids) == 0:
         logging.warning('All sources are relevant, nothing to remove')
         return
     ok = info['eff_ruptures'] > 0
-=======
-        source_ids, source_counts = np.unique(
-            info['source_id'], return_counts=True)
-        duplicate_source_ids = np.array([
-            item for item in zip(source_ids, source_counts) if item[1] > 1])
-        if len(duplicate_source_ids):
-            logging.warning(
-                'Duplicate source ids were found and they will not be removed:'
-                '\n%s', duplicate_source_ids)
-        ok = info['eff_ruptures'] > 0
-        source_ids = set(info[ok]['source_id'])
->>>>>>> b390a1b7
     if ok.sum() == 0:
         raise RuntimeError('All sources were filtered away!')
     ok_ids = general.group_array(info[ok][['source_id', 'code']], 'source_id')
@@ -60,6 +43,10 @@
         good, total = readinput.reduce_source_model(
             oqparam.inputs['source_model_logic_tree'], ok_ids)
     logging.info('Removed %d/%d sources', total - good, good)
+    scs, counts = np.unique(info[['source_id', 'code']], return_counts=True)
+    for (srcid, code), count in zip(scs, counts):
+        if srcid in bad_ids and count > 1:
+            logging.warning('Duplicated source %s could not be removed', srcid)
     print(mon)
 
 
