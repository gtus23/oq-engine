# -*- coding: utf-8 -*-
# vim: tabstop=4 shiftwidth=4 softtabstop=4
#
# Copyright (C) 2010-2016 GEM Foundation
#
# OpenQuake is free software: you can redistribute it and/or modify it
# under the terms of the GNU Affero General Public License as published
# by the Free Software Foundation, either version 3 of the License, or
# (at your option) any later version.
#
# OpenQuake is distributed in the hope that it will be useful,
# but WITHOUT ANY WARRANTY; without even the implied warranty of
# MERCHANTABILITY or FITNESS FOR A PARTICULAR PURPOSE.  See the
# GNU Affero General Public License for more details.
#
# You should have received a copy of the GNU Affero General Public License
# along with OpenQuake. If not, see <http://www.gnu.org/licenses/>.

"""
TODO: write documentation.
"""
from __future__ import print_function
import os
import sys
import socket
import inspect
import logging
import operator
import traceback
import functools
import multiprocessing.dummy
from concurrent.futures import as_completed, ProcessPoolExecutor, Future

from openquake.baselib.python3compat import pickle
from openquake.baselib.performance import Monitor, virtual_memory
from openquake.baselib.general import split_in_blocks, AccumDict, humansize

executor = ProcessPoolExecutor()
# the num_tasks_hint is chosen to be 2 times bigger than the name of
# cores; it is a heuristic number to get a good distribution;
# it has no more significance than that
executor.num_tasks_hint = executor._max_workers * 2

OQ_DISTRIBUTE = os.environ.get('OQ_DISTRIBUTE', 'futures').lower()

if OQ_DISTRIBUTE == 'celery':
    from celery.result import ResultSet
    from celery import Celery
    from celery.task import task
    from openquake.engine.celeryconfig import BROKER_URL
    app = Celery('openquake', backend='amqp://', broker=BROKER_URL)

elif OQ_DISTRIBUTE == 'ipython':
    import ipyparallel as ipp


def oq_distribute():
    """
    Return the current value of the variable OQ_DISTRIBUTE; if undefined,
    return 'futures'.
    """
    return os.environ.get('OQ_DISTRIBUTE', 'futures').lower()


def check_mem_usage(monitor=Monitor(),
                    soft_percent=90, hard_percent=100):
    """
    Display a warning if we are running out of memory

    :param int mem_percent: the memory limit as a percentage
    """
    used_mem_percent = virtual_memory().percent
    if used_mem_percent > hard_percent:
        raise MemoryError('Using more memory than allowed by configuration '
                          '(Used: %d%% / Allowed: %d%%)! Shutting down.' %
                          (used_mem_percent, hard_percent))
    elif used_mem_percent > soft_percent:
        hostname = socket.gethostname()
        monitor.send('warn', 'Using over %d%% of the memory in %s!',
                     used_mem_percent, hostname)


def safely_call(func, args, pickle=False):
    """
    Call the given function with the given arguments safely, i.e.
    by trapping the exceptions. Return a pair (result, exc_type)
    where exc_type is None if no exceptions occur, otherwise it
    is the exception class and the result is a string containing
    error message and traceback.

    :param func: the function to call
    :param args: the arguments
    :param pickle:
        if set, the input arguments are unpickled and the return value
        is pickled; otherwise they are left unchanged
    """
    with Monitor('total ' + func.__name__, measuremem=True) as child:
        if pickle:  # measure the unpickling time too
            args = [a.unpickle() for a in args]
        if args and isinstance(args[-1], Monitor):
            mon = args[-1]
            mon.children.append(child)  # child is a child of mon
            child.hdf5path = mon.hdf5path
        else:
            mon = child
        check_mem_usage(mon)  # check if too much memory is used
        mon.flush = NoFlush(mon, func.__name__)
        try:
            got = func(*args)
            if inspect.isgenerator(got):
                got = list(got)
            res = got, None, mon
        except:
            etype, exc, tb = sys.exc_info()
            tb_str = ''.join(traceback.format_tb(tb))
            res = ('\n%s%s: %s' % (tb_str, etype.__name__, exc), etype, mon)

        # NB: flush must not be called in the workers - they must not
        # have access to the datastore - so we remove it
        rec_delattr(mon, 'flush')

    if pickle:  # it is impossible to measure the pickling time :-(
        res = Pickled(res)
    return res


class Pickled(object):
    """
    An utility to manually pickling/unpickling objects.
    The reason is that celery does not use the HIGHEST_PROTOCOL,
    so relying on celery is slower. Moreover Pickled instances
    have a nice string representation and length giving the size
    of the pickled bytestring.

    :param obj: the object to pickle
    """
    def __init__(self, obj):
        self.clsname = obj.__class__.__name__
        self.calc_id = str(getattr(obj, 'calc_id', ''))  # for monitors
        self.pik = pickle.dumps(obj, pickle.HIGHEST_PROTOCOL)

    def __repr__(self):
        """String representation of the pickled object"""
        return '<Pickled %s %s %s>' % (
            self.clsname, self.calc_id, humansize(len(self)))

    def __len__(self):
        """Length of the pickled bytestring"""
        return len(self.pik)

    def unpickle(self):
        """Unpickle the underlying object"""
        return pickle.loads(self.pik)


def get_pickled_sizes(obj):
    """
    Return the pickled sizes of an object and its direct attributes,
    ordered by decreasing size. Here is an example:

    >> total_size, partial_sizes = get_pickled_sizes(Monitor(''))
    >> total_size
    345
    >> partial_sizes
    [('_procs', 214), ('exc', 4), ('mem', 4), ('start_time', 4),
    ('_start_time', 4), ('duration', 4)]

    Notice that the sizes depend on the operating system and the machine.
    """
    sizes = []
    attrs = getattr(obj, '__dict__',  {})
    for name, value in attrs.items():
        sizes.append((name, len(Pickled(value))))
    return len(Pickled(obj)), sorted(
        sizes, key=lambda pair: pair[1], reverse=True)


def pickle_sequence(objects):
    """
    Convert an iterable of objects into a list of pickled objects.
    If the iterable contains copies, the pickling will be done only once.
    If the iterable contains objects already pickled, they will not be
    pickled again.

    :param objects: a sequence of objects to pickle
    """
    cache = {}
    out = []
    for obj in objects:
        obj_id = id(obj)
        if obj_id not in cache:
            if isinstance(obj, Pickled):  # already pickled
                cache[obj_id] = obj
            else:  # pickle the object
                cache[obj_id] = Pickled(obj)
        out.append(cache[obj_id])
    return out


class IterResult(object):
    """
    :param futures:
        an iterator over futures
    :param taskname:
        the name of the task
    :param num_tasks
        the total number of expected futures (None if unknown)
    :param progress:
        a logging function for the progress report
    """
    def __init__(self, futures, taskname, num_tasks=None,
                 progress=logging.info):
        self.futures = futures
        self.name = taskname
        self.num_tasks = num_tasks
        self.progress = progress
        self.received = []
        if self.num_tasks:
            self.log_percent = self._log_percent()
            next(self.log_percent)

    def _log_percent(self):
        yield 0
        done = 1
        prev_percent = 0
        while done < self.num_tasks:
            percent = int(float(done) / self.num_tasks * 100)
            if percent > prev_percent:
                self.progress('%s %3d%%', self.name, percent)
                prev_percent = percent
            yield done
            done += 1
        self.progress('%s 100%%', self.name)
        yield done

    def __iter__(self):
        self.received = []
        for fut in self.futures:
            check_mem_usage()  # log a warning if too much memory is used
            if hasattr(fut, 'result'):
                result = fut.result()
            else:
                result = fut
            if hasattr(result, 'unpickle'):
                self.received.append(len(result))
                val, etype, mon = result.unpickle()
            else:
                val, etype, mon = result
            if etype:
                raise etype(val)
            if self.num_tasks:
                next(self.log_percent)
            mon.flush()
            yield val


class TaskManager(object):
    """
    A manager to submit several tasks of the same type.
    The usage is::

      tm = TaskManager(do_something, logging.info)
      tm.send(arg1, arg2)
      tm.send(arg3, arg4)
      print tm.reduce()

    Progress report is built-in.
    """
    executor = executor
    progress = staticmethod(logging.info)
    task_ids = []

    @classmethod
    def restart(cls):
        cls.executor.shutdown()
        cls.executor = ProcessPoolExecutor()

    @classmethod
    def starmap(cls, task, task_args, name=None):
        """
        Spawn a bunch of tasks with the given list of arguments

        :returns: a TaskManager object with a .result method.
        """
        self = cls(task, name)
<<<<<<< HEAD
        self.task_args = task_args
=======
        try:
            nargs = len(task_args)
        except TypeError:  # a generator has no len
            nargs = ''
        for i, a in enumerate(task_args, 1):
            if i == 1:  # first time
                cls.progress('Submitting %s "%s" tasks', nargs, self.name)
            if isinstance(a[-1], Monitor):  # add incremental task number
                a[-1].task_no = i
            self.submit(*a)
>>>>>>> bb41c38e
        return self

    @classmethod
    def apply(cls, task, task_args,
              concurrent_tasks=executor.num_tasks_hint,
              weight=lambda item: 1,
              key=lambda item: 'Unspecified',
              name=None):
        """
        Apply a task to a tuple of the form (sequence, \*other_args)
        by first splitting the sequence in chunks, according to the weight
        of the elements and possibly to a key (see :function:
        `openquake.baselib.general.split_in_blocks`).
        Then reduce the results with an aggregation function.
        The chunks which are generated internally can be seen directly (
        useful for debugging purposes) by looking at the attribute `._chunks`,
        right after the `apply` function has been called.

        :param task: a task to run in parallel
        :param task_args: the arguments to be passed to the task function
        :param agg: the aggregation function
        :param acc: initial value of the accumulator (default empty AccumDict)
        :param concurrent_tasks: hint about how many tasks to generate
        :param weight: function to extract the weight of an item in arg0
        :param key: function to extract the kind of an item in arg0
        """
        arg0 = task_args[0]  # this is assumed to be a sequence
        args = task_args[1:]
        chunks = list(split_in_blocks(
            arg0, concurrent_tasks or 1, weight, key))
        cls.apply.__func__._chunks = chunks
        logging.info('Starting %d tasks', len(chunks))
        return cls.starmap(task, [(chunk,) + args for chunk in chunks], name)

    def __init__(self, oqtask, name=None):
        self.task_func = oqtask
        self.name = name or oqtask.__name__
        self.results = []
        self.sent = AccumDict()
        self.received = []
        self.distribute = oq_distribute()
        self.argnames = inspect.getargspec(self.task_func).args

        if self.distribute == 'ipython' and isinstance(
                self.executor, ProcessPoolExecutor):
            client = ipp.Client()
            self.__class__.executor = client.executor()

    def submit(self, *args):
        """
        Submit a function with the given arguments to the process pool
        and add a Future to the list `.results`. If the attribute
        distribute is set, the function is run in process and the
        result is returned.
        """
        check_mem_usage()
        # log a warning if too much memory is used
        if self.distribute == 'no':
            sent = {}
            res = (self.task_func(*args), None, args[-1])
        else:
            piks = pickle_sequence(args)
            sent = {arg: len(p) for arg, p in zip(self.argnames, piks)}
            res = self._submit(piks)
        self.sent += sent
        self.results.append(res)
        return sent

    def _submit(self, piks):
        if self.distribute == 'celery':
            res = safe_task.delay(self.task_func, piks, True)
            self.task_ids.append(res.task_id)
            return res
        else:  # submit tasks by using the ProcessPoolExecutor or ipyparallel
            return self.executor.submit(
                safely_call, self.task_func, piks, True)

    def _iter_futures(self):
        # compatibility wrapper for different concurrency frameworks

        if self.distribute == 'no':
            for result in self.results:
                fut = Future()
                fut.set_result(result)
                yield fut

        elif self.distribute == 'celery':
            rset = ResultSet(self.results)
            for task_id, result_dict in rset.iter_native():
                idx = self.task_ids.index(task_id)
                self.task_ids.pop(idx)
                fut = Future()
                fut.set_result(result_dict['result'])
                # work around a celery bug
                del app.backend._cache[task_id]
                yield fut

        else:  # future interface
            for fut in as_completed(self.results):
                yield fut

    def reduce(self, agg=operator.add, acc=None):
        """
        Loop on a set of results and update the accumulator
        by using the aggregation function.

        :param agg: the aggregation function, (acc, val) -> new acc
        :param acc: the initial value of the accumulator
        :returns: the final value of the accumulator
        """
        if acc is None:
            acc = AccumDict()
        results = self.submit_all()
        if self.sent:
            self.progress('Sent %s of data in %d task(s)',
                          humansize(sum(self.sent.values())),
                          results.num_tasks)
        for res in results:
            acc = agg(acc, res)
        if results.received:
            self.progress('Received %s of data, maximum per task %s',
                          humansize(sum(results.received)),
                          humansize(max(results.received)))
        self.results = []
        return acc

    def wait(self):
        """
        Wait until all the task terminate. Discard the results.

        :returns: the total number of tasks that were spawned
        """
        return self.reduce(self, lambda acc, res: acc + 1, 0)

    def submit_all(self):
        """
        :returns: an IterResult object
        """
        try:
            nargs = len(self.task_args)
        except TypeError:  # generators have no len
            nargs = ''
        task_no = 0
        for args in self.task_args:
            task_no += 1
            if task_no == 1:  # first time
                self.progress('Submitting %s "%s" tasks', nargs, self.name)
            if isinstance(args[-1], Monitor):  # add incremental task number
                args[-1].task_no = task_no
            self.submit(*args)
        if not task_no:
            logging.warn('No tasks were submitted')
        ir = IterResult(self.results, self.name, task_no, self.progress)
        ir.sent = self.sent  # for information purposes
        return ir

    def __iter__(self):
        return iter(self.submit_all())


# convenient aliases
starmap = TaskManager.starmap
apply = TaskManager.apply


def do_not_aggregate(acc, value):
    """
    Do nothing aggregation function.

    :param acc: the accumulator
    :param value: the value to accumulate
    :returns: the accumulator unchanged
    """
    return acc


class NoFlush(object):
    # this is instantiated by safely_call
    def __init__(self, monitor, taskname):
        self.monitor = monitor
        self.taskname = taskname

    def __call__(self):
        raise RuntimeError('Monitor(%r).flush() must not be called '
                           'by %s!' % (self.monitor.operation, self.taskname))


def rec_delattr(mon, name):
    """
    Delete attribute from a monitor recursively
    """
    for child in mon.children:
        rec_delattr(child, name)
    if name in vars(mon):
        delattr(mon, name)


if OQ_DISTRIBUTE == 'celery':
    safe_task = task(safely_call,  queue='celery')


class Starmap(object):
    poolfactory = None  # to be overridden
    pool = None  # to be overridden

    @classmethod
    def apply(cls, func, args, concurrent_tasks=executor._max_workers * 5,
              weight=lambda item: 1, key=lambda item: 'Unspecified'):
        chunks = split_in_blocks(args[0], concurrent_tasks, weight, key)
        return cls(func, (((chunk,) + args[1:]) for chunk in chunks))

    def __init__(self, func, iterargs):
        # build the pool at first instantiation only
        if self.__class__.pool is None:
            self.__class__.pool = self.poolfactory()
        self.func = func
        allargs = list(iterargs)
        self.num_tasks = len(allargs)
        logging.info('Starting %d tasks', self.num_tasks)
        self.imap = self.pool.imap_unordered(
            functools.partial(safely_call, func), allargs)

    def reduce(self, agg=operator.add, acc=None, progress=logging.info):
        if acc is None:
            acc = AccumDict()
        for res in IterResult(
                self.imap, self.func.__name__, self.num_tasks, progress):
            acc = agg(acc, res)
        return acc


class Serialmap(Starmap):
    """
    A sequential Starmap, useful for debugging purpose.
    """
    def __init__(self, func, iterargs):
        self.func = func
        allargs = list(iterargs)
        self.num_tasks = len(allargs)
        logging.info('Starting %d tasks', self.num_tasks)
        self.imap = [safely_call(func, args) for args in allargs]


class Threadmap(Starmap):
    """
    MapReduce implementation based on threads. For instance

    >>> from collections import Counter
    >>> c = Threadmap(Counter, [('hello',), ('world',)]).reduce(acc=Counter())
    """
    poolfactory = staticmethod(
        # following the same convention of the standard library, num_proc * 5
        lambda: multiprocessing.dummy.Pool(executor._max_workers * 5))
    pool = None  # built at instantiation time


class Processmap(Starmap):
    """
    MapReduce implementation based on processes. For instance

    >>> from collections import Counter
    >>> c = Processmap(Counter, [('hello',), ('world',)]).reduce(acc=Counter())
    """
    poolfactory = staticmethod(multiprocessing.Pool)
    pool = None  # built at instantiation time<|MERGE_RESOLUTION|>--- conflicted
+++ resolved
@@ -283,20 +283,7 @@
         :returns: a TaskManager object with a .result method.
         """
         self = cls(task, name)
-<<<<<<< HEAD
         self.task_args = task_args
-=======
-        try:
-            nargs = len(task_args)
-        except TypeError:  # a generator has no len
-            nargs = ''
-        for i, a in enumerate(task_args, 1):
-            if i == 1:  # first time
-                cls.progress('Submitting %s "%s" tasks', nargs, self.name)
-            if isinstance(a[-1], Monitor):  # add incremental task number
-                a[-1].task_no = i
-            self.submit(*a)
->>>>>>> bb41c38e
         return self
 
     @classmethod
