--- conflicted
+++ resolved
@@ -442,20 +442,9 @@
         self.num_samples = num_samples
         self.branches = {}
         self.open_ends = set()
-<<<<<<< HEAD
-        try:
-            tree = parse(filename)
-        except Exception as exc:
-            # Wrap etree parsing exception to :exc:`ParsingError`.
-            raise ParsingError(self.filename, str(exc))
-        # {http://openquake.org/xmlns/nrml/VERSION}
-        self.NRML = tree.getroot().tag[:-4]
-        [tree] = tree.findall('%slogicTree' % self.NRML)
-=======
         self.source_ids = set()
         self.tectonic_region_types = set()
         self.source_types = set()
->>>>>>> 5caad80f
         self.root_branchset = None
         root = nrml.read(filename)
         try:
@@ -1019,29 +1008,6 @@
         information is used then for :meth:`validate_filters` and
         :meth:`validate_uncertainty_value`.
         """
-<<<<<<< HEAD
-        all_source_types = set('%s%sSource' % (self.NRML, tagname)
-                               for tagname in self.SOURCE_TYPES)
-        sourcetype_slice = slice(len('%s' % self.NRML), - len('Source'))
-
-        fh = self._get_source_model(source_model)
-        eventstream = iterparse(fh)
-        while True:
-            try:
-                _, node = next(eventstream)
-            except StopIteration:
-                break
-            except Exception as exc:
-                raise ParsingError(source_model, str(exc))
-            if node.tag not in all_source_types:
-                continue
-            self.tectonic_region_types.add(node.attrib['tectonicRegion'])
-            source_id = node.attrib['id']
-            source_type = node.tag[sourcetype_slice]
-            self.source_ids.add(source_id)
-            self.source_types.add(source_type)
-            node.clear()
-=======
         smodel = nrml.read(self._get_source_model(source_model)).sourceModel
         n = len('Source')
         for node in smodel:
@@ -1051,7 +1017,6 @@
                 source_type = striptag(node.tag)[n:]
                 self.source_ids.add(source_id)
                 self.source_types.add(source_type)
->>>>>>> 5caad80f
 
     def make_apply_uncertainties(self, branch_ids):
         """
