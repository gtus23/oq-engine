#  -*- coding: utf-8 -*-
#  vim: tabstop=4 shiftwidth=4 softtabstop=4

#  Copyright (c) 2014, GEM Foundation

#  OpenQuake is free software: you can redistribute it and/or modify it
#  under the terms of the GNU Affero General Public License as published
#  by the Free Software Foundation, either version 3 of the License, or
#  (at your option) any later version.

#  OpenQuake is distributed in the hope that it will be useful,
#  but WITHOUT ANY WARRANTY; without even the implied warranty of
#  MERCHANTABILITY or FITNESS FOR A PARTICULAR PURPOSE.  See the
#  GNU General Public License for more details.

#  You should have received a copy of the GNU Affero General Public License
#  along with OpenQuake.  If not, see <http://www.gnu.org/licenses/>.

import os
import logging

import numpy

from openquake.baselib import general
from openquake.commonlib import parallel, datastore
from openquake.commonlib.calculators import base


<<<<<<< HEAD
def losses_per_asset(tag, loss_type, assets, means, stddevs,
                     multiply_by_value=True):
    """
    :returns: a dictionary {
    (tag, loss_type): [(asset_ref, mean_value, stddev), ...]}
    """
    lst = []
    for a, m, s in zip(assets, means, stddevs):
        if multiply_by_value:
            # this is really ugly: we should change workflow.Scenario
            # to return the already multiplied insured_loss_matrix;
            # we postpone the fix to the future when the engine
            # scenario_risk calculator will be removed
            # v = a.value(loss_type)
            v = a.fatalities if loss_type == 'fatalities' else a.value(
                loss_type)
        else:
            v = 1
        lst.append((a.id, m * v, s * v))
    return {(tag, loss_type): lst}
=======
def lpa(assets, means, stddevs):
    """Losses per asset"""
    return [(a.id, m, s) for a, m, s in zip(assets, means, stddevs)]
>>>>>>> ce1ed753


@parallel.litetask
def scenario_risk(riskinputs, riskmodel, rlzs_assoc, monitor):
    """
    Core function for a scenario computation.

    :param riskinputs:
        a list of :class:`openquake.risklib.riskinput.RiskInput` objects
    :param riskmodel:
        a :class:`openquake.risklib.riskinput.RiskModel` instance
    :param rlzs_assoc:
        a class:`openquake.commonlib.source.RlzsAssoc` instance
    :param monitor:
        :class:`openquake.commonlib.parallel.PerformanceMonitor` instance
    :returns:
        a dictionary (key_type, loss_type) -> losses where the `key_type` can
        be "agg" (for the aggregate losses) or "ins" (for the insured losses).
    """
    logging.info('Process %d, considering %d risk input(s) of weight %d',
                 os.getpid(), len(riskinputs),
                 sum(ri.weight for ri in riskinputs))
    result = general.AccumDict({rlz.ordinal: general.AccumDict()
                                for rlz in rlzs_assoc.realizations})
    # ordinal -> agg_type, loss_type -> losses
    for out_by_rlz in riskmodel.gen_outputs(
            riskinputs, rlzs_assoc, monitor):
        for out in out_by_rlz:
            assets = out.assets
            means = out.loss_matrix.mean(axis=1),
            stddevs = out.loss_matrix.std(ddof=1, axis=1)
            result[out.hid] += {
                ('asset-loss', out.loss_type): lpa(assets, means, stddevs)}
            result[out.hid] += {('agg', out.loss_type): out.aggregate_losses}
            
            if out.insured_loss_matrix is not None:
                means = out.insured_loss_matrix.mean(axis=1),
                stddevs = out.insured_loss_matrix.std(ddof=1, axis=1)
                result[out.hid] += {
                    ('asset-ins', out.loss_type): lpa(assets, means, stddevs)}
                result[out.hid] += {('ins', out.loss_type): out.insured_losses}
    return result


@base.calculators.add('scenario_risk')
class ScenarioRiskCalculator(base.RiskCalculator):
    """
    Run a scenario risk calculation
    """
    core_func = scenario_risk
    epsilon_matrix = datastore.persistent_attribute('/epsilon_matrix')
    losses_by_key = datastore.persistent_attribute('losses_by_key')
    gmf_by_trt_gsim = datastore.persistent_attribute('gmf_by_trt_gsim')
    pre_calculator = 'scenario'
    is_stochastic = True

    def pre_execute(self):
        """
        Compute the GMFs, build the epsilons, the riskinputs, and a dictionary
        with the unit of measure, used in the export phase.
        """
        if 'gmfs' in self.oqparam.inputs:
            self.pre_calculator = None
        base.RiskCalculator.pre_execute(self)

        logging.info('Building the epsilons')
        eps_dict = self.make_eps_dict(
            self.oqparam.number_of_ground_motion_fields)
        self.epsilon_matrix = numpy.array(
            [eps_dict[a['asset_ref']] for a in self.assetcol])
        self.riskinputs = self.build_riskinputs(base.get_gmfs(self), eps_dict)

    def post_execute(self, result):
        """
        Export the loss curves and the aggregated losses in CSV format
        """
        self.losses_by_key = result<|MERGE_RESOLUTION|>--- conflicted
+++ resolved
@@ -26,32 +26,9 @@
 from openquake.commonlib.calculators import base
 
 
-<<<<<<< HEAD
-def losses_per_asset(tag, loss_type, assets, means, stddevs,
-                     multiply_by_value=True):
-    """
-    :returns: a dictionary {
-    (tag, loss_type): [(asset_ref, mean_value, stddev), ...]}
-    """
-    lst = []
-    for a, m, s in zip(assets, means, stddevs):
-        if multiply_by_value:
-            # this is really ugly: we should change workflow.Scenario
-            # to return the already multiplied insured_loss_matrix;
-            # we postpone the fix to the future when the engine
-            # scenario_risk calculator will be removed
-            # v = a.value(loss_type)
-            v = a.fatalities if loss_type == 'fatalities' else a.value(
-                loss_type)
-        else:
-            v = 1
-        lst.append((a.id, m * v, s * v))
-    return {(tag, loss_type): lst}
-=======
 def lpa(assets, means, stddevs):
     """Losses per asset"""
     return [(a.id, m, s) for a, m, s in zip(assets, means, stddevs)]
->>>>>>> ce1ed753
 
 
 @parallel.litetask
@@ -86,7 +63,6 @@
             result[out.hid] += {
                 ('asset-loss', out.loss_type): lpa(assets, means, stddevs)}
             result[out.hid] += {('agg', out.loss_type): out.aggregate_losses}
-            
             if out.insured_loss_matrix is not None:
                 means = out.insured_loss_matrix.mean(axis=1),
                 stddevs = out.insured_loss_matrix.std(ddof=1, axis=1)
