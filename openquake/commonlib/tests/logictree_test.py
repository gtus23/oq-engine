--- conflicted
+++ resolved
@@ -1631,21 +1631,13 @@
         self.rnd = random.Random(oqparam.random_seed)
 
     def test_sample_source_model(self):
-<<<<<<< HEAD
-        [(sm_name, weight, branch_ids)] = self.source_model_lt
-=======
         [(sm_name, weight, branch_ids, _)] = self.source_model_lt
->>>>>>> 5f500393
         self.assertEqual(sm_name, 'example-source-model.xml')
         self.assertIsNone(weight)
         self.assertEqual(('b1', 'b5', 'b8'), branch_ids)
 
     def test_sample_gmpe(self):
-<<<<<<< HEAD
-        (value, weight, branch_ids) = logictree.sample_one(
-=======
         (value, weight, branch_ids, _) = logictree.sample_one(
->>>>>>> 5f500393
             self.gmpe_lt, self.rnd)
         self.assertEqual(value,
                          {'Subduction Interface': 'SadighEtAl1997',
