# -*- coding: utf-8 -*-
# vim: tabstop=4 shiftwidth=4 softtabstop=4
"""
A trivial implementation of the GeoTiff format,
using GDAL.

In order to make this run, you'll need GDAL installed,
and on the Mac I couldn't get the brew recipe to work.
I recommend the DMG framework at 
http://www.kyngchaos.com/software:frameworks.

I had to add the installed folders to 
PYTHONPATH in my .bash_profile file to get them to load.
"""

import numpy
import os

from osgeo import osr, gdal
from scipy.interpolate import interp1d


from openquake import logs
from openquake import writer

from openquake.output import template

LOG = logs.LOG

GDAL_FORMAT = "GTiff"
GDAL_PIXEL_DATA_TYPE = gdal.GDT_Float32
SPATIAL_REFERENCE_SYSTEM = "WGS84"
TIFF_BAND = 4
TIFF_LONGITUDE_ROTATION = 0
TIFF_LATITUDE_ROTATION = 0

RGB_SEGMENTS, RGB_RED_BAND, RGB_GREEN_BAND, RGB_BLUE_BAND = range(0, 4)

# these are some continuous colormaps, as found on
# http://soliton.vm.bytemark.co.uk/pub/cpt-city/index.html
COLORMAP = {'green-red': numpy.array( 
    ((0.0, 1.0), (0, 255), (255, 0), (0, 0))),
            'gmt-green-red': numpy.array( 
    ((0.0, 1.0), (0, 128), (255, 0), (0, 0))),
            'matlab-polar': numpy.array( 
    ((0.0, 0.5, 1.0), (0, 255, 255), (0, 255, 0), (255, 255, 0))),
            'gmt-seis': numpy.array( 
  ((0.0, 0.1115, 0.2225, 0.3335, 0.4445, 0.5555, 0.6665, 0.7775, 0.8885, 1.0),
     (170, 255, 255, 255, 255, 255, 90, 0, 0, 0), 
     (0, 0, 85, 170, 255, 255, 255, 240, 80, 0), 
     (0, 0, 0, 0, 0, 0, 30, 110, 255, 205)))
            }

COLORMAP_DEFAULT = 'green-red'

SCALE_UP = 8

class GeoTiffFile(writer.FileWriter):
    """Rough implementation of the GeoTiff format,
    based on http://adventuresindevelopment.blogspot.com/2008/12/
                python-gdal-adding-geotiff-meta-data.html
    """
    
    format = GDAL_FORMAT
    normalize = True
    
    def __init__(self, path, image_grid, init_value=numpy.nan, normalize=False):
        self.grid = image_grid
        self.normalize = normalize
        # NOTE(fab): GDAL initializes the image as columns x rows.
        # numpy arrays, however, have usually rows as first axis,
        # and columns as second axis (as it is the convention for
        # matrices in maths)
        
        # initialize raster to init_value values (default in NaN)
        self.raster = numpy.ones((self.grid.rows, self.grid.columns),
                                 dtype=numpy.float) * init_value
        self.alpha_raster = numpy.ones((self.grid.rows, self.grid.columns),
                                 dtype=numpy.float) * 32.0
        self.target = None
        super(GeoTiffFile, self).__init__(path)
        
    def _init_file(self):
        driver = gdal.GetDriverByName(self.format)

        # NOTE(fab): use GDAL data type GDT_Float32 for science data
        pixel_type = GDAL_PIXEL_DATA_TYPE
        if self.normalize:
            pixel_type = gdal.GDT_Byte
        self.target = driver.Create(self.path, self.grid.columns, 
            self.grid.rows, TIFF_BAND, pixel_type)
        
        corner = self.grid.region.upper_left_corner

        # this is the order of arguments to SetGeoTransform()
        # top left x, w-e pixel resolution, rotation, 
        # top left y, rotation, n-s pixel resolution
        # rotation is 0 if image is "north up" 
        # taken from http://www.gdal.org/gdal_tutorial.html

        # NOTE(fab): the last parameter (grid spacing in N-S direction) is 
        # negative, because the reference point for the image is the 
        # upper left (north-western) corner
        self.target.SetGeoTransform(
            [corner.longitude, self.grid.cell_size, TIFF_LONGITUDE_ROTATION, 
             corner.latitude, TIFF_LATITUDE_ROTATION, -self.grid.cell_size])

        # set the reference info 
        srs = osr.SpatialReference()
        srs.SetWellKnownGeogCS(SPATIAL_REFERENCE_SYSTEM)
        self.target.SetProjection(srs.ExportToWkt())

        # This doesn't work with the eventlet tpool stuff.
        # self.file = tpool.Proxy(open(self.path, 'w'))
    
    def write(self, cell, value):
        """Stores the cell values in the NumPy array for later 
        serialization. Make sure these are zero-based cell addresses."""
        self.raster[int(cell[0]), int(cell[1])] = float(value)
        # Set AlphaLayer
        if value:
            self.alpha_raster[int(cell[0]), int(cell[1])] = 255.0

    def _normalize(self):
        """ Normalize the raster matrix """
        # NOTE(fab): numpy raster does not have to be transposed, although
        # it has rows x columns
        if self.normalize:
            self.raster = self.raster * 254.0 / self.raster.max()

    def close(self):
        """Make sure the file is flushed, and send exit event"""
        self._normalize()

        self.target.GetRasterBand(1).WriteArray(self.raster)
        self.target.GetRasterBand(2).Fill(0.0)
        self.target.GetRasterBand(3).Fill(0.0)

        # Write alpha channel
        self.target.GetRasterBand(4).WriteArray(self.alpha_raster)

        # Try to write the HTML wrapper
        try:
            self._write_html_wrapper()
        except AttributeError:
            pass

        self.target = None  # This is required to flush the file
        self.finished.send(True)

    def _write_html_wrapper(self):
        """write an html wrapper that <embed>s the geotiff."""
        pass
    
    def serialize(self, iterable):
        # TODO(JMC): Normalize the values
        maxval = max(iterable.values())
        for key, val in iterable.items():
            if self.normalize:
                val = val/maxval*254
            self.write((key.column, key.row), val)
        self.close()


class LossMapGeoTiffFile(GeoTiffFile):
    """ Write RGBA geotiff images for loss maps. Color scale is from
    0(0x00)-100(0xff). In addition, we write out an HTML wrapper around
    the TIFF with a color-scale legend."""

    def write(self, cell, value):
        """Stores the cell values in the NumPy array for later 
        serialization. Make sure these are zero-based cell addresses."""
        self.raster[int(cell[0]), int(cell[1])] = float(value)

        # Set AlphaLayer
        if value:
            # 0x10 less than full opacity
            self.alpha_raster[int(cell[0]), int(cell[1])] = float(0xfa)

    def _normalize(self):
        """ Normalize the raster matrix """
        if self.normalize:
            # This gives us a color scale of 0 to 100 with a 16 step.
            self.raster = numpy.abs((255 * self.raster) / 100.0)
            modulo = self.raster % 0x10
            self.raster -= modulo

    def _write_html_wrapper(self):
        """write an html wrapper that <embed>s the geotiff."""

        if self.path.endswith(('tiff', 'TIFF')):
            html_path = ''.join((self.path[0:-4], 'html'))
        else:
            html_path = ''.join((self.path, '.html'))

        # replace placeholders in HTML template with filename, height, width
        html_string = template.generate_html(os.path.basename(self.path), 
                                 str(self.target.RasterXSize * SCALE_UP),
                                 str(self.target.RasterYSize * SCALE_UP),
                                 template=template.HTML_TEMPLATE_LOSSRATIO)

        with open(html_path, 'w') as f:
            f.write(html_string)




class GMFGeoTiffFile(GeoTiffFile):
    """Writes RGB GeoTIFF image for ground motion fields. Color scale is
    from green (value 0.0) to red (value 2.0). In addition, writes an
    HTML wrapper around the TIFF with a colorscale legend."""

    CUT_LOWER = 0.0
    CUT_UPPER = 2.0
    COLOR_BUCKETS = 16 # yields 0.125 step size
    
    def __init__(self, path, image_grid, init_value=numpy.nan, 
                 normalize=True, iml_list=None, discrete=True,
                 colormap=None):
        super(GMFGeoTiffFile, self).__init__(path, image_grid, init_value, 
                                             normalize)

        # NOTE(fab): for the moment, the image is always normalized
        # and 4-band RGBA (argument normalize is disabled)
        self.normalize = True
        self.discrete = discrete
        self.colormap = COLORMAP_DEFAULT

        if colormap is not None:
            self.colormap = colormap

        if iml_list is None:
            self.iml_list, self.iml_step = numpy.linspace(
                self.CUT_LOWER, self.CUT_UPPER, num=self.COLOR_BUCKETS+1, 
                retstep=True)
            self.color_buckets = self.COLOR_BUCKETS
        else:
            self.iml_list = numpy.array(iml_list)
            self.color_buckets = len(iml_list) - 1
            self.iml_step = None

        # list with pairs of RGB color hex codes and corresponding
        # floats as values
        self.colorscale_values = self._generate_colorscale()

        # set image rasters
        self.raster_r = numpy.zeros((self.grid.rows, self.grid.columns),
                                    dtype=numpy.int)
        self.raster_g = numpy.zeros_like(self.raster_r)
        self.raster_b = numpy.zeros_like(self.raster_r)

    def write(self, cell, value):
        """This method is redefined, because the one from the base class
        sets transparency to a high level for zero values. For GMF plots,
        we want fully opaque images."""
        self.raster[int(cell[0]), int(cell[1])] = float(value)

    def _normalize(self):
        """ Normalize the raster matrix """

        # for discrete color scale, digitize raster values into 
        # IML list values
        if self.discrete is True:
            index_raster = numpy.digitize(self.raster.flatten(), self.iml_list)

            # fix out-of-bounds values (set to first/last bin)
            # NOTE(fab): doing so, the upper end of the color scale is 
            # never reached
            numpy.putmask(index_raster, index_raster < 1, 1)
            numpy.putmask(index_raster, index_raster > len(index_raster)-1,
                len(index_raster)-1)
            self.raster = numpy.reshape(self.iml_list[index_raster-1], 
                                        self.raster.shape)

        # condense desired target value range given in IML list to 
        # interval 0..1 (because color map segments are given in this scale)
        self.raster = self._condense_iml_range_to_unity(
            self.raster, remove_outliers=True)

        self.raster_r, self.raster_g, self.raster_b = _rgb_for(
            self.raster, COLORMAP[self.colormap])

    def close(self):
        """Make sure the file is flushed, and send exit event"""
        self._normalize()

        self.target.GetRasterBand(1).WriteArray(self.raster_r)
        self.target.GetRasterBand(2).WriteArray(self.raster_g)
        self.target.GetRasterBand(3).WriteArray(self.raster_b)

        # set alpha channel to fully opaque
        self.target.GetRasterBand(4).Fill(255)

        # write wrapper before closing file, so that raster dimensions are
        # still accessible
        self._write_html_wrapper()

        self.target = None  # This is required to flush the file
        self.finished.send(True)
    
    @property
    def html_path(self):
        """Path to the generated html file"""
        if self.path.endswith(('tiff', 'TIFF')):
            return ''.join((self.path[0:-4], 'html'))
        else:
            return ''.join((self.path, '.html'))       

    def _write_html_wrapper(self):
        """Write an html wrapper that embeds the geotiff in an <img> tag.
        NOTE: this cannot be viewed out-of-the-box in all browsers."""

        # replace placeholders in HTML template with filename, height, width
<<<<<<< HEAD
        # TODO(fab): read IMT from config
        html_string = template.generate_html(
            os.path.basename(self.path), 
            width=str(self.target.RasterXSize * SCALE_UP),
            height=str(self.target.RasterYSize * SCALE_UP),
            colorscale=self.colorscale_values,
            imt='PGA/g')
=======
        html_string = template.generate_html(os.path.basename(self.path), 
             str(self.target.RasterXSize * SCALE_UP),
             str(self.target.RasterYSize * SCALE_UP))
>>>>>>> f875729f

        with open(self.html_path, 'w') as f:
            f.write(html_string)

    def _condense_iml_range_to_unity(self, array, remove_outliers=False):
        """Requires a one- or multi-dim. numpy array as argument."""
        array = (array - self.iml_list[0]) / (
            self.iml_list[-1] - self.iml_list[0])

        if remove_outliers is True:
            # cut values to 0.0-0.1 range (remove outliers)
            numpy.putmask(array, array < 0.0, 0.0)
            numpy.putmask(array, array > 1.0, 1.0)

        return array

    def _generate_colorscale(self):
        """Generate a list of pairs of corresponding RGB hex values and
        IML values for the colorscale in HTML output."""
        colorscale = []
        r, g, b = _rgb_for(self._condense_iml_range_to_unity(self.iml_list),
                           COLORMAP[self.colormap])

        for idx, iml_value in enumerate(self.iml_list):
            colorscale.append(("#%02x%02x%02x" % (int(r[idx]), int(g[idx]), 
                int(b[idx])), str(self.iml_list[idx])))

        return colorscale

def _rgb_for(fractional_values, colormap):
    """Return a triple (r, g, b) of numpy arrays with R, G, and B 
<<<<<<< HEAD
    color values between 0 and 255, respectively, for a given numpy array
    fractional_values between 0 and 1. 
    colormap is a 2-dim. numpy array with fractional values describing the 
    color segments in the first row, and R, G, B corner values in the second,
    third, and fourth row, respectively."""
    return (_interpolate_color(fractional_values, colormap, RGB_RED_BAND),
            _interpolate_color(fractional_values, colormap, RGB_GREEN_BAND),
            _interpolate_color(fractional_values, colormap, RGB_BLUE_BAND))

def _interpolate_color(fractional_values, colormap, rgb_band):
    """Compute/create numpy array of rgb color value as interpolated
    from color map. numpy array fractional_values is assumed to hold values
    between 0 and 1. rgb_band can be 1,2,3 for red, green, and blue color
    bands, respectively."""

    color_interpolate = interp1d(colormap[RGB_SEGMENTS], colormap[rgb_band])
    return numpy.reshape(color_interpolate(fractional_values.flatten()), 
                         fractional_values.shape)
=======
    color values between 0
    and 255, respectively, for a given numpy array fractional_values between
    0 and 1. colormap is a 2-dim. numpy array with fractional values in the
    first row, and R, G, B corner values in the second, third, and fourth
    row, respectively."""
    return (_interpolate_color(fractional_values, colormap[1]),
            _interpolate_color(fractional_values, colormap[2]),
            _interpolate_color(fractional_values, colormap[3]))

def _interpolate_color(fractional_values, color_pair):
    """Compute/create numpy array of rgb color value between two corner 
    values. numpy array fractional_values is assumed to hold values 
    between 0 and 1"""

    color_difference = color_pair[1] - color_pair[0]

    # NOTE(fab): equality check for floats can be assumed safe here, since
    # the color values are given in textual representation and not computed
    if color_difference == 0.0:
        color_value = numpy.ones_like(fractional_values) * color_pair[0]
    else:
        color_value = fractional_values * color_difference + color_pair[0]

    return color_value
>>>>>>> f875729f
<|MERGE_RESOLUTION|>--- conflicted
+++ resolved
@@ -149,7 +149,7 @@
         self.finished.send(True)
 
     def _write_html_wrapper(self):
-        """write an html wrapper that <embed>s the geotiff."""
+        """write an html wrapper that embeds the geotiff."""
         pass
     
     def serialize(self, iterable):
@@ -194,15 +194,15 @@
             html_path = ''.join((self.path, '.html'))
 
         # replace placeholders in HTML template with filename, height, width
-        html_string = template.generate_html(os.path.basename(self.path), 
-                                 str(self.target.RasterXSize * SCALE_UP),
-                                 str(self.target.RasterYSize * SCALE_UP),
-                                 template=template.HTML_TEMPLATE_LOSSRATIO)
+        html_string = template.generate_html(
+            os.path.basename(self.path),
+            width=str(self.target.RasterXSize * SCALE_UP),
+            height=str(self.target.RasterYSize * SCALE_UP),
+            imt='Loss Ratio/percent',
+            template=template.HTML_TEMPLATE_LOSSRATIO)
 
         with open(html_path, 'w') as f:
             f.write(html_string)
-
-
 
 
 class GMFGeoTiffFile(GeoTiffFile):
@@ -311,7 +311,6 @@
         NOTE: this cannot be viewed out-of-the-box in all browsers."""
 
         # replace placeholders in HTML template with filename, height, width
-<<<<<<< HEAD
         # TODO(fab): read IMT from config
         html_string = template.generate_html(
             os.path.basename(self.path), 
@@ -319,11 +318,6 @@
             height=str(self.target.RasterYSize * SCALE_UP),
             colorscale=self.colorscale_values,
             imt='PGA/g')
-=======
-        html_string = template.generate_html(os.path.basename(self.path), 
-             str(self.target.RasterXSize * SCALE_UP),
-             str(self.target.RasterYSize * SCALE_UP))
->>>>>>> f875729f
 
         with open(self.html_path, 'w') as f:
             f.write(html_string)
@@ -355,7 +349,6 @@
 
 def _rgb_for(fractional_values, colormap):
     """Return a triple (r, g, b) of numpy arrays with R, G, and B 
-<<<<<<< HEAD
     color values between 0 and 255, respectively, for a given numpy array
     fractional_values between 0 and 1. 
     colormap is a 2-dim. numpy array with fractional values describing the 
@@ -374,29 +367,3 @@
     color_interpolate = interp1d(colormap[RGB_SEGMENTS], colormap[rgb_band])
     return numpy.reshape(color_interpolate(fractional_values.flatten()), 
                          fractional_values.shape)
-=======
-    color values between 0
-    and 255, respectively, for a given numpy array fractional_values between
-    0 and 1. colormap is a 2-dim. numpy array with fractional values in the
-    first row, and R, G, B corner values in the second, third, and fourth
-    row, respectively."""
-    return (_interpolate_color(fractional_values, colormap[1]),
-            _interpolate_color(fractional_values, colormap[2]),
-            _interpolate_color(fractional_values, colormap[3]))
-
-def _interpolate_color(fractional_values, color_pair):
-    """Compute/create numpy array of rgb color value between two corner 
-    values. numpy array fractional_values is assumed to hold values 
-    between 0 and 1"""
-
-    color_difference = color_pair[1] - color_pair[0]
-
-    # NOTE(fab): equality check for floats can be assumed safe here, since
-    # the color values are given in textual representation and not computed
-    if color_difference == 0.0:
-        color_value = numpy.ones_like(fractional_values) * color_pair[0]
-    else:
-        color_value = fractional_values * color_difference + color_pair[0]
-
-    return color_value
->>>>>>> f875729f
