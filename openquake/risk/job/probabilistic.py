# pylint: disable=W0232

""" Probabilistic Event Mixin: 

    Defines the behaviour of a Job. Calls the compute_risk task

"""

import json

from celery.exceptions import TimeoutError

from openquake import job
from openquake import kvs
from openquake import logs
from openquake import shapes

from openquake.risk import common
from openquake.risk import probabilistic_event_based
from openquake.risk import job as risk_job
from openquake.parser import exposure
from openquake.parser import vulnerability
from openquake.risk.job import output, RiskJobMixin


LOGGER = logs.LOG

DEFAULT_CONDITIONAL_LOSS_POE = 0.01

def preload(fn):
    """ Preload decorator """
    def preloader(self, *args, **kwargs):
        """A decorator for preload steps that must run on the Jobber"""

        self.store_exposure_assets()
        self.store_vulnerability_model()

        return fn(self, *args, **kwargs)
    return preloader


class ProbabilisticEventMixin:
    """ Mixin for Probalistic Event Risk Job """

    @preload
    @output
    def execute(self):
        """ Execute a ProbabilisticLossRatio Job """

        results = []
        tasks = []
        for block_id in self.blocks_keys:
            LOGGER.debug("starting task block, block_id = %s of %s" 
                        % (block_id, len(self.blocks_keys)))
            # pylint: disable-msg=E1101
            tasks.append(risk_job.compute_risk.delay(self.id, block_id))

        # task compute_risk has return value 'True' (writes its results to
        # memcache).
        for task in tasks:
            try:
                # TODO(chris): Figure out where to put that timeout.
                task.wait(timeout=None)
            except TimeoutError:
                # TODO(jmc): Cancel and respawn this task
                return []
        return results # TODO(jmc): Move output from being a decorator

    def slice_gmfs(self, block_id):
        """Load and collate GMF values for all sites in this block. """
        # TODO(JMC): Confirm this works regardless of the method of haz calc.
        histories = int(self['NUMBER_OF_SEISMICITY_HISTORIES'])
        realizations = int(self['NUMBER_OF_HAZARD_CURVE_CALCULATIONS'])
        num_ses = histories * realizations
        
        block = job.Block.from_kvs(block_id)
        sites_list = block.sites
        gmfs = {}
        for site in sites_list:
            risk_point = self.region.grid.point_at(site)
            key = "%s!%s" % (risk_point.row, risk_point.column)
            gmfs[key] = []
            
        for i in range(0, histories):
            for j in range(0, realizations):
                key = kvs.generate_product_key(
                        self.id, kvs.tokens.STOCHASTIC_SET_TOKEN, "%s!%s" % 
                            (i, j))
                fieldset = shapes.FieldSet.from_json(kvs.get(key), 
                    self.region.grid)

                for field in fieldset:
                    for key in gmfs.keys():
                        (row, col) = key.split("!")
                        gmfs[key].append(field.get(int(row), int(col)))
                                        
        for key, gmf_slice in gmfs.items():
            (row, col) = key.split("!")
            key_gmf = kvs.generate_product_key(self.id,
                kvs.tokens.GMF_KEY_TOKEN, col, row)
            LOGGER.debug( "GMF_SLICE for %s X %s : \n\t%s" % (
                    col, row, gmf_slice ))
            timespan = float(self['INVESTIGATION_TIME'])
            gmf = {"IMLs": gmf_slice, "TSES": num_ses * timespan, 
                    "TimeSpan": timespan}
            kvs.set_value_json_encoded(key_gmf, gmf)

    def store_exposure_assets(self):
        """ Load exposure assets and write to memcache """
        
        exposure_parser = exposure.ExposurePortfolioFile("%s/%s" % 
            (self.base_path, self.params[job.EXPOSURE]))

        for site, asset in exposure_parser.filter(self.region):
            # TODO(JMC): This is kludgey
            asset['lat'] = site.latitude
            asset['lon'] = site.longitude
            gridpoint = self.region.grid.point_at(site)
            asset_key = kvs.tokens.asset_key(self.id, gridpoint.row, 
                gridpoint.column)
            kvs.get_client().rpush(asset_key, json.JSONEncoder().encode(asset))

    def store_vulnerability_model(self):
        """ load vulnerability and write to memcache """
        vulnerability.load_vulnerability_model(self.id,
            "%s/%s" % (self.base_path, self.params["VULNERABILITY"]))
    
    def compute_risk(self, block_id, **kwargs): #pylint: disable=W0613
        """This task computes risk for a block of sites. It requires to have
        pre-initialized in memcache:
         1) list of sites
         2) gmfs
         3) exposure portfolio (=assets)
         4) vulnerability

        TODO(fab): make conditional_loss_poe (set of probabilities of exceedance
        for which the loss computation is done) a list of floats, and read it from
        the job configuration.
        """

        conditional_loss_poes = [float(x) for x in self.params.get(
                    'CONDITIONAL_LOSS_POE', "0.01").split()]
        self.slice_gmfs(block_id)

        #pylint: disable=W0201 
        self.vuln_curves = \
                vulnerability.load_vuln_curves_from_kvs(self.job_id)

        # TODO(jmc): DONT assumes that hazard and risk grid are the same
        block = job.Block.from_kvs(block_id)
        
        for point in block.grid(self.region):
            key = kvs.generate_product_key(self.job_id, 
                kvs.tokens.GMF_KEY_TOKEN, point.column, point.row)
            gmf_slice = kvs.get_value_json_decoded(key)
            
            asset_key = kvs.tokens.asset_key(self.id, point.row, point.column)
            asset_list = kvs.get_client().lrange(asset_key, 0, -1)
            for asset in [json.JSONDecoder().decode(x) for x in asset_list]:
                LOGGER.debug("processing asset %s" % (asset))
                loss_ratio_curve = self.compute_loss_ratio_curve(
                        point.column, point.row, asset, gmf_slice)
                if loss_ratio_curve is not None:

                    # compute loss curve
                    loss_curve = self.compute_loss_curve(
                            point.column, point.row, 
                            loss_ratio_curve, asset)
                    
                    for loss_poe in conditional_loss_poes:
                        self.compute_conditional_loss(point.column, point.row,
                                loss_curve, asset, loss_poe)
        return True
    
    def compute_conditional_loss(self, col, row, loss_curve, asset, loss_poe):
        """ Compute the conditional loss for a loss curve and probability of 
        exceedance """

        loss_conditional = common.compute_conditional_loss(loss_curve, loss_poe)
<<<<<<< HEAD
        key = risk.loss_key(self.id, row, col, asset["AssetID"], loss_poe)
=======
        key = kvs.tokens.loss_key(self.id, row, col, asset["AssetID"], loss_poe)
>>>>>>> a3f1c458

        LOGGER.debug("RESULT: conditional loss is %s, write to key %s" % (
            loss_conditional, key))
        kvs.set(key, loss_conditional)

    def compute_loss_ratio_curve(self, col, row, asset, gmf_slice ): # site_id
        """Compute the loss ratio curve for a single site."""
        # If the asset has a vuln function code we don't have loaded, return
        # fail
        vuln_function = self.vuln_curves.get(
                asset["VulnerabilityFunction"], None)
        if not vuln_function:
            LOGGER.error("Unknown vulnerability function %s for asset %s"
                % (asset["VulnerabilityFunction"], asset["AssetID"]))
            return None

        loss_ratio_curve = probabilistic_event_based.compute_loss_ratio_curve(
                vuln_function, gmf_slice)
        # NOTE(JMC): Early exit if the loss ratio is all zeros
        if not False in (loss_ratio_curve.ordinates == 0.0):
            return None
        key = kvs.tokens.loss_ratio_key(self.id, row, col, asset["AssetID"])
        
        LOGGER.warn("RESULT: loss ratio curve is %s, write to key %s" % (
                loss_ratio_curve, key))
            
        kvs.set(key, loss_ratio_curve.to_json())
        return loss_ratio_curve

    def compute_loss_curve(self, column, row, loss_ratio_curve, asset):
        """Compute the loss curve for a single site."""
        if asset is None:
            return None
        
        loss_curve = loss_ratio_curve.rescale_abscissae(asset["AssetValue"])
        key = kvs.tokens.loss_curve_key(self.id, row, column, asset["AssetID"])

        LOGGER.warn("RESULT: loss curve is %s, write to key %s" % (
                loss_curve, key))
        kvs.set(key, loss_curve.to_json())
        return loss_curve

RiskJobMixin.register("Probabilistic Event", ProbabilisticEventMixin)<|MERGE_RESOLUTION|>--- conflicted
+++ resolved
@@ -177,11 +177,7 @@
         exceedance """
 
         loss_conditional = common.compute_conditional_loss(loss_curve, loss_poe)
-<<<<<<< HEAD
-        key = risk.loss_key(self.id, row, col, asset["AssetID"], loss_poe)
-=======
         key = kvs.tokens.loss_key(self.id, row, col, asset["AssetID"], loss_poe)
->>>>>>> a3f1c458
 
         LOGGER.debug("RESULT: conditional loss is %s, write to key %s" % (
             loss_conditional, key))
