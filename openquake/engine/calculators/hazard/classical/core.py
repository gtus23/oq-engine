# Copyright (c) 2010-2013, GEM Foundation.
#
# OpenQuake is free software: you can redistribute it and/or modify it
# under the terms of the GNU Affero General Public License as published
# by the Free Software Foundation, either version 3 of the License, or
# (at your option) any later version.
#
# OpenQuake is distributed in the hope that it will be useful,
# but WITHOUT ANY WARRANTY; without even the implied warranty of
# MERCHANTABILITY or FITNESS FOR A PARTICULAR PURPOSE.  See the
# GNU General Public License for more details.
#
# You should have received a copy of the GNU Affero General Public License
# along with OpenQuake.  If not, see <http://www.gnu.org/licenses/>.

"""
Core functionality for the classical PSHA hazard calculator.
"""

import openquake.hazardlib
import openquake.hazardlib.calc
import openquake.hazardlib.imt

from django.db import transaction

from openquake.engine import logs
from openquake.engine.calculators import base
from openquake.engine.calculators.hazard import general as haz_general
from openquake.engine.calculators.hazard.classical import (
    post_processing as post_proc)
from openquake.engine.db import models
<<<<<<< HEAD
from openquake.engine.input import logictree
=======
from openquake.engine.utils import stats
>>>>>>> 76e4eaba
from openquake.engine.utils import tasks as utils_tasks
from openquake.engine.performance import EnginePerformanceMonitor


@utils_tasks.oqtask
<<<<<<< HEAD
def hazard_curves(job_id, src_ids, lt_rlz_id):
=======
@stats.count_progress('h')
def hazard_curves(job_id, src_ids, lt_rlz_id, ltp):
>>>>>>> 76e4eaba
    """
    A celery task wrapper function around :func:`compute_hazard_curves`.
    See :func:`compute_hazard_curves` for parameter definitions.

    :param ltp:
        a :class:`openquake.engine.input.LogicTreeProcessor` instance
    """
    logs.LOG.debug('> starting task: job_id=%s, lt_realization_id=%s'
                   % (job_id, lt_rlz_id))

    compute_hazard_curves(job_id, src_ids, lt_rlz_id, ltp)
    # Last thing, signal back the control node to indicate the completion of
    # task. The control node needs this to manage the task distribution and
    # keep track of progress.
    logs.LOG.debug('< task complete, signalling completion')
    base.signal_task_complete(job_id=job_id, num_items=len(src_ids))
hazard_curves.ignore_result = False


# Silencing 'Too many local variables'
# pylint: disable=R0914
def compute_hazard_curves(job_id, src_ids, lt_rlz_id, ltp):
    """
    Celery task for hazard curve calculator.

    Samples logic trees, gathers site parameters, and calls the hazard curve
    calculator.

    Once hazard curve data is computed, result progress updated (within a
    transaction, to prevent race conditions) in the
    `htemp.hazard_curve_progress` table.

    Once all of this work is complete, a signal will be sent via AMQP to let
    the control node know that the work is complete. (If there is any work left
    to be dispatched, this signal will indicate to the control node that more
    work can be enqueued.)

    :param int job_id:
        ID of the currently running job.
    :param src_ids:
        List of ids of parsed source models to take into account.
    :param lt_rlz_id:
        Id of logic tree realization model to calculate for.
    :param ltp:
        a :class:`openquake.engine.input.LogicTreeProcessor` instance
    """
    hc = models.HazardCalculation.objects.get(oqjob=job_id)

    lt_rlz = models.LtRealization.objects.get(id=lt_rlz_id)

    apply_uncertainties = ltp.parse_source_model_logictree_path(
        lt_rlz.sm_lt_path)
    gsims = ltp.parse_gmpe_logictree_path(lt_rlz.gsim_lt_path)

    parsed_sources = models.ParsedSource.objects.filter(pk__in=src_ids)

    imts = haz_general.im_dict_to_hazardlib(
        hc.intensity_measure_types_and_levels)

    # Prepare args for the calculator.
    calc_kwargs = {'gsims': gsims,
                   'truncation_level': hc.truncation_level,
                   'time_span': hc.investigation_time,
                   'sources': [apply_uncertainties(s.nrml)
                               for s in parsed_sources],
                   'imts': imts,
                   'sites': hc.site_collection}

    if hc.maximum_distance:
        dist = hc.maximum_distance
        # NB: a better approach could be to filter the sources by distance
        # at the beginning and to sore into the database only the relevant
        # sources, as we do in the event based calculator: I am not doing that
        # for the classical calculators because I wonder about the performance
        # impact in in SHARE-like calculations. So at the moment we store
        # everything in the database and we filter on the workers. This
        # will probably change in the future.
        calc_kwargs['source_site_filter'] = (
            openquake.hazardlib.calc.filters.source_site_distance_filter(dist))
        calc_kwargs['rupture_site_filter'] = (
            openquake.hazardlib.calc.filters.rupture_site_distance_filter(
                dist))

    # mapping "imt" to 2d array of hazard curves: first dimension -- sites,
    # second -- IMLs
    with EnginePerformanceMonitor(
            'computing hazard curves', job_id, hazard_curves, tracing=True):
        matrices = openquake.hazardlib.calc.hazard_curve.\
            hazard_curves_poissonian(**calc_kwargs)

    with EnginePerformanceMonitor(
            'saving hazard curves', job_id, hazard_curves, tracing=True):
        _update_curves(hc, matrices, lt_rlz, src_ids)


def _update_curves(hc, matrices, lt_rlz, src_ids):
    """
    Helper function for updating source, hazard curve, and realization progress
    records in the database.

    This is intended to be used by :func:`compute_hazard_curves`.

    :param hc:
        :class:`openquake.engine.db.models.HazardCalculation` instance.
    :param lt_rlz:
        :class:`openquake.engine.db.models.LtRealization` record for the
        current realization.
    :param src_ids:
        List of source IDs considered for this calculation task.
    """
    with logs.tracing('_update_curves for all IMTs'):
        for imt in hc.intensity_measure_types_and_levels.keys():
            hazardlib_imt = haz_general.imt_to_hazardlib(imt)
            matrix = matrices[hazardlib_imt]
            if (matrix == 0.0).all():
                # The matrix for this IMT is all zeros; there's no reason to
                # update `hazard_curve_progress` records.
                logs.LOG.debug('* No hazard contribution for IMT=%s' % imt)
                continue
            else:
                # The is some contribution here to the hazard; we need to
                # update.
                with transaction.commit_on_success():
                    logs.LOG.debug('> updating hazard for IMT=%s' % imt)
                    query = """
                    SELECT * FROM htemp.hazard_curve_progress
                    WHERE lt_realization_id = %s
                    AND imt = %s
                    FOR UPDATE"""
                    [hc_progress] = models.HazardCurveProgress.objects.raw(
                        query, [lt_rlz.id, imt])

                    hc_progress.result_matrix = update_result_matrix(
                        hc_progress.result_matrix, matrix)
                    hc_progress.save()

                    logs.LOG.debug('< done updating hazard for IMT=%s' % imt)

        with transaction.commit_on_success():
            # Check here if any of records in source progress model
            # with parsed_source_id from src_ids are marked as complete,
            # and rollback and abort if there is at least one
            src_prog = models.SourceProgress.objects.filter(
                lt_realization=lt_rlz, parsed_source__in=src_ids)

            if any(x.is_complete for x in src_prog):
                msg = (
                    'One or more `source_progress` records were marked as '
                    'complete. This was unexpected and probably means that the'
                    ' calculation workload was not distributed properly.'
                )
                logs.LOG.critical(msg)
                transaction.rollback()
                raise RuntimeError(msg)

            # Mark source_progress records as complete
            src_prog.update(is_complete=True)

            # Update realiation progress,
            # mark realization as complete if it is done
            haz_general.update_realization(lt_rlz.id, len(src_ids))


class ClassicalHazardCalculator(haz_general.BaseHazardCalculator):
    """
    Classical PSHA hazard calculator. Computes hazard curves for a given set of
    points.

    For each realization of the calculation, we randomly sample source models
    and GMPEs (Ground Motion Prediction Equations) from logic trees.
    """

    core_calc_task = hazard_curves

    def pre_execute(self):
        """
        Do pre-execution work. At the moment, this work entails:
        parsing and initializing sources, parsing and initializing the
        site model (if there is one), parsing vulnerability and
        exposure files and generating logic tree realizations. (The
        latter piece basically defines the work to be done in the
        `execute` phase.).
        """

        # Parse vulnerability and exposure model
        self.parse_risk_models()

        # Deal with the site model and compute site data for the calculation
        # (if a site model was specified, that is).
        self.initialize_site_model()

        # Parse logic trees and create source Inputs.
        self.initialize_sources()

        # Now bootstrap the logic tree realizations and related data.
        # This defines for us the "work" that needs to be done when we reach
        # the `execute` phase.
        # This will also stub out hazard curve result records. Workers will
        # update these periodically with partial results (partial meaning,
        # result curves for just a subset of the overall sources) when some
        # work is complete.
        self.initialize_realizations(
            rlz_callbacks=[self.initialize_hazard_curve_progress])

        self.record_init_stats()

        # Set the progress counters:
        num_sources = models.SourceProgress.objects.filter(
            is_complete=False,
            lt_realization__hazard_calculation=self.hc).count()
        self.progress['total'] = num_sources

        self.initialize_pr_data()

    def execute(self):
        """
        Run hazard_curves in parallel.
        """
        self.parallelize(
            self.core_calc_task, self.task_arg_gen(self.block_size()))

    def post_execute(self):
        """
        Post-execution actions. At the moment, all we do is finalize the hazard
        curve results. See
        :meth:`openquake.engine.calculators.hazard.general.\
BaseHazardCalculator.finalize_hazard_curves`
        for more info.
        """
        self.finalize_hazard_curves()

    def clean_up(self):
        """
        Delete temporary database records.
        These records represent intermediate copies of final calculation
        results and are no longer needed.

        In this case, this includes all of the data for this calculation in the
        tables found in the `htemp` schema space.
        """
        logs.LOG.debug('> cleaning up temporary DB data')
        models.HazardCurveProgress.objects.filter(
            lt_realization__hazard_calculation=self.hc.id).delete()
        models.SourceProgress.objects.filter(
            lt_realization__hazard_calculation=self.hc.id).delete()
        logs.LOG.debug('< done cleaning up temporary DB data')

    def post_process(self):
        logs.LOG.debug('> starting post processing')

        # means/quantiles:
        if self.hc.mean_hazard_curves or self.hc.quantile_hazard_curves:
            self.do_aggregate_post_proc()

        # hazard maps:
        # required for computing UHS
        # if `hazard_maps` is false but `uniform_hazard_spectra` is true,
        # just don't export the maps
        if self.hc.hazard_maps or self.hc.uniform_hazard_spectra:
            self.parallelize(
                post_proc.hazard_curves_to_hazard_map_task,
                post_proc.hazard_curves_to_hazard_map_task_arg_gen(self.job))

        if self.hc.uniform_hazard_spectra:
            post_proc.do_uhs_post_proc(self.job)

        logs.LOG.debug('< done with post processing')


def update_result_matrix(current, new):
    """
    Use the following formula to combine multiple iterations of results:

    `result = 1 - (1 - current) * (1 - new)`

    This is used to incrementally update hazard curve results by combining an
    initial value with some new results. (Each set of new results is computed
    over only a subset of seismic sources defined in the calculation model.)

    Parameters are expected to be multi-dimensional numpy arrays, but the
    formula will also work with scalars.

    :param current:
        Numpy array representing the current result matrix value.
    :param new:
        Numpy array representing the new results which need to be combined with
        the current value. This should be the same shape as `current`.
    """
    return 1 - (1 - current) * (1 - new)<|MERGE_RESOLUTION|>--- conflicted
+++ resolved
@@ -29,22 +29,12 @@
 from openquake.engine.calculators.hazard.classical import (
     post_processing as post_proc)
 from openquake.engine.db import models
-<<<<<<< HEAD
-from openquake.engine.input import logictree
-=======
-from openquake.engine.utils import stats
->>>>>>> 76e4eaba
 from openquake.engine.utils import tasks as utils_tasks
 from openquake.engine.performance import EnginePerformanceMonitor
 
 
 @utils_tasks.oqtask
-<<<<<<< HEAD
-def hazard_curves(job_id, src_ids, lt_rlz_id):
-=======
-@stats.count_progress('h')
 def hazard_curves(job_id, src_ids, lt_rlz_id, ltp):
->>>>>>> 76e4eaba
     """
     A celery task wrapper function around :func:`compute_hazard_curves`.
     See :func:`compute_hazard_curves` for parameter definitions.
