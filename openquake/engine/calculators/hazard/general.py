# -*- coding: utf-8 -*-
# vim: tabstop=4 shiftwidth=4 softtabstop=4

# Copyright (c) 2010-2014, GEM Foundation.
#
# OpenQuake is free software: you can redistribute it and/or modify it
# under the terms of the GNU Affero General Public License as published
# by the Free Software Foundation, either version 3 of the License, or
# (at your option) any later version.
#
# OpenQuake is distributed in the hope that it will be useful,
# but WITHOUT ANY WARRANTY; without even the implied warranty of
# MERCHANTABILITY or FITNESS FOR A PARTICULAR PURPOSE.  See the
# GNU General Public License for more details.
#
# You should have received a copy of the GNU Affero General Public License
# along with OpenQuake.  If not, see <http://www.gnu.org/licenses/>.

"""Common code for the hazard calculators."""

import os
import itertools
import collections

import numpy

from openquake.hazardlib.imt import from_string

# FIXME: one must import the engine before django to set DJANGO_SETTINGS_MODULE
from openquake.engine.db import models
from django.db import transaction

from openquake.nrmllib import parsers as nrml_parsers
from openquake.nrmllib.risk import parsers

from openquake.commonlib import logictree, source
from openquake.commonlib.general import block_splitter, distinct

from openquake.engine.input import exposure
from openquake.engine import logs
from openquake.engine import writer
from openquake.engine.calculators import base
from openquake.engine.calculators.post_processing import mean_curve
from openquake.engine.calculators.post_processing import quantile_curve
from openquake.engine.calculators.post_processing import (
    weighted_quantile_curve
)
from openquake.engine.export import core as export_core
from openquake.engine.export import hazard as hazard_export
from openquake.engine.utils import config
from openquake.engine.performance import EnginePerformanceMonitor

#: Maximum number of hazard curves to cache, for selects or inserts
CURVE_CACHE_SIZE = 100000

QUANTILE_PARAM_NAME = "QUANTILE_LEVELS"
POES_PARAM_NAME = "POES"
# Dilation in decimal degrees (http://en.wikipedia.org/wiki/Decimal_degrees)
# 1e-5 represents the approximate distance of one meter at the equator.
DILATION_ONE_METER = 1e-5


def _normalize(prob, zero):
    # make sure that the elements of prob are matrices with n_levels elements,
    # possibly all zeros; zero is a matrix of n_sites * n_levels zeros
    return numpy.array(
        [zero[0] if all_equal(p, 0) else p for p in prob], dtype=float)


def store_site_model(job, site_model_source):
    """Invoke site model parser and save the site-specified parameter data to
    the database.

    :param job:
        The job that is loading this site_model_source
    :param site_model_source:
        Filename or file-like object containing the site model XML data.
    :returns:
        `list` of ids of the newly-inserted `hzrdi.site_model` records.
    """
    parser = nrml_parsers.SiteModelParser(site_model_source)
    data = [models.SiteModel(vs30=node.vs30,
                             vs30_type=node.vs30_type,
                             z1pt0=node.z1pt0,
                             z2pt5=node.z2pt5,
                             location=node.wkt,
                             job_id=job.id)
            for node in parser.parse()]
    return writer.CacheInserter.saveall(data)


def all_equal(obj, value):
    """
    :param obj: a numpy array or something else
    :param value: a numeric value
    :returns: a boolean
    """
    eq = (obj == value)
    if isinstance(eq, numpy.ndarray):
        return eq.all()
    else:
        return eq


class BaseHazardCalculator(base.Calculator):
    """
    Abstract base class for hazard calculators. Contains a bunch of common
    functionality, like initialization procedures.
    """

    def __init__(self, job):
        super(BaseHazardCalculator, self).__init__(job)

        # two crucial parameters from openquake.cfg
        self.source_max_weight = int(
            config.get('hazard', 'source_max_weight'))
        self.rupture_block_size = int(
            config.get('hazard', 'rupture_block_size'))

        # a dictionary trt_model_id -> rupture_data
        self.rupt_collector = collections.defaultdict(list)
        # a dictionary trt_model_id -> num_ruptures
        self.num_ruptures = collections.defaultdict(int)
        # now a dictionary (trt_model_id, gsim) -> poes
        self.curves = {}

    @property
    def hc(self):
        """
        A shorter and more convenient way of accessing the
        :class:`~openquake.engine.db.models.HazardCalculation`.
        """
        return self.job.hazard_calculation

    def task_arg_gen(self):
        """
        Loop through realizations and sources to generate a sequence of
        task arg tuples. Each tuple of args applies to a single task.
        Yielded results are of the form
        (job_id, site_collection, sources, trt_model_id, gsims, task_no).
        """
        if self._task_args:
            # the method was already called and the arguments generated
            for args in self._task_args:
                yield args
            return

        sitecol = self.hc.site_collection
        task_no = 0
        for trt_model_id in self.source_collector:
            trt_model = models.TrtModel.objects.get(pk=trt_model_id)
            sc = self.source_collector[trt_model_id]
            ltpath = tuple(trt_model.lt_model.sm_lt_path)
            gsims = [logictree.GSIM[gsim]() for gsim in trt_model.gsims]

            # NB: the filtering of the sources by site is slow
            source_blocks = sc.gen_blocks(
                self.hc.sites_affected_by,
                self.source_max_weight,
                self.hc.area_source_discretization)
            num_blocks = 0
            num_sources = 0
            for block in source_blocks:
                args = (self.job.id, sitecol, block,
                        trt_model.id, gsims, task_no)
                self._task_args.append(args)
                yield args
                task_no += 1
                num_blocks += 1
                num_sources += len(block)
                logs.LOG.info('Processing %d sources out of %d' %
                              sc.filtered_sources)

            logs.LOG.progress('Generated %d block(s) for %s, TRT=%s',
                              num_blocks, ltpath, sc.trt)
            trt_model.num_sources = num_sources
            trt_model.num_ruptures = sc.num_ruptures
            trt_model.save()

        # save job_stats
        js = models.JobStats.objects.get(oq_job=self.job)
        js.num_sources = [model.get_num_sources()
                          for model in models.LtSourceModel.objects.filter(
                              hazard_calculation=self.hc)]
        js.num_sites = len(sitecol)
        js.save()

    def task_completed(self, result):
        """
        Simply call the method `agg_curves`
        """
        self.agg_curves(self.curves, result)

    @EnginePerformanceMonitor.monitor
    def agg_curves(self, acc, result):
        """
        This is used to incrementally update hazard curve results by combining
        an initial value with some new results. (Each set of new results is
        computed over only a subset of seismic sources defined in the
        calculation model.)

        :param acc:
            A dictionary of curves
        :param result:
            A triplet `(curves_by_gsim, trt_model_id, bbs)`.
            `curves_by_gsim` is a list of pairs `(gsim, curves_by_imt)`
            where `curves_by_imt` is a list of 2-D numpy arrays
            representing the new results which need to be combined
            with the current value. These should be the same shape as
            `acc[tr_model_id, gsim][j]` where `gsim` is the GSIM
            name and `j` is the IMT ordinal.
        """
        curves_by_gsim, trt_model_id, bbs = result
        for gsim, probs in curves_by_gsim:
            pnes = []
            for prob, zero in itertools.izip(probs, self.zeros):
                pnes.append(1 - _normalize(prob, zero))
            pnes1 = numpy.array(pnes)
            pnes2 = 1 - acc.get((trt_model_id, gsim), self.zeros)

            # TODO: add a test like Yufang computation testing the broadcast
            acc[trt_model_id, gsim] = 1 - pnes1 * pnes2

        if self.hc.poes_disagg:
            for bb in bbs:
                self.bb_dict[bb.lt_model_id, bb.site_id].update_bb(bb)

        return acc

    def _get_realizations(self):
        """
        Get all of the logic tree realizations for this calculation.
        """
        return models.LtRealization.objects\
            .filter(lt_model__hazard_calculation=self.hc).order_by('id')

    def pre_execute(self):
        """
        Initialize risk models, site model and sources
        """
        self.parse_risk_models()
        self.initialize_site_model()
        self.initialize_sources()
        self.imtls = self.hc.intensity_measure_types_and_levels
        if self.imtls:
            n_levels = sum(len(lvls) for lvls in self.imtls.itervalues()
                           ) / float(len(self.imtls))
            n_sites = len(self.hc.site_collection)
            self.zeros = numpy.array(
                [numpy.zeros((n_sites, len(self.imtls[imt])))
                 for imt in sorted(self.imtls)])
            self.ones = [numpy.zeros(len(self.imtls[imt]), dtype=float)
                         for imt in sorted(self.imtls)]

            total = len(self.imtls) * n_levels * n_sites
            logs.LOG.info('%d IMT(s), %d level(s) and %d sites, total %d',
                          len(self.imtls), n_levels, n_sites, total)

    def post_execute(self):
        """Inizialize realizations"""
        self.initialize_realizations()
        if self.curves:
            # must be called after the realizations are known
            self.save_hazard_curves()

    @EnginePerformanceMonitor.monitor
    def initialize_sources(self):
        """
        Parse source models and validate source logic trees. It also
        filters the sources far away and apply uncertainties to the
        relevant ones. Notice that sources are automatically split.

        :returns:
            a list with the number of sources for each source model
        """
        logs.LOG.progress("initializing sources")
        self.source_model_lt = logictree.SourceModelLogicTree.from_hc(self.hc)
        sm_paths = distinct(self.source_model_lt)
        nrml_to_hazardlib = source.NrmlHazardlibConverter(
            self.hc.investigation_time,
            self.hc.rupture_mesh_spacing,
            self.hc.width_of_mfd_bin,
            self.hc.area_source_discretization,
        )
        # define an ordered dictionary trt_model_id -> SourceCollector
        self.source_collector = collections.OrderedDict()
        for i, (sm, weight, smpath) in enumerate(sm_paths):
            fname = os.path.join(self.hc.base_path, sm)
            apply_unc = self.source_model_lt.make_apply_uncertainties(smpath)
            source_collectors = source.parse_source_model(
                fname, nrml_to_hazardlib, apply_unc)
            trts = [sc.trt for sc in source_collectors]

            self.source_model_lt.tectonic_region_types.update(trts)
            lt_model = models.LtSourceModel.objects.create(
                hazard_calculation=self.hc, sm_lt_path=smpath, ordinal=i,
                sm_name=sm, weight=weight)

            # save TrtModels for each tectonic region type
            gsims_by_trt = lt_model.make_gsim_lt(trts).values
            for sc in source_collectors:
                # NB: the source_collectors are ordered by number of sources
                # and lexicographically, so the models are in the right order
                trt_model_id = models.TrtModel.objects.create(
                    lt_model=lt_model,
                    tectonic_region_type=sc.trt,
                    num_sources=len(sc.sources),
                    num_ruptures=sc.num_ruptures,
                    min_mag=sc.min_mag,
                    max_mag=sc.max_mag,
                    gsims=gsims_by_trt[sc.trt]).id
                self.source_collector[trt_model_id] = sc

    @EnginePerformanceMonitor.monitor
    def parse_risk_models(self):
        """
        If any risk model is given in the hazard calculation, the
        computation will be driven by risk data. In this case the
        locations will be extracted from the exposure file (if there
        is one) and the imt (and levels) will be extracted from the
        vulnerability model (if there is one)
        """
        hc = self.hc
        if hc.vulnerability_models:
            logs.LOG.progress("parsing risk models")

            hc.intensity_measure_types_and_levels = dict()
            hc.intensity_measure_types = list()

            for vf in hc.vulnerability_models:
                intensity_measure_types_and_levels = dict(
                    (record['IMT'], record['IML']) for record in
                    parsers.VulnerabilityModelParser(vf))

                for imt, levels in \
                        intensity_measure_types_and_levels.items():
                    if (imt in hc.intensity_measure_types_and_levels and
                        (set(hc.intensity_measure_types_and_levels[imt]) -
                         set(levels))):
                        logs.LOG.warning(
                            "The same IMT %s is associated with "
                            "different levels" % imt)
                    else:
                        hc.intensity_measure_types_and_levels[imt] = levels

                hc.intensity_measure_types.extend(
                    intensity_measure_types_and_levels)

            # remove possible duplicates
            if hc.intensity_measure_types is not None:
                hc.intensity_measure_types = list(set(
                    hc.intensity_measure_types))
            hc.save()
            logs.LOG.info("Got IMT and levels "
                          "from vulnerability models: %s - %s" % (
                              hc.intensity_measure_types_and_levels,
                              hc.intensity_measure_types))

        if 'fragility' in hc.inputs:
            hc.intensity_measure_types_and_levels = dict()
            hc.intensity_measure_types = list()

            parser = iter(parsers.FragilityModelParser(
                hc.inputs['fragility']))
            hc = self.hc

            fragility_format, _limit_states = parser.next()

            if (fragility_format == "continuous" and
                    hc.calculation_mode != "scenario"):
                raise NotImplementedError(
                    "Getting IMT and levels from "
                    "a continuous fragility model is not yet supported")

            hc.intensity_measure_types_and_levels = dict(
                (iml['IMT'], iml['imls'])
                for _taxonomy, iml, _params, _no_damage_limit in parser)
            hc.intensity_measure_types.extend(
                hc.intensity_measure_types_and_levels)
            hc.save()

        if 'exposure' in hc.inputs:
            with logs.tracing('storing exposure'):
                exposure.ExposureDBWriter(
                    self.job).serialize(
                    parsers.ExposureModelParser(hc.inputs['exposure']))

    @EnginePerformanceMonitor.monitor
    def initialize_site_model(self):
        """
        Populate the hazard site table.

        If a site model is specified in the calculation configuration,
        parse it and load it into the `hzrdi.site_model` table.
        """
        logs.LOG.progress("initializing sites")
        self.hc.points_to_compute(save_sites=True)

        site_model_inp = self.hc.site_model
        if site_model_inp:
            store_site_model(self.job, site_model_inp)

    def initialize_realizations(self):
        """
        Create records for the `hzrdr.lt_realization`.

        This function works either in random sampling mode (when lt_realization
        models get the random seed value) or in enumeration mode (when weight
        values are populated). In both cases we record the logic tree paths
        for both trees in the `lt_realization` record, as well as ordinal
        number of the realization (zero-based).
        """
        logs.LOG.progress("initializing realizations")
        for idx, (sm, weight, sm_lt_path) in enumerate(self.source_model_lt):
            lt_model = models.LtSourceModel.objects.get(
                hazard_calculation=self.hc, sm_lt_path=sm_lt_path)
            lt = iter(lt_model.make_gsim_lt(seed=self.hc.random_seed + idx))
            if self.hc.number_of_logic_tree_samples:  # sampling
                rlzs = [lt.next()]  # pick one gsim realization
            else:  # full enumeration
                rlzs = list(lt)  # pick all gsim realizations
            logs.LOG.info('Creating %d GMPE realization(s) for model %s, %s',
                          len(rlzs), lt_model.sm_name, lt_model.sm_lt_path)
            self._initialize_realizations(idx, lt_model, rlzs)

    @transaction.commit_on_success(using='job_init')
    def _initialize_realizations(self, idx, lt_model, realizations):
        # create the realizations for the given lt source model
        trt_models = lt_model.trtmodel_set.filter(num_ruptures__gt=0)
        if not trt_models:
            return
        rlz_ordinal = idx * len(realizations)
        for gsim_by_trt, weight, lt_path in realizations:
            if lt_model.weight is not None and weight is not None:
                weight = lt_model.weight * weight
            else:
                weight = None
            rlz = models.LtRealization.objects.create(
                lt_model=lt_model, gsim_lt_path=lt_path,
                weight=weight, ordinal=rlz_ordinal)
            rlz_ordinal += 1
            for trt_model in trt_models:
                # populate the association table rlz <-> trt_model
                models.AssocLtRlzTrtModel.objects.create(
                    rlz=rlz, trt_model=trt_model,
                    gsim=gsim_by_trt[trt_model.tectonic_region_type])

    def _get_outputs_for_export(self):
        """
        Util function for getting :class:`openquake.engine.db.models.Output`
        objects to be exported.

        Gathers all outputs for the job, but filters out `hazard_curve_multi`
        outputs if this option was turned off in the calculation profile.
        """
        outputs = export_core.get_outputs(self.job.id)
        if not self.hc.export_multi_curves:
            outputs = outputs.exclude(output_type='hazard_curve_multi')
        return outputs

    def _do_export(self, output_id, export_dir, export_type):
        """
        Hazard-specific implementation of
        :meth:`openquake.engine.calculators.base.Calculator._do_export`.

        Calls the hazard exporter.
        """
        return hazard_export.export(output_id, export_dir, export_type)

    # this could be parallelized in the future, however in all the cases
    # I have seen until now, the serialized approach is fast enough (MS)
    @EnginePerformanceMonitor.monitor
    def save_hazard_curves(self):
        """
        Post-execution actions. At the moment, all we do is finalize the hazard
        curve results.
        """
        imtls = self.hc.intensity_measure_types_and_levels
        points = self.hc.points_to_compute()

        for rlz in self._get_realizations():
<<<<<<< HEAD
            # create a new `HazardCurve` 'container' record for each
            # realization (virtual container for multiple imts)
            # this is needed by the risk (see export.risk_test)
            # even if there is a single IMT
            haz_curve_container = models.HazardCurve.objects.create(
                output=models.Output.objects.create_output(
                    self.job, "hc-multi-imt-rlz-%s" % rlz.id,
                    "hazard_curve_multi"),
                lt_realization=rlz,
                investigation_time=self.hc.investigation_time)

            with self.monitor('building curves per realization'):
                curves_by_imt = haz_curve_container.build_data(self.curves)
=======
            # create a multi-imt curve
            multicurve = models.Output.objects.create_output(
                self.job, "hc-multi-imt-rlz-%s" % rlz.id,
                "hazard_curve_multi")
            models.HazardCurve.objects.create(
                output=multicurve, lt_realization=rlz,
                investigation_time=self.hc.investigation_time)

            with self.monitor('building curves per realization'):
                curves_by_imt = models.build_curves(rlz, self.curves)
>>>>>>> 71ab0e6d

            # create a new `HazardCurve` 'container' record for each
            # realization for each intensity measure type
            for imt, curves in zip(sorted(imtls), curves_by_imt):
                hc_im_type, sa_period, sa_damping = from_string(imt)

                # save output
                hco = models.Output.objects.create(
                    oq_job=self.job,
                    display_name="Hazard Curve rlz-%s-%s" % (rlz.id, imt),
                    output_type='hazard_curve',
                )

                # save hazard_curve
                haz_curve = models.HazardCurve.objects.create(
                    output=hco,
                    lt_realization=rlz,
                    investigation_time=self.hc.investigation_time,
                    imt=hc_im_type,
                    imls=imtls[imt],
                    sa_period=sa_period,
                    sa_damping=sa_damping,
                )

                # save hazard_curve_data
                logs.LOG.info('saving %d hazard curves for %s, imt=%s',
                              len(points), hco, imt)
                writer.CacheInserter.saveall([models.HazardCurveData(
                    hazard_curve=haz_curve,
                    poes=list(poes),
                    location='POINT(%s %s)' % (p.longitude, p.latitude),
                    weight=rlz.weight)
                    for p, poes in zip(points, curves)])

        self.curves = {}  # save memory for the post-processing phase

    @EnginePerformanceMonitor.monitor
    def do_aggregate_post_proc(self):
        """
        Grab hazard data for all realizations and sites from the database and
        compute mean and/or quantile aggregates (depending on which options are
        enabled in the calculation).

        Post-processing results will be stored directly into the database.
        """
        del self.source_collector  # save memory

        num_rlzs = models.LtRealization.objects.filter(
            lt_model__hazard_calculation=self.hc).count()

        num_site_blocks_per_incr = int(CURVE_CACHE_SIZE) / int(num_rlzs)
        if num_site_blocks_per_incr == 0:
            # This means we have `num_rlzs` >= `CURVE_CACHE_SIZE`.
            # The minimum number of sites should be 1.
            num_site_blocks_per_incr = 1
        slice_incr = num_site_blocks_per_incr * num_rlzs  # unit: num records

        if self.hc.mean_hazard_curves:
            # create a new `HazardCurve` 'container' record for mean
            # curves (virtual container for multiple imts)
            models.HazardCurve.objects.create(
                output=models.Output.objects.create_output(
                    self.job, "mean-curves-multi-imt",
                    "hazard_curve_multi"),
                statistics="mean",
                imt=None,
                investigation_time=self.hc.investigation_time)

        if self.hc.quantile_hazard_curves:
            for quantile in self.hc.quantile_hazard_curves:
                # create a new `HazardCurve` 'container' record for quantile
                # curves (virtual container for multiple imts)
                models.HazardCurve.objects.create(
                    output=models.Output.objects.create_output(
                        self.job, 'quantile(%s)-curves' % quantile,
                        "hazard_curve_multi"),
                    statistics="quantile",
                    imt=None,
                    quantile=quantile,
                    investigation_time=self.hc.investigation_time)

        for imt, imls in self.hc.intensity_measure_types_and_levels.items():
            im_type, sa_period, sa_damping = from_string(imt)

            # prepare `output` and `hazard_curve` containers in the DB:
            container_ids = dict()
            if self.hc.mean_hazard_curves:
                mean_output = models.Output.objects.create_output(
                    job=self.job,
                    display_name='Mean Hazard Curves %s' % imt,
                    output_type='hazard_curve'
                )
                mean_hc = models.HazardCurve.objects.create(
                    output=mean_output,
                    investigation_time=self.hc.investigation_time,
                    imt=im_type,
                    imls=imls,
                    sa_period=sa_period,
                    sa_damping=sa_damping,
                    statistics='mean'
                )
                container_ids['mean'] = mean_hc.id

            if self.hc.quantile_hazard_curves:
                for quantile in self.hc.quantile_hazard_curves:
                    q_output = models.Output.objects.create_output(
                        job=self.job,
                        display_name=(
                            '%s quantile Hazard Curves %s' % (quantile, imt)
                        ),
                        output_type='hazard_curve'
                    )
                    q_hc = models.HazardCurve.objects.create(
                        output=q_output,
                        investigation_time=self.hc.investigation_time,
                        imt=im_type,
                        imls=imls,
                        sa_period=sa_period,
                        sa_damping=sa_damping,
                        statistics='quantile',
                        quantile=quantile
                    )
                    container_ids['q%s' % quantile] = q_hc.id

            all_curves_for_imt = models.order_by_location(
                models.HazardCurveData.objects.all_curves_for_imt(
                    self.job.id, im_type, sa_period, sa_damping))

            with transaction.commit_on_success(using='job_init'):
                inserter = writer.CacheInserter(
                    models.HazardCurveData, CURVE_CACHE_SIZE)

                for chunk in models.queryset_iter(all_curves_for_imt,
                                                  slice_incr):
                    # slice each chunk by `num_rlzs` into `site_chunk`
                    # and compute the aggregate
                    for site_chunk in block_splitter(chunk, num_rlzs):
                        site = site_chunk[0].location
                        curves_poes = [x.poes for x in site_chunk]
                        curves_weights = [x.weight for x in site_chunk]

                        # do means and quantiles
                        # quantiles first:
                        if self.hc.quantile_hazard_curves:
                            for quantile in self.hc.quantile_hazard_curves:
                                if self.hc.number_of_logic_tree_samples == 0:
                                    # explicitly weighted quantiles
                                    q_curve = weighted_quantile_curve(
                                        curves_poes, curves_weights, quantile
                                    )
                                else:
                                    # implicitly weighted quantiles
                                    q_curve = quantile_curve(
                                        curves_poes, quantile
                                    )
                                inserter.add(
                                    models.HazardCurveData(
                                        hazard_curve_id=(
                                            container_ids['q%s' % quantile]),
                                        poes=q_curve.tolist(),
                                        location=site.wkt)
                                )

                        # then means
                        if self.hc.mean_hazard_curves:
                            m_curve = mean_curve(
                                curves_poes, weights=curves_weights
                            )
                            inserter.add(
                                models.HazardCurveData(
                                    hazard_curve_id=container_ids['mean'],
                                    poes=m_curve.tolist(),
                                    location=site.wkt)
                            )
                inserter.flush()<|MERGE_RESOLUTION|>--- conflicted
+++ resolved
@@ -479,21 +479,6 @@
         points = self.hc.points_to_compute()
 
         for rlz in self._get_realizations():
-<<<<<<< HEAD
-            # create a new `HazardCurve` 'container' record for each
-            # realization (virtual container for multiple imts)
-            # this is needed by the risk (see export.risk_test)
-            # even if there is a single IMT
-            haz_curve_container = models.HazardCurve.objects.create(
-                output=models.Output.objects.create_output(
-                    self.job, "hc-multi-imt-rlz-%s" % rlz.id,
-                    "hazard_curve_multi"),
-                lt_realization=rlz,
-                investigation_time=self.hc.investigation_time)
-
-            with self.monitor('building curves per realization'):
-                curves_by_imt = haz_curve_container.build_data(self.curves)
-=======
             # create a multi-imt curve
             multicurve = models.Output.objects.create_output(
                 self.job, "hc-multi-imt-rlz-%s" % rlz.id,
@@ -504,7 +489,6 @@
 
             with self.monitor('building curves per realization'):
                 curves_by_imt = models.build_curves(rlz, self.curves)
->>>>>>> 71ab0e6d
 
             # create a new `HazardCurve` 'container' record for each
             # realization for each intensity measure type
