# -*- coding: utf-8 -*-
# vim: tabstop=4 shiftwidth=4 softtabstop=4

# Copyright (c) 2010-2014, GEM Foundation.
#
# OpenQuake is free software: you can redistribute it and/or modify it
# under the terms of the GNU Affero General Public License as published
# by the Free Software Foundation, either version 3 of the License, or
# (at your option) any later version.
#
# OpenQuake is distributed in the hope that it will be useful,
# but WITHOUT ANY WARRANTY; without even the implied warranty of
# MERCHANTABILITY or FITNESS FOR A PARTICULAR PURPOSE.  See the
# GNU General Public License for more details.
#
# You should have received a copy of the GNU Affero General Public License
# along with OpenQuake.  If not, see <http://www.gnu.org/licenses/>.

"""Common code for the hazard calculators."""

import os
import itertools
import collections

import numpy

from openquake.hazardlib import correlation
from openquake.hazardlib.imt import from_string

# FIXME: one must import the engine before django to set DJANGO_SETTINGS_MODULE
from openquake.engine.db import models
from django.db import transaction

from openquake.nrmllib import parsers as nrml_parsers
from openquake.nrmllib.risk import parsers

from openquake.commonlib import logictree, source
from openquake.commonlib.general import block_splitter, distinct

from openquake.engine.input import exposure
from openquake.engine import logs
from openquake.engine import writer
from openquake.engine.calculators import base
from openquake.engine.calculators.post_processing import mean_curve
from openquake.engine.calculators.post_processing import quantile_curve
from openquake.engine.calculators.post_processing import (
    weighted_quantile_curve
)
from openquake.engine.export import core as export_core
from openquake.engine.export import hazard as hazard_export
from openquake.engine.utils import config
from openquake.engine.performance import EnginePerformanceMonitor

#: Maximum number of hazard curves to cache, for selects or inserts
CURVE_CACHE_SIZE = 100000

QUANTILE_PARAM_NAME = "QUANTILE_LEVELS"
POES_PARAM_NAME = "POES"
# Dilation in decimal degrees (http://en.wikipedia.org/wiki/Decimal_degrees)
# 1e-5 represents the approximate distance of one meter at the equator.
DILATION_ONE_METER = 1e-5


def make_gsim_lt(hc, trts):
    """
    Helper to instantiate a GsimLogicTree object from the logic tree file.

    :param hc: `openquake.engine.db.models.HazardCalculation` instance
    :param trts: list of tectonic region type strings
    """
    fname = os.path.join(hc.base_path, hc.inputs['gsim_logic_tree'])
    return logictree.GsimLogicTree(
        fname, 'applyToTectonicRegionType', trts,
        hc.number_of_logic_tree_samples, hc.random_seed)


def store_site_model(job, site_model_source):
    """Invoke site model parser and save the site-specified parameter data to
    the database.

    :param job:
        The job that is loading this site_model_source
    :param site_model_source:
        Filename or file-like object containing the site model XML data.
    :returns:
        `list` of ids of the newly-inserted `hzrdi.site_model` records.
    """
    parser = nrml_parsers.SiteModelParser(site_model_source)
    data = [models.SiteModel(vs30=node.vs30,
                             vs30_type=node.vs30_type,
                             z1pt0=node.z1pt0,
                             z2pt5=node.z2pt5,
                             location=node.wkt,
                             job_id=job.id)
            for node in parser.parse()]
    return writer.CacheInserter.saveall(data)


def get_correl_model(hc):
    """
    Helper function for constructing the appropriate correlation model.

    :param hc:
        A :class:`openquake.engine.db.models.HazardCalculation` instance.

    :returns:
        A correlation object. See :mod:`openquake.hazardlib.correlation` for
        more info.
    """
    correl_model_cls = getattr(
        correlation,
        '%sCorrelationModel' % hc.ground_motion_correlation_model,
        None)
    if correl_model_cls is None:
        # There's no correlation model for this calculation.
        return None

    return correl_model_cls(**hc.ground_motion_correlation_params)


def all_equal(obj, value):
    """
    :param obj: a numpy array or something else
    :param value: a numeric value
    :returns: a boolean
    """
    eq = (obj == value)
    if isinstance(eq, numpy.ndarray):
        return eq.all()
    else:
        return eq


class BaseHazardCalculator(base.Calculator):
    """
    Abstract base class for hazard calculators. Contains a bunch of common
    functionality, like initialization procedures.
    """

    def __init__(self, job):
        super(BaseHazardCalculator, self).__init__(job)
        self.source_max_weight = int(config.get('hazard', 'source_max_weight'))
        self.rupt_collectors = []
        self.num_ruptures = collections.defaultdict(float)
        self.curves = {}  # {trt_model_id, gsim: curves_by_imt}

    @property
    def hc(self):
        """
        A shorter and more convenient way of accessing the
        :class:`~openquake.engine.db.models.HazardCalculation`.
        """
        return self.job.hazard_calculation

    def task_arg_gen(self):
        """
        Loop through realizations and sources to generate a sequence of
        task arg tuples. Each tuple of args applies to a single task.
        Yielded results are of the form
        (job_id, site_collection, sources, trt_model_id, gsims, task_no).
        """
        sitecol = self.hc.site_collection
        task_no = 0
        for trt_model_id in self.source_collector:
            trt_model = models.TrtModel.objects.get(pk=trt_model_id)
            sc = self.source_collector[trt_model_id]
            ltpath = tuple(trt_model.lt_model.sm_lt_path)
            gsims = [logictree.GSIM[gsim]() for gsim in trt_model.gsims]

            # NB: the filtering of the sources by site is slow
            source_blocks = sc.gen_blocks(
                self.hc.sites_affected_by,
                self.source_max_weight,
                self.hc.area_source_discretization)
            num_blocks = 0
            num_sources = 0
            for block in source_blocks:
                yield self.job.id, sitecol, block, trt_model_id, gsims, task_no
                num_blocks += 1
                task_no += 1
                num_sources += len(block)
                logs.LOG.info('Processing %d sources out of %d' %
                              sc.filtered_sources)

            logs.LOG.progress('Generated %d block(s) for %s, TRT=%s',
                              num_blocks, ltpath, sc.trt)
            trt_model.num_sources = num_sources
            trt_model.num_ruptures = sc.num_ruptures
            trt_model.save()

<<<<<<< HEAD
        # save job_stats
        js = models.JobStats.objects.get(oq_job=self.job)
        js.num_sources = [model.get_num_sources()
                          for model in models.LtSourceModel.objects.filter(
                              hazard_calculation=self.hc)]
        js.num_sites = len(sitecol)
        js.save()

    def task_completed(self, result):
        """
        Simply call the method `agg_curves`
        """
        self.agg_curves(self.curves, result)

    @EnginePerformanceMonitor.monitor
    def agg_curves(self, acc, result):
        """
        This is used to incrementally update hazard curve results by combining
        an initial value with some new results. (Each set of new results is
        computed over only a subset of seismic sources defined in the
        calculation model.)

        :param acc:
            A dictionary of curves
        :param result:
            A triplet `(curves_by_gsim, trt_model_id, bbs)`.
            `curves_by_gsim` is a list of pairs `(gsim, curves_by_imt)`
            where `curves_by_imt` is a list of 2-D numpy arrays
            representing the new results which need to be combined
            with the current value. These should be the same shape as
            `acc[tr_model_id, gsim][j]` where `gsim` is the GSIM
            name and `j` is the IMT ordinal.
        """
        curves_by_gsim, trt_model_id, bbs = result
        for gsim, probs in curves_by_gsim:
            pnes = []
            for prob, zero in itertools.izip(probs, self.zeros):
                pnes.append(1 - (zero if all_equal(prob, 0) else prob))
            pnes1 = numpy.array(pnes)
            pnes2 = 1 - acc.get((trt_model_id, gsim), self.zeros)

            # TODO: add a test like Yufang computation testing the broadcast
            acc[trt_model_id, gsim] = 1 - pnes1 * pnes2

        if self.hc.poes_disagg:
            for bb in bbs:
                self.bb_dict[bb.lt_model_id, bb.site_id].update_bb(bb)

        return acc

=======
>>>>>>> e76bd1cb
    def _get_realizations(self):
        """
        Get all of the logic tree realizations for this calculation.
        """
        return models.LtRealization.objects\
            .filter(lt_model__hazard_calculation=self.hc).order_by('id')

    def pre_execute(self):
        """
        Initialize risk models, site model and sources
        """
        self.parse_risk_models()
        self.initialize_site_model()
        self.initialize_sources()
        self.imtls = self.hc.intensity_measure_types_and_levels
        if self.imtls:
            n_levels = sum(len(lvls) for lvls in self.imtls.itervalues()
                           ) / float(len(self.imtls))
            n_sites = len(self.hc.site_collection)
            self.zeros = numpy.array(
                [numpy.zeros((n_sites, len(self.imtls[imt])))
                 for imt in sorted(self.imtls)])
            self.ones = [numpy.zeros(len(self.imtls[imt]), dtype=float)
                         for imt in sorted(self.imtls)]

            total = len(self.imtls) * n_levels * n_sites
            logs.LOG.info('%d IMT(s), %d level(s) and %d sites, total %d',
                          len(self.imtls), n_levels, n_sites, total)

    def post_execute(self):
        """Inizialize realizations"""
        self.initialize_realizations()
        if self.curves:
            # must be called after the realizations are known
            self.save_hazard_curves()

    @EnginePerformanceMonitor.monitor
    def initialize_sources(self):
        """
        Parse source models and validate source logic trees. It also
        filters the sources far away and apply uncertainties to the
        relevant ones. Notice that sources are automatically split.

        :returns:
            a list with the number of sources for each source model
        """
        logs.LOG.progress("initializing sources")
        self.source_model_lt = logictree.SourceModelLogicTree.from_hc(self.hc)
        sm_paths = distinct(self.source_model_lt)
        nrml_to_hazardlib = source.NrmlHazardlibConverter(
            self.hc.investigation_time,
            self.hc.rupture_mesh_spacing,
            self.hc.width_of_mfd_bin,
            self.hc.area_source_discretization,
        )
        # define an ordered dictionary trt_model_id -> SourceCollector
        self.source_collector = collections.OrderedDict()
        for i, (sm, weight, smpath) in enumerate(sm_paths):
            fname = os.path.join(self.hc.base_path, sm)
            apply_unc = self.source_model_lt.make_apply_uncertainties(smpath)
            source_collectors = source.parse_source_model(
                fname, nrml_to_hazardlib, apply_unc)
            trts = [sc.trt for sc in source_collectors]

            self.source_model_lt.tectonic_region_types.update(trts)
            lt_model = models.LtSourceModel.objects.create(
                hazard_calculation=self.hc, sm_lt_path=smpath, ordinal=i,
                sm_name=sm, weight=weight)

            # save TrtModels for each tectonic region type
            gsims_by_trt = make_gsim_lt(self.hc, trts).values
            for sc in source_collectors:
                # NB: the source_collectors are ordered by number of sources
                # and lexicographically, so the models are in the right order
                trt_model_id = models.TrtModel.objects.create(
                    lt_model=lt_model,
                    tectonic_region_type=sc.trt,
                    num_sources=len(sc.sources),
                    num_ruptures=sc.num_ruptures,
                    min_mag=sc.min_mag,
                    max_mag=sc.max_mag,
                    gsims=gsims_by_trt[sc.trt]).id
                self.source_collector[trt_model_id] = sc

    @EnginePerformanceMonitor.monitor
    def parse_risk_models(self):
        """
        If any risk model is given in the hazard calculation, the
        computation will be driven by risk data. In this case the
        locations will be extracted from the exposure file (if there
        is one) and the imt (and levels) will be extracted from the
        vulnerability model (if there is one)
        """
        hc = self.hc
        if hc.vulnerability_models:
            logs.LOG.progress("parsing risk models")

            hc.intensity_measure_types_and_levels = dict()
            hc.intensity_measure_types = list()

            for vf in hc.vulnerability_models:
                intensity_measure_types_and_levels = dict(
                    (record['IMT'], record['IML']) for record in
                    parsers.VulnerabilityModelParser(vf))

                for imt, levels in \
                        intensity_measure_types_and_levels.items():
                    if (imt in hc.intensity_measure_types_and_levels and
                        (set(hc.intensity_measure_types_and_levels[imt]) -
                         set(levels))):
                        logs.LOG.warning(
                            "The same IMT %s is associated with "
                            "different levels" % imt)
                    else:
                        hc.intensity_measure_types_and_levels[imt] = levels

                hc.intensity_measure_types.extend(
                    intensity_measure_types_and_levels)

            # remove possible duplicates
            if hc.intensity_measure_types is not None:
                hc.intensity_measure_types = list(set(
                    hc.intensity_measure_types))
            hc.save()
            logs.LOG.info("Got IMT and levels "
                          "from vulnerability models: %s - %s" % (
                              hc.intensity_measure_types_and_levels,
                              hc.intensity_measure_types))

        if 'fragility' in hc.inputs:
            hc.intensity_measure_types_and_levels = dict()
            hc.intensity_measure_types = list()

            parser = iter(parsers.FragilityModelParser(
                hc.inputs['fragility']))
            hc = self.hc

            fragility_format, _limit_states = parser.next()

            if (fragility_format == "continuous" and
                    hc.calculation_mode != "scenario"):
                raise NotImplementedError(
                    "Getting IMT and levels from "
                    "a continuous fragility model is not yet supported")

            hc.intensity_measure_types_and_levels = dict(
                (iml['IMT'], iml['imls'])
                for _taxonomy, iml, _params, _no_damage_limit in parser)
            hc.intensity_measure_types.extend(
                hc.intensity_measure_types_and_levels)
            hc.save()

        if 'exposure' in hc.inputs:
            with logs.tracing('storing exposure'):
                exposure.ExposureDBWriter(
                    self.job).serialize(
                    parsers.ExposureModelParser(hc.inputs['exposure']))

    @EnginePerformanceMonitor.monitor
    def initialize_site_model(self):
        """
        Populate the hazard site table.

        If a site model is specified in the calculation configuration,
        parse it and load it into the `hzrdi.site_model` table.
        """
        logs.LOG.progress("initializing sites")
        self.hc.points_to_compute(save_sites=True)

        site_model_inp = self.hc.site_model
        if site_model_inp:
            store_site_model(self.job, site_model_inp)

    def initialize_realizations(self):
        """
        Create records for the `hzrdr.lt_realization`.

        This function works either in random sampling mode (when lt_realization
        models get the random seed value) or in enumeration mode (when weight
        values are populated). In both cases we record the logic tree paths
        for both trees in the `lt_realization` record, as well as ordinal
        number of the realization (zero-based).
        """
        logs.LOG.progress("initializing realizations")
        if self.hc.number_of_logic_tree_samples:  # sampling
            gsim_lt = iter(make_gsim_lt(
                self.hc, self.source_model_lt.tectonic_region_types))
            # build 1 gsim realization for each source model realization

            def make_rlzs(lt_model):
                return [gsim_lt.next()]
        else:  # full enumeration
            def make_rlzs(lt_model):
                return list(
                    make_gsim_lt(
                        self.hc, lt_model.get_tectonic_region_types()))

        for idx, (sm, weight, sm_lt_path) in enumerate(self.source_model_lt):
            lt_model = models.LtSourceModel.objects.get(
                hazard_calculation=self.hc, sm_lt_path=sm_lt_path)
            self._initialize_realizations(idx, lt_model, make_rlzs(lt_model))

    @transaction.commit_on_success(using='job_init')
    def _initialize_realizations(self, idx, lt_model, realizations):
        # create the realizations for the given lt source model
        trt_models = lt_model.trtmodel_set.filter(num_ruptures__gt=0)
        if not trt_models:
            return
        rlz_ordinal = idx * len(realizations)
        for gsim_by_trt, weight, lt_path in realizations:
            if lt_model.weight is not None and weight is not None:
                weight = lt_model.weight * weight
            else:
                weight = None
            rlz = models.LtRealization.objects.create(
                lt_model=lt_model, gsim_lt_path=lt_path,
                weight=weight, ordinal=rlz_ordinal)
            rlz_ordinal += 1
            for trt_model in trt_models:
                # populate the association table rlz <-> trt_model
                models.AssocLtRlzTrtModel.objects.create(
                    rlz=rlz, trt_model=trt_model,
                    gsim=gsim_by_trt[trt_model.tectonic_region_type])

    def _get_outputs_for_export(self):
        """
        Util function for getting :class:`openquake.engine.db.models.Output`
        objects to be exported.

        Gathers all outputs for the job, but filters out `hazard_curve_multi`
        outputs if this option was turned off in the calculation profile.
        """
        outputs = export_core.get_outputs(self.job.id)
        if not self.hc.export_multi_curves:
            outputs = outputs.exclude(output_type='hazard_curve_multi')
        return outputs

    def _do_export(self, output_id, export_dir, export_type):
        """
        Hazard-specific implementation of
        :meth:`openquake.engine.calculators.base.Calculator._do_export`.

        Calls the hazard exporter.
        """
        return hazard_export.export(output_id, export_dir, export_type)

    # this could be parallelized in the future, however in all the cases
    # I have seen until now, the serialized approach is fast enough (MS)
    @EnginePerformanceMonitor.monitor
    def save_hazard_curves(self):
        """
        Post-execution actions. At the moment, all we do is finalize the hazard
        curve results.
        """
        imtls = self.hc.intensity_measure_types_and_levels
        points = self.hc.points_to_compute()

        for rlz in self._get_realizations():
            # create a multi-imt curve
            multicurve = models.Output.objects.create_output(
                self.job, "hc-multi-imt-rlz-%s" % rlz.id,
                "hazard_curve_multi")
            models.HazardCurve.objects.create(
                output=multicurve, lt_realization=rlz,
                investigation_time=self.hc.investigation_time)

            with self.monitor('building curves per realization'):
                curves_by_imt = models.build_curves(rlz, self.curves)

            # create a new `HazardCurve` 'container' record for each
            # realization for each intensity measure type
            for imt, curves in zip(sorted(imtls), curves_by_imt):
                hc_im_type, sa_period, sa_damping = from_string(imt)

                # save output
                hco = models.Output.objects.create(
                    oq_job=self.job,
                    display_name="Hazard Curve rlz-%s-%s" % (rlz.id, imt),
                    output_type='hazard_curve',
                )

                # save hazard_curve
                haz_curve = models.HazardCurve.objects.create(
                    output=hco,
                    lt_realization=rlz,
                    investigation_time=self.hc.investigation_time,
                    imt=hc_im_type,
                    imls=imtls[imt],
                    sa_period=sa_period,
                    sa_damping=sa_damping,
                )

                # save hazard_curve_data
                logs.LOG.info('saving %d hazard curves for %s, imt=%s',
                              len(points), hco, imt)
                writer.CacheInserter.saveall([models.HazardCurveData(
                    hazard_curve=haz_curve,
                    poes=list(poes),
                    location='POINT(%s %s)' % (p.longitude, p.latitude),
                    weight=rlz.weight)
                    for p, poes in zip(points, curves)])

        self.curves = {}  # save memory for the post-processing phase

    @EnginePerformanceMonitor.monitor
    def do_aggregate_post_proc(self):
        """
        Grab hazard data for all realizations and sites from the database and
        compute mean and/or quantile aggregates (depending on which options are
        enabled in the calculation).

        Post-processing results will be stored directly into the database.
        """
        del self.source_collector  # save memory

        num_rlzs = models.LtRealization.objects.filter(
            lt_model__hazard_calculation=self.hc).count()

        num_site_blocks_per_incr = int(CURVE_CACHE_SIZE) / int(num_rlzs)
        if num_site_blocks_per_incr == 0:
            # This means we have `num_rlzs` >= `CURVE_CACHE_SIZE`.
            # The minimum number of sites should be 1.
            num_site_blocks_per_incr = 1
        slice_incr = num_site_blocks_per_incr * num_rlzs  # unit: num records

        if self.hc.mean_hazard_curves:
            # create a new `HazardCurve` 'container' record for mean
            # curves (virtual container for multiple imts)
            models.HazardCurve.objects.create(
                output=models.Output.objects.create_output(
                    self.job, "mean-curves-multi-imt",
                    "hazard_curve_multi"),
                statistics="mean",
                imt=None,
                investigation_time=self.hc.investigation_time)

        if self.hc.quantile_hazard_curves:
            for quantile in self.hc.quantile_hazard_curves:
                # create a new `HazardCurve` 'container' record for quantile
                # curves (virtual container for multiple imts)
                models.HazardCurve.objects.create(
                    output=models.Output.objects.create_output(
                        self.job, 'quantile(%s)-curves' % quantile,
                        "hazard_curve_multi"),
                    statistics="quantile",
                    imt=None,
                    quantile=quantile,
                    investigation_time=self.hc.investigation_time)

        for imt, imls in self.hc.intensity_measure_types_and_levels.items():
            im_type, sa_period, sa_damping = from_string(imt)

            # prepare `output` and `hazard_curve` containers in the DB:
            container_ids = dict()
            if self.hc.mean_hazard_curves:
                mean_output = models.Output.objects.create_output(
                    job=self.job,
                    display_name='Mean Hazard Curves %s' % imt,
                    output_type='hazard_curve'
                )
                mean_hc = models.HazardCurve.objects.create(
                    output=mean_output,
                    investigation_time=self.hc.investigation_time,
                    imt=im_type,
                    imls=imls,
                    sa_period=sa_period,
                    sa_damping=sa_damping,
                    statistics='mean'
                )
                container_ids['mean'] = mean_hc.id

            if self.hc.quantile_hazard_curves:
                for quantile in self.hc.quantile_hazard_curves:
                    q_output = models.Output.objects.create_output(
                        job=self.job,
                        display_name=(
                            '%s quantile Hazard Curves %s' % (quantile, imt)
                        ),
                        output_type='hazard_curve'
                    )
                    q_hc = models.HazardCurve.objects.create(
                        output=q_output,
                        investigation_time=self.hc.investigation_time,
                        imt=im_type,
                        imls=imls,
                        sa_period=sa_period,
                        sa_damping=sa_damping,
                        statistics='quantile',
                        quantile=quantile
                    )
                    container_ids['q%s' % quantile] = q_hc.id

            all_curves_for_imt = models.order_by_location(
                models.HazardCurveData.objects.all_curves_for_imt(
                    self.job.id, im_type, sa_period, sa_damping))

            with transaction.commit_on_success(using='job_init'):
                inserter = writer.CacheInserter(
                    models.HazardCurveData, CURVE_CACHE_SIZE)

                for chunk in models.queryset_iter(all_curves_for_imt,
                                                  slice_incr):
                    # slice each chunk by `num_rlzs` into `site_chunk`
                    # and compute the aggregate
                    for site_chunk in block_splitter(chunk, num_rlzs):
                        site = site_chunk[0].location
                        curves_poes = [x.poes for x in site_chunk]
                        curves_weights = [x.weight for x in site_chunk]

                        # do means and quantiles
                        # quantiles first:
                        if self.hc.quantile_hazard_curves:
                            for quantile in self.hc.quantile_hazard_curves:
                                if self.hc.number_of_logic_tree_samples == 0:
                                    # explicitly weighted quantiles
                                    q_curve = weighted_quantile_curve(
                                        curves_poes, curves_weights, quantile
                                    )
                                else:
                                    # implicitly weighted quantiles
                                    q_curve = quantile_curve(
                                        curves_poes, quantile
                                    )
                                inserter.add(
                                    models.HazardCurveData(
                                        hazard_curve_id=(
                                            container_ids['q%s' % quantile]),
                                        poes=q_curve.tolist(),
                                        location=site.wkt)
                                )

                        # then means
                        if self.hc.mean_hazard_curves:
                            m_curve = mean_curve(
                                curves_poes, weights=curves_weights
                            )
                            inserter.add(
                                models.HazardCurveData(
                                    hazard_curve_id=container_ids['mean'],
                                    poes=m_curve.tolist(),
                                    location=site.wkt)
                            )
                inserter.flush()<|MERGE_RESOLUTION|>--- conflicted
+++ resolved
@@ -188,15 +188,6 @@
             trt_model.num_ruptures = sc.num_ruptures
             trt_model.save()
 
-<<<<<<< HEAD
-        # save job_stats
-        js = models.JobStats.objects.get(oq_job=self.job)
-        js.num_sources = [model.get_num_sources()
-                          for model in models.LtSourceModel.objects.filter(
-                              hazard_calculation=self.hc)]
-        js.num_sites = len(sitecol)
-        js.save()
-
     def task_completed(self, result):
         """
         Simply call the method `agg_curves`
@@ -239,8 +230,6 @@
 
         return acc
 
-=======
->>>>>>> e76bd1cb
     def _get_realizations(self):
         """
         Get all of the logic tree realizations for this calculation.
