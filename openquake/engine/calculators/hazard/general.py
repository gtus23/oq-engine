--- conflicted
+++ resolved
@@ -225,20 +225,12 @@
                             for trt_model in sm.trt_models
                             for src in trt_model]
         self.imtls = self.hc.intensity_measure_types_and_levels
-<<<<<<< HEAD
-        self.zeros = numpy.array(
-            [numpy.zeros((info['n_sites'], len(self.imtls[imt])))
-             for imt in sorted(self.imtls)])
-        self.ones = [numpy.zeros(len(self.imtls[imt]), dtype=float)
-                     for imt in sorted(self.imtls)]
-=======
         if info['n_levels']:  # we can compute hazard curves
             self.zeros = numpy.array(
                 [numpy.zeros((info['n_sites'], len(self.imtls[imt])))
                  for imt in sorted(self.imtls)])
             self.ones = [numpy.zeros(len(self.imtls[imt]), dtype=float)
                          for imt in sorted(self.imtls)]
->>>>>>> b2c202ae
         return info['input_weight'], info['output_weight']
 
     def check_limits(self, input_weight, output_weight):
