--- conflicted
+++ resolved
@@ -54,11 +54,7 @@
     # SA(0.8) and SA(0.80) are considered the same
     imts = distinct(from_string(x) for x in hc.intensity_measure_types)
     gsim = AVAILABLE_GSIMS[hc.gsim]()  # instantiate the GSIM class
-<<<<<<< HEAD
     correlation_model = hc.get_correl_model()
-=======
-    correlation_model = haz_general.get_correl_model(hc)
->>>>>>> 1812e49e
 
     cache = collections.defaultdict(list)  # {site_id, imt -> gmvs}
     inserter = writer.CacheInserter(models.GmfData, 1000)
@@ -69,12 +65,13 @@
     with EnginePerformanceMonitor('computing gmfs', job_id, gmfs):
         gmf = GmfComputer(rupture, sitecol, imts, [gsim], hc.truncation_level,
                           correlation_model)
+        gname = gsim.__class__.__name__
         for ses_rup in ses_ruptures:
-            [gmf_dict] = gmf.compute(ses_rup.seed)
+            gmf_dict = gmf.compute(ses_rup.seed)
             for imt in imts:
-                for site_id, gmv in zip(sitecol.sids, gmf_dict[imt]):
+                for site_id, gmv in zip(sitecol.sids, gmf_dict[gname, imt]):
                     # float may be needed below to convert 1x1 matrices
-                    cache[site_id, imt].append((float(gmv), ses_rup.id))
+                    cache[site_id, imt].append((gmv, ses_rup.id))
 
     with EnginePerformanceMonitor('saving gmfs', job_id, gmfs):
         for (site_id, imt), data in cache.iteritems():
