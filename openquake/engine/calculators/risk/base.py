--- conflicted
+++ resolved
@@ -57,13 +57,8 @@
         ID of the current risk job
     :param counts_taxonomy:
         a sorted list of pairs (counts, taxonomy) for each bunch of assets
-<<<<<<< HEAD
     :param rc:
         the current risk calculation
-=======
-    :param calc:
-        :class:`openquake.engine.calculators.risk.base.RiskCalculator` instance
->>>>>>> e4aeaccb
     """
     haz_outs = rc.hazard_outputs()
     bridges = {}  # taxonomy -> bridge
