# Copyright (c) 2010-2013, GEM Foundation.
#
# OpenQuake is free software: you can redistribute it and/or modify it
# under the terms of the GNU Affero General Public License as published
# by the Free Software Foundation, either version 3 of the License, or
# (at your option) any later version.
#
# OpenQuake is distributed in the hope that it will be useful,
# but WITHOUT ANY WARRANTY; without even the implied warranty of
# MERCHANTABILITY or FITNESS FOR A PARTICULAR PURPOSE.  See the
# GNU General Public License for more details.
#
# You should have received a copy of the GNU Affero General Public License
# along with OpenQuake.  If not, see <http://www.gnu.org/licenses/>.

"""Information about the calculators available for the Risk engine."""

from __future__ import absolute_import

from .classical.core import ClassicalRiskCalculator
from .classical_bcr.core import ClassicalBCRRiskCalculator
from .event_based.core import EventBasedRiskCalculator
from .event_based_bcr.core import EventBasedBCRRiskCalculator
<<<<<<< HEAD
from .scenario.core import ScenarioRiskCalculator
=======
from .scenario_damage.core import ScenarioDamageRiskCalculator
>>>>>>> e48cf946

CALCULATORS = {
    'classical': ClassicalRiskCalculator,
    'classical_bcr': ClassicalBCRRiskCalculator,
    'event_based': EventBasedRiskCalculator,
    'event_based_bcr': EventBasedBCRRiskCalculator,
<<<<<<< HEAD
    'scenario': ScenarioRiskCalculator,
=======
    'scenario_damage': ScenarioDamageRiskCalculator,
>>>>>>> e48cf946
}<|MERGE_RESOLUTION|>--- conflicted
+++ resolved
@@ -21,20 +21,14 @@
 from .classical_bcr.core import ClassicalBCRRiskCalculator
 from .event_based.core import EventBasedRiskCalculator
 from .event_based_bcr.core import EventBasedBCRRiskCalculator
-<<<<<<< HEAD
 from .scenario.core import ScenarioRiskCalculator
-=======
 from .scenario_damage.core import ScenarioDamageRiskCalculator
->>>>>>> e48cf946
 
 CALCULATORS = {
     'classical': ClassicalRiskCalculator,
     'classical_bcr': ClassicalBCRRiskCalculator,
     'event_based': EventBasedRiskCalculator,
     'event_based_bcr': EventBasedBCRRiskCalculator,
-<<<<<<< HEAD
     'scenario': ScenarioRiskCalculator,
-=======
     'scenario_damage': ScenarioDamageRiskCalculator,
->>>>>>> e48cf946
 }