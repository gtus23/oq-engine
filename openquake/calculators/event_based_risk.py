--- conflicted
+++ resolved
@@ -253,47 +253,6 @@
         # override the base class method to avoid doing bad stuff
         pass
 
-<<<<<<< HEAD
-=======
-    def build_agg_curve(self):
-        """
-        Build a single loss curve per realization. It is NOT obtained
-        by aggregating the loss curves; instead, it is obtained without
-        generating the loss curves, directly from the the aggregate losses.
-        """
-        oq = self.oqparam
-        weights = self.datastore['realizations']['weight']
-        cr = {cb.loss_type: cb.curve_resolution
-              for cb in self.riskmodel.curve_builder}
-        loss_curve_dt = scientific.build_loss_curve_dt(
-            cr, oq.conditional_loss_poes, oq.insured_losses)
-        cb_inputs = self.cb_inputs('agg_loss_table')
-        R = len(weights)
-        result = parallel.Starmap.apply(
-            build_agg_curve, (cb_inputs, self.monitor('')),
-            concurrent_tasks=self.oqparam.concurrent_tasks).reduce()
-        agg_curve = numpy.zeros(R, loss_curve_dt)
-        for li, r in result:
-            lt = loss_curve_dt.names[li]
-            agg_curve[r][lt] = result[li, r]
-        self.datastore['agg_curve-rlzs'] = agg_curve
-
-        if R > 1:  # save stats too
-            statnames, stats = zip(*oq.risk_stats())
-            agg_curve_stats = numpy.zeros(len(stats), agg_curve.dtype)
-            for loss_type in agg_curve.dtype.names:
-                acs = agg_curve_stats[loss_type]
-                data = agg_curve[loss_type]
-                avg = data['avg']
-                losses, all_poes = scientific.normalize_curves_eb(
-                    [(c['losses'], c['poes']) for c in data])
-                acs['losses'] = losses
-                acs['poes'] = compute_stats(all_poes, stats, weights)
-                acs['avg'] = compute_stats(avg, stats, weights)
-
-            self.datastore['agg_curve-stats'] = agg_curve_stats
-
->>>>>>> d4615ba4
 save_ruptures = event_based.EventBasedRuptureCalculator.__dict__[
     'save_ruptures']
 
