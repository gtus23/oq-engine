# -*- coding: utf-8 -*-
# vim: tabstop=4 shiftwidth=4 softtabstop=4
#
# Copyright (C) 2014-2016 GEM Foundation
#
# OpenQuake is free software: you can redistribute it and/or modify it
# under the terms of the GNU Affero General Public License as published
# by the Free Software Foundation, either version 3 of the License, or
# (at your option) any later version.
#
# OpenQuake is distributed in the hope that it will be useful,
# but WITHOUT ANY WARRANTY; without even the implied warranty of
# MERCHANTABILITY or FITNESS FOR A PARTICULAR PURPOSE.  See the
# GNU Affero General Public License for more details.
#
# You should have received a copy of the GNU Affero General Public License
# along with OpenQuake. If not, see <http://www.gnu.org/licenses/>.

from __future__ import division
import math
import logging
import operator
import collections
from functools import partial
import numpy

from openquake.baselib import hdf5
from openquake.baselib.python3compat import encode
from openquake.baselib.general import AccumDict
from openquake.hazardlib.geo.utils import get_spherical_bounding_box
from openquake.hazardlib.geo.utils import get_longitudinal_extent
from openquake.hazardlib.geo.geodetic import npoints_between
from openquake.hazardlib.calc.filters import source_site_distance_filter
from openquake.hazardlib.calc.hazard_curve import (
    hazard_curves_per_trt, ProbabilityMap)
from openquake.hazardlib.probability_map import PmapStats
from openquake.commonlib import parallel, datastore, source, calc
from openquake.calculators import base

U16 = numpy.uint16
F32 = numpy.float32
F64 = numpy.float64
HazardCurve = collections.namedtuple('HazardCurve', 'location poes')


class BBdict(AccumDict):
    """
    A serializable dictionary containing bounding box information
    """
    dt = numpy.dtype([('lt_model_id', U16), ('site_id', U16),
                      ('min_dist', F64), ('max_dist', F64),
                      ('east', F64), ('west', F64),
                      ('south', F64), ('north', F64)])

    def __toh5__(self):
        rows = []
        for lt_model_id, site_id in self:
            bb = self[lt_model_id, site_id]
            rows.append((lt_model_id, site_id, bb.min_dist, bb.max_dist,
                         bb.east, bb.west, bb.south, bb.north))
        return numpy.array(rows, self.dt), {}

    def __fromh5__(self, array, attrs):
        for row in array:
            lt_model_id = row['lt_model_id']
            site_id = row['site_id']
            bb = BoundingBox(lt_model_id, site_id)
            bb.min_dist = row['min_dist']
            bb.max_dist = row['max_dist']
            bb.east = row['east']
            bb.west = row['west']
            bb.north = row['north']
            bb.south = row['south']
            self[lt_model_id, site_id] = bb


# this is needed for the disaggregation
class BoundingBox(object):
    """
    A class to store the bounding box in distances, longitudes and magnitudes,
    given a source model and a site. This is used for disaggregation
    calculations. The goal is to determine the minimum and maximum
    distances of the ruptures generated from the model from the site;
    moreover the maximum and minimum longitudes and magnitudes are stored, by
    taking in account the international date line.
    """
    def __init__(self, lt_model_id, site_id):
        self.lt_model_id = lt_model_id
        self.site_id = site_id
        self.min_dist = self.max_dist = 0
        self.east = self.west = self.south = self.north = 0

    def update(self, dists, lons, lats):
        """
        Compare the current bounding box with the value in the arrays
        dists, lons, lats and enlarge it if needed.

        :param dists:
            a sequence of distances
        :param lons:
            a sequence of longitudes
        :param lats:
            a sequence of latitudes
        """
        if self.min_dist:
            dists = [self.min_dist, self.max_dist] + dists
        if self.west:
            lons = [self.west, self.east] + lons
        if self.south:
            lats = [self.south, self.north] + lats
        self.min_dist, self.max_dist = min(dists), max(dists)
        self.west, self.east, self.north, self.south = \
            get_spherical_bounding_box(lons, lats)

    def update_bb(self, bb):
        """
        Compare the current bounding box with the given bounding box
        and enlarge it if needed.

        :param bb:
            an instance of :class:
            `openquake.engine.calculators.hazard.classical.core.BoundingBox`
        """
        if bb:  # the given bounding box must be non-empty
            self.update([bb.min_dist, bb.max_dist], [bb.west, bb.east],
                        [bb.south, bb.north])

    def bins_edges(self, dist_bin_width, coord_bin_width):
        """
        Define bin edges for disaggregation histograms, from the bin data
        collected from the ruptures.

        :param dists:
            array of distances from the ruptures
        :param lons:
            array of longitudes from the ruptures
        :param lats:
            array of latitudes from the ruptures
        :param dist_bin_width:
            distance_bin_width from job.ini
        :param coord_bin_width:
            coordinate_bin_width from job.ini
        """
        dist_edges = dist_bin_width * numpy.arange(
            int(self.min_dist / dist_bin_width),
            int(numpy.ceil(self.max_dist / dist_bin_width) + 1))

        west = numpy.floor(self.west / coord_bin_width) * coord_bin_width
        east = numpy.ceil(self.east / coord_bin_width) * coord_bin_width
        lon_extent = get_longitudinal_extent(west, east)

        lon_edges, _, _ = npoints_between(
            west, 0, 0, east, 0, 0,
            numpy.round(lon_extent / coord_bin_width) + 1)

        lat_edges = coord_bin_width * numpy.arange(
            int(numpy.floor(self.south / coord_bin_width)),
            int(numpy.ceil(self.north / coord_bin_width) + 1))

        return dist_edges, lon_edges, lat_edges

    def __bool__(self):
        """
        True if the bounding box is non empty.
        """
        return bool(self.max_dist - self.min_dist or
                    self.west - self.east or
                    self.north - self.south)
    __nonzero__ = __bool__


def classical(sources, sitecol, rlzs_by_gsim, monitor):
    """
    :param sources:
        a non-empty sequence of sources of homogeneous tectonic region type
    :param sitecol:
        a SiteCollection instance
    :param rlzs_by_gsim:
        a dictionary of realizations by GSIM
    :param monitor:
        a monitor instance
    :returns:
        an AccumDict rlz -> curves
    """
    truncation_level = monitor.truncation_level
    imtls = monitor.imtls
    src_group_id = sources[0].src_group_id
    # sanity check: the src_group must be the same for all sources
    for src in sources[1:]:
        assert src.src_group_id == src_group_id
    gsims = list(rlzs_by_gsim)
    trt = sources[0].tectonic_region_type
    max_dist = monitor.maximum_distance[trt]

    dic = AccumDict()
    if monitor.poes_disagg:
        sm_id = rlzs_by_gsim.sm_id
        dic.bbs = [BoundingBox(sm_id, sid) for sid in sitecol.sids]
    else:
        dic.bbs = []
    # NB: the source_site_filter below is ESSENTIAL for performance inside
    # hazard_curves_per_trt, since it reduces the full site collection
    # to a filtered one *before* doing the rupture filtering
    dic[src_group_id] = hazard_curves_per_trt(
        sources, sitecol, imtls, gsims, truncation_level,
        source_site_filter=source_site_distance_filter(max_dist),
        maximum_distance=max_dist, bbs=dic.bbs, monitor=monitor)
    dic.calc_times = monitor.calc_times  # added by hazard_curves_per_trt
    dic.eff_ruptures = {src_group_id: monitor.eff_ruptures}  # idem
    return dic


@base.calculators.add('psha')
class PSHACalculator(base.HazardCalculator):
    """
    Classical PSHA calculator
    """
    core_task = classical
    source_info = datastore.persistent_attribute('source_info')

    def agg_dicts(self, acc, val):
        """
        Aggregate dictionaries of hazard curves by updating the accumulator.

        :param acc: accumulator dictionary
        :param val: a nested dictionary grp_id -> ProbabilityMap
        """
        with self.monitor('aggregate curves', autoflush=True):
            if hasattr(val, 'calc_times'):
                acc.calc_times.extend(val.calc_times)
            if hasattr(val, 'eff_ruptures'):
                acc.eff_ruptures += val.eff_ruptures
            for bb in getattr(val, 'bbs', []):
                acc.bb_dict[bb.lt_model_id, bb.site_id].update_bb(bb)
            [(grp_id, pmap)] = val.items()  # val is a dict of len 1
            acc[grp_id] |= pmap
        self.datastore.flush()
        return acc

    def count_eff_ruptures(self, result_dict, src_group):
        """
        Returns the number of ruptures in the src_group (after filtering)
        or 0 if the src_group has been filtered away.

        :param result_dict: a dictionary with keys (grp_id, gsim)
        :param src_group: a SourceGroup instance
        """
        return (result_dict.eff_ruptures.get(src_group.id, 0) / self.num_tiles)

    def zerodict(self):
        """
        Initial accumulator, a dict grp_id -> ProbabilityMap()
        """
        zd = AccumDict({sg.id: ProbabilityMap() for sg in self.csm.src_groups})
        zd.calc_times = []
        zd.eff_ruptures = AccumDict()  # grp_id -> eff_ruptures
        zd.bb_dict = BBdict()
        if self.oqparam.poes_disagg:
            for sid in self.sitecol.sids:
                for smodel in self.csm.source_models:
                    zd.bb_dict[smodel.ordinal, sid] = BoundingBox(
                        smodel.ordinal, sid)
        return zd

    def execute(self):
        """
        Run in parallel `core_task(sources, sitecol, monitor)`, by
        parallelizing on the sources according to their weight and
        tectonic region type.
        """
        oq = self.oqparam
        monitor = self.monitor.new(
            self.core_task.__name__,
            truncation_level=oq.truncation_level,
            imtls=oq.imtls,
            maximum_distance=oq.maximum_distance,
            poes_disagg=oq.poes_disagg,
            ses_per_logic_tree_path=oq.ses_per_logic_tree_path,
            random_seed=oq.random_seed)
        tiles = [self.sitecol]
        self.num_tiles = 1
        if self.is_tiling():
            hint = math.ceil(len(self.sitecol) / oq.sites_per_tile)
            tiles = self.sitecol.split_in_tiles(hint)
            self.num_tiles = len(tiles)
            logging.info('Generating %d tiles of %d sites each',
                         self.num_tiles, len(tiles[0]))
        with self.monitor('managing sources', autoflush=True):
            srcman = source.SourceManager(
                self.csm, oq.maximum_distance, oq.concurrent_tasks,
                self.datastore, monitor, self.random_seed, oq.filter_sources,
                num_tiles=self.num_tiles)
            tm = parallel.starmap(
                self.core_task.__func__, srcman.gen_args(tiles))
            srcman.pre_store_source_info(self.datastore)
        pmap_by_grp_id = tm.reduce(self.agg_dicts, self.zerodict())
        self.save_data_transfer(tm)
        with self.monitor('store source_info', autoflush=True):
            self.store_source_info(tm, pmap_by_grp_id)
        self.rlzs_assoc = self.csm.info.get_rlzs_assoc(
            partial(self.count_eff_ruptures, pmap_by_grp_id))
        self.datastore['csm_info'] = self.csm.info
        return pmap_by_grp_id

    def store_source_info(self, taskman, pmap_by_grp_id):
        # store the information about received data
        received = taskman.received
        if received:
            tname = taskman.name
            self.datastore.save('job_info', {
                tname + '_max_received_per_task': max(received),
                tname + '_tot_received': sum(received),
                tname + '_num_tasks': len(received)})
        # then save the calculation times per each source
        calc_times = getattr(pmap_by_grp_id, 'calc_times', [])
        if calc_times:
            sources = self.csm.get_sources()
            info_dict = {(rec['src_group_id'], rec['source_id']): rec
                         for rec in self.source_info}
            for src_idx, dt in calc_times:
                src = sources[src_idx]
                info = info_dict[src.src_group_id, encode(src.source_id)]
                info['cum_calc_time'] += dt
                info['num_tasks'] += 1
                if dt > info['max_calc_time']:
                    info['max_calc_time'] = dt

            rows = sorted(
                info_dict.values(), key=operator.itemgetter(7), reverse=True)
            array = numpy.zeros(len(rows), source.source_info_dt)
            for i, row in enumerate(rows):
                for name in array.dtype.names:
                    array[i][name] = row[name]
            self.source_info = array
        self.datastore.hdf5.flush()

    def post_execute(self, pmap_by_grp_id):
        """
        Collect the hazard curves by realization and export them.

        :param pmap_by_grp_id:
            a dictionary grp_id -> hazard curves
        """
        if pmap_by_grp_id.bb_dict:
            self.datastore['bb_dict'] = pmap_by_grp_id.bb_dict
        with self.monitor('saving probability maps', autoflush=True):
            for grp_id, pmap in pmap_by_grp_id.items():
                if pmap:  # pmap can be missing if the group is filtered away
                    key = 'poes/%04d' % grp_id
                    self.datastore[key] = pmap
                    self.datastore.set_attrs(
                        key, trt=self.csm.info.get_trt(grp_id))
            if 'poes' in self.datastore:
                self.datastore.set_nbytes('poes')


def build_hcurves_and_stats(pmap_by_grp, sids, pstats, rlzs_assoc, monitor):
    """
    :param pmap_by_grp: dictionary of probability maps by source group ID
    :param sids: array of site IDs
    :param pstats: instance of PmapStats
    :param rlzs_assoc: instance of RlzsAssoc
    :param monitor: instance of Monitor
    :returns: a dictionary kind -> ProbabilityMap

    The "kind" is a string of the form 'rlz-XXX' or 'mean' of 'quantile-XXX'
    used to specify the kind of output.
    """
    rlzs = rlzs_assoc.realizations
    with monitor('combine pmaps'):
        pmap_by_rlz = calc.combine_pmaps(rlzs_assoc, pmap_by_grp)
    with monitor('compute stats'):
        pmap_by_kind = dict(
            pstats.compute(sids, [pmap_by_rlz[rlz] for rlz in rlzs]))
    if monitor.individual_curves:
        for rlz in rlzs:
            pmap_by_kind['rlz-%03d' % rlz.ordinal] = pmap_by_rlz[rlz]
    return pmap_by_kind


def extend_pmap(dset, pmap):
    """
    :param dset: an HDF5 dataset corresponding to a ProbabilityMap
    :param pmap: a ProbabilityMap to store
    """
    assert pmap, 'The ProbabilityMap is empty!'
    hdf5.extend(dset, pmap.array)  # array N x L x 1
    try:
        pre_sids = dset.attrs['sids']
    except KeyError:  # first time
        dset.attrs['sids'] = pmap.sids
    else:  # extend the existing sids
        dset.attrs['sids'] = numpy.concatenate([pre_sids, pmap.sids])


@base.calculators.add('classical')
class ClassicalCalculator(PSHACalculator):
    """
    Classical PSHA calculator
    """
    pre_calculator = 'psha'
    core_task = build_hcurves_and_stats

    def execute(self):
        """
<<<<<<< HEAD
        Builds a dictionary pmap_by_grp_gsim from the stored PoEs
        """
        if 'poes' not in self.datastore:  # when building the short report
            return

        pmap_by_grp_gsim = {}
        with self.monitor('read poes', autoflush=True):
            for group_id in self.datastore['poes']:
                grp_id = int(group_id)
                poes = self.datastore['poes/' + group_id]
                gsims = self.rlzs_assoc.gsims_by_grp_id[grp_id]
                for i, gsim in enumerate(gsims):
                    pmap_by_grp_gsim[grp_id, gsim] = poes.extract(i)

        return sorted(self.rlzs_assoc.combine_curves(pmap_by_grp_gsim).items())

    def post_execute(self, rlz_pmap):
        """
        Combine the curves and store them.

        :param rlz_pmap: an iterable of pairs (rlz, pmap)
=======
        Builds hcurves and stats from the stored PoEs
>>>>>>> d573d84b
        """
        oq = self.oqparam
        rlzs = self.rlzs_assoc.realizations

        with self.monitor('reading poes', autoflush=True):
            pmap_by_grp = {
                int(group_id): self.datastore['poes/' + group_id]
                for group_id in self.datastore['poes']}

        # initialize datasets
        L = len(oq.imtls.array)
        attrs = dict(
            __pyclass__='openquake.hazardlib.probability_map.ProbabilityMap',
            sids=numpy.zeros(0, numpy.uint32))
        if oq.individual_curves:
            for rlz in rlzs:
                self.datastore.create_dset(
                    'hcurves/rlz-%03d' % rlz.ordinal, F32,
                    (None, L, 1),  attrs=attrs)
        if oq.mean_hazard_curves:
            self.datastore.create_dset(
                'hcurves/mean', F32, (None, L, 1), attrs=attrs)
        for q in oq.quantile_hazard_curves:
            self.datastore.create_dset(
                'hcurves/quantile-%s' % q, F32, (None, L, 1), attrs=attrs)

        # build hcurves and stats
        with self.monitor('submitting poes', autoflush=True):
            sm = parallel.starmap(build_hcurves_and_stats,
                                  self.gen_args(pmap_by_grp))
        with self.monitor('saving hcurves and stats', autoflush=True):
            return sm.reduce(self.save_hcurves)

    def gen_args(self, pmap_by_grp):
        """
        :param pmap_by_grp: dictionary of ProbabilityMaps keyed by src_grp_id
        :yields: arguments for the function build_hcurves_and_stats
        """
        monitor = self.monitor.new(
            'build_hcurves_and_stats',
            individual_curves=self.oqparam.individual_curves)
        weights = (None if self.oqparam.number_of_logic_tree_samples
                   else [rlz.weight for rlz in self.rlzs_assoc.realizations])
        pstats = PmapStats(self.oqparam.quantile_hazard_curves, weights)
        num_tiles = math.ceil(len(self.sitecol) / self.oqparam.sites_per_tile)
        num_blocks = int(self.oqparam.concurrent_tasks * num_tiles)
        for block in self.sitecol.split_in_tiles(num_blocks):
            pg = {grp_id: pmap_by_grp[grp_id].filter(block.sids)
                  for grp_id in pmap_by_grp}
            yield pg, block.sids, pstats, self.rlzs_assoc, monitor

    def save_hcurves(self, acc, pmap_by_kind):
        """
        Works by side effect by saving hcurves and statistics on the
        datastore; the accumulator stores the number of bytes saved.

        :param acc: dictionary kind -> nbytes
        :param pmap_by_kind: a dictionary of ProbabilityMaps
        """
        oq = self.oqparam
        for kind in pmap_by_kind:
            if kind == 'mean' and not oq.mean_hazard_curves:
                continue  # do not save the mean curves
            pmap = pmap_by_kind[kind]
            if pmap:
                extend_pmap(self.datastore.getitem('hcurves/' + kind), pmap)
                acc += {kind: pmap.nbytes}
        self.datastore.flush()
        return acc

    def post_execute(self, acc):
        """Save the number of bytes per each dataset"""
        for kind, nbytes in acc.items():
            self.datastore.getitem('hcurves/' + kind).attrs['nbytes'] = nbytes<|MERGE_RESOLUTION|>--- conflicted
+++ resolved
@@ -403,31 +403,7 @@
 
     def execute(self):
         """
-<<<<<<< HEAD
-        Builds a dictionary pmap_by_grp_gsim from the stored PoEs
-        """
-        if 'poes' not in self.datastore:  # when building the short report
-            return
-
-        pmap_by_grp_gsim = {}
-        with self.monitor('read poes', autoflush=True):
-            for group_id in self.datastore['poes']:
-                grp_id = int(group_id)
-                poes = self.datastore['poes/' + group_id]
-                gsims = self.rlzs_assoc.gsims_by_grp_id[grp_id]
-                for i, gsim in enumerate(gsims):
-                    pmap_by_grp_gsim[grp_id, gsim] = poes.extract(i)
-
-        return sorted(self.rlzs_assoc.combine_curves(pmap_by_grp_gsim).items())
-
-    def post_execute(self, rlz_pmap):
-        """
-        Combine the curves and store them.
-
-        :param rlz_pmap: an iterable of pairs (rlz, pmap)
-=======
         Builds hcurves and stats from the stored PoEs
->>>>>>> d573d84b
         """
         oq = self.oqparam
         rlzs = self.rlzs_assoc.realizations
