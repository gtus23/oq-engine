--- conflicted
+++ resolved
@@ -124,32 +124,18 @@
     rupset_idx, s_sites = \
         ucerf_source.filter_sites_by_distance_from_rupture_set(
             rupset_idx, src_filter.sitecol, max_dist)
-<<<<<<< HEAD
     if len(s_sites):
         ucerf_source.src_filter = src_filter  # so that .iter_ruptures() work
-=======
-
-    if len(s_sites):
-        ucerf_source.src_filter = src_filter
->>>>>>> 31ebe512
         cmaker = ContextMaker(gsims, max_dist)
         pm = _hazard_curves_per_rupture_subset(
             rupset_idx, ucerf_source, s_sites, imtls, cmaker,
             truncation_level, monitor=monitor)
-    else:
-<<<<<<< HEAD
-        pmap = ProbabilityMap(len(imtls.array), len(gsims))
-        pmap.calc_times = []  # TODO: fix .calc_times
-        pmap.eff_ruptures = {ucerf_source.src_group_id: 0}
-    pmap.grp_id = ucerf_source.src_group_id
-    return pmap
-=======
+    else:  # return an empty probability map
         pm = ProbabilityMap(len(imtls.array), len(gsims))
+        pm.calc_times = []  # TODO: fix .calc_times
         pm.eff_ruptures = {ucerf_source.src_group_id: 0}
-        pm.calc_times = []  # TODO: fix this
         pm.grp_id = ucerf_source.src_group_id
     return pm
->>>>>>> 31ebe512
 ucerf_classical_hazard_by_rupture_set.shared_dir_on = config.SHARED_DIR_ON
 
 
@@ -168,41 +154,15 @@
     """
     truncation_level = monitor.oqparam.truncation_level
     imtls = monitor.oqparam.imtls
-<<<<<<< HEAD
-    trt = ucerf_source.control.tectonic_region_type
-    max_dist = monitor.oqparam.maximum_distance[trt]
     ucerf_source.src_filter = src_filter  # so that .iter_ruptures() work
-=======
-    ucerf_source.src_group_id = src_group_id
-    ucerf_source.src_filter = src_filter
->>>>>>> 31ebe512
 
     # Two step process here - the first generates the hazard curves from
     # the rupture sets
     # Apply the initial rupture to site filtering
-<<<<<<< HEAD
     rupset_idx = ucerf_source.get_rupture_indices()
-    rupset_idx, s_sites = \
-        ucerf_source.filter_sites_by_distance_from_rupture_set(
-            rupset_idx, src_filter.sitecol, max_dist)
-
-    if len(s_sites):
-        ucerf_source.src_filter = src_filter  # so that .iter_ruptures() work
-        cmaker = ContextMaker(gsims, max_dist)
-        pm = _hazard_curves_per_rupture_subset(
-            rupset_idx, ucerf_source, s_sites, imtls, cmaker,
-            truncation_level, monitor=monitor)
-    else:
-        pm = ProbabilityMap(len(imtls.array), len(gsims))
-        pm.eff_ruptures = {ucerf_source.src_group_id: 0}
+    pm = ucerf_classical_hazard_by_rupture_set(
+        rupset_idx, ucerf_source, src_filter, gsims, monitor)
     logging.info('Branch %s', ucerf_source.source_id)
-=======
-    rupset_idx = ucerf_source.get_rupture_indices(branchname)
-    pm = ucerf_classical_hazard_by_rupture_set(
-        rupset_idx, branchname, ucerf_source, src_group_id, src_filter,
-        gsims, monitor)
-    logging.info('Branch %s', branchname)
->>>>>>> 31ebe512
     # Get the background point sources
     background_sids = ucerf_source.get_background_sids(src_filter)
     bckgnd_sources = ucerf_source.get_background_sources(background_sids)
