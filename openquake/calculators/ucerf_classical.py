--- conflicted
+++ resolved
@@ -75,36 +75,6 @@
 SourceConverter.convert_UCERFSource = convert_UCERFSource
 
 
-<<<<<<< HEAD
-=======
-def _hazard_curves_per_rupture_subset(
-        rupset_idx, ucerf_source, sites, imtls, cmaker,
-        truncation_level=None, monitor=Monitor()):
-    """
-    Calculates the probabilities of exceedence from a set of rupture indices
-    """
-    imtls = DictArray(imtls)
-    ctx_mon = monitor('making contexts', measuremem=False)
-    pne_mons = [monitor('%s.get_poes' % gsim, measuremem=False)
-                for gsim in cmaker.gsims]
-    pmap = ProbabilityMap(len(imtls.array), len(cmaker.gsims))
-    pmap.calc_times = []
-    pmap.grp_id = ucerf_source.src_group_id
-    nsites = len(sites)
-    ucerf_source.rupset_idx = rupset_idx
-    ucerf_source.num_ruptures = len(rupset_idx)
-    pmap.eff_ruptures = {pmap.grp_id: ucerf_source.num_ruptures}
-    # NB: the effective ruptures can be less, some may have zero probability
-    t0 = time.time()
-    upmap = poe_map(ucerf_source, sites, imtls, cmaker,
-                    truncation_level, ctx_mon, pne_mons)
-    pmap |= upmap
-    pmap.calc_times.append(
-        (ucerf_source.source_id, nsites, time.time() - t0))
-    return pmap
-
-
->>>>>>> 977d3cf0
 def ucerf_classical_hazard_by_rupture_set(
         rupset_idx, ucerf_source, src_filter, gsims, monitor):
     """
@@ -124,8 +94,7 @@
     t0 = time.time()
     truncation_level = monitor.oqparam.truncation_level
     imtls = monitor.oqparam.imtls
-<<<<<<< HEAD
-    max_dist = src_filter.integration_distance[DEFAULT_TRT]
+    max_dist = src_filter.integration_distance
     ucerf_source.src_filter = src_filter  # so that .iter_ruptures() work
     ucerf_source.rupset_idx = rupset_idx
     ucerf_source.num_ruptures = len(rupset_idx)
@@ -133,37 +102,20 @@
     imtls = DictArray(imtls)
     nsites = len(src_filter.sitecol)
     ctx_mon = monitor('making contexts', measuremem=False)
-    pne_mon = monitor('computing poes', measuremem=False)
+    pne_mons = [monitor('%s.get_poes' % gsim, measuremem=False)
+                for gsim in gsims]
     pmap = ProbabilityMap(len(imtls.array), len(cmaker.gsims))
     pmap.calc_times = []
     pmap.grp_id = ucerf_source.src_group_id
     pmap.eff_ruptures = {pmap.grp_id: ucerf_source.num_ruptures}
     # NB: the effective ruptures can be less, some may have zero probability
     upmap = poe_map(ucerf_source, src_filter.sitecol, imtls, cmaker,
-                    truncation_level, ctx_mon, pne_mon)
+                    truncation_level, ctx_mon, pne_mons)
     pmap |= upmap
     pmap.calc_times.append(
         (ucerf_source.source_id, nsites, time.time() - t0))
     return pmap
 
-=======
-    max_dist = src_filter.integration_distance
-    rupset_idx, s_sites = \
-        ucerf_source.filter_sites_by_distance_from_rupture_set(
-            rupset_idx, src_filter.sitecol, max_dist[DEFAULT_TRT])
-    if len(s_sites):
-        ucerf_source.src_filter = src_filter  # so that .iter_ruptures() work
-        cmaker = ContextMaker(gsims, max_dist)
-        pm = _hazard_curves_per_rupture_subset(
-            rupset_idx, ucerf_source, s_sites, imtls, cmaker,
-            truncation_level, monitor=monitor)
-    else:  # return an empty probability map
-        pm = ProbabilityMap(len(imtls.array), len(gsims))
-        pm.calc_times = []  # TODO: fix .calc_times
-        pm.eff_ruptures = {ucerf_source.src_group_id: 0}
-        pm.grp_id = ucerf_source.src_group_id
-    return pm
->>>>>>> 977d3cf0
 ucerf_classical_hazard_by_rupture_set.shared_dir_on = config.SHARED_DIR_ON
 
 
