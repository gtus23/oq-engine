--- conflicted
+++ resolved
@@ -115,14 +115,11 @@
         fnames = export(('disagg-stats', 'csv'), self.calc.datastore)
         self.assertEqual(len(fnames), 64)  # 2 sid x 8 keys x 2 poe x 2 imt
 
-<<<<<<< HEAD
-=======
     @attr('qa', 'hazard', 'disagg')
     def test_case_5(self):
         # this exercise gridded nonparametric sources
         self.run_calc(case_5.__file__, 'job.ini')
 
->>>>>>> af4eeee8
     @attr('qa', 'hazard', 'disagg')
     def test_case_master(self):
         # this tests exercise the case of a complex logic tree; it also
@@ -134,9 +131,5 @@
 
         # check stats
         fnames = export(('disagg-stats', 'csv'), self.calc.datastore)
-<<<<<<< HEAD
         self.assertEqual(len(fnames), 192)  # 2 sid x 8 keys x 2 poe x 2 imt
-        # = 64 x 3 for mean, quantile-0.15, quantile-0.85
-=======
-        self.assertEqual(len(fnames), 64)  # 2 sid x 8 keys x 2 poe x 2 imt
->>>>>>> af4eeee8
+        # = 64 x 3 for mean, quantile-0.15, quantile-0.85