# -*- coding: utf-8 -*-
# vim: tabstop=4 shiftwidth=4 softtabstop=4
#
# Copyright (C) 2015-2016 GEM Foundation
#
# OpenQuake is free software: you can redistribute it and/or modify it
# under the terms of the GNU Affero General Public License as published
# by the Free Software Foundation, either version 3 of the License, or
# (at your option) any later version.
#
# OpenQuake is distributed in the hope that it will be useful,
# but WITHOUT ANY WARRANTY; without even the implied warranty of
# MERCHANTABILITY or FITNESS FOR A PARTICULAR PURPOSE.  See the
# GNU Affero General Public License for more details.
#
# You should have received a copy of the GNU Affero General Public License
# along with OpenQuake. If not, see <http://www.gnu.org/licenses/>.

import time
import os.path
import operator
import logging
import functools
import collections

import numpy

from openquake.baselib.python3compat import encode
from openquake.baselib.general import AccumDict, split_in_blocks
from openquake.hazardlib.calc.filters import \
    filter_sites_by_distance_to_rupture
from openquake.hazardlib.calc.hazard_curve import ProbabilityMap
from openquake.hazardlib.probability_map import PmapStats
from openquake.hazardlib import geo
from openquake.hazardlib.gsim.base import ContextMaker
from openquake.commonlib import readinput, parallel, calc
from openquake.commonlib.util import max_rel_diff_index, Rupture
from openquake.risklib.riskinput import create, GmfCollector, str2rsi
from openquake.calculators import base
from openquake.calculators.classical import ClassicalCalculator, PSHACalculator

# ######################## rupture calculator ############################ #

U16 = numpy.uint16
U32 = numpy.uint32
F32 = numpy.float32
<<<<<<< HEAD
=======
F64 = numpy.float64
POEMAP = 1
>>>>>>> 455b84bc

event_dt = numpy.dtype([('eid', U32), ('ses', U32), ('occ', U32),
                        ('sample', U32)])


def get_geom(surface, is_from_fault_source, is_multi_surface):
    """
    The following fields can be interpreted different ways,
    depending on the value of `is_from_fault_source`. If
    `is_from_fault_source` is True, each of these fields should
    contain a 2D numpy array (all of the same shape). Each triple
    of (lon, lat, depth) for a given index represents the node of
    a rectangular mesh. If `is_from_fault_source` is False, each
    of these fields should contain a sequence (tuple, list, or
    numpy array, for example) of 4 values. In order, the triples
    of (lon, lat, depth) represent top left, top right, bottom
    left, and bottom right corners of the the rupture's planar
    surface. Update: There is now a third case. If the rupture
    originated from a characteristic fault source with a
    multi-planar-surface geometry, `lons`, `lats`, and `depths`
    will contain one or more sets of 4 points, similar to how
    planar surface geometry is stored (see above).

    :param rupture: an instance of :class:`openquake.hazardlib.source.rupture.BaseProbabilisticRupture`
    :param is_from_fault_source: a boolean
    :param is_multi_surface: a boolean
    """
    if is_from_fault_source:
        # for simple and complex fault sources,
        # rupture surface geometry is represented by a mesh
        surf_mesh = surface.get_mesh()
        lons = surf_mesh.lons
        lats = surf_mesh.lats
        depths = surf_mesh.depths
    else:
        if is_multi_surface:
            # `list` of
            # openquake.hazardlib.geo.surface.planar.PlanarSurface
            # objects:
            surfaces = surface.surfaces

            # lons, lats, and depths are arrays with len == 4*N,
            # where N is the number of surfaces in the
            # multisurface for each `corner_*`, the ordering is:
            #   - top left
            #   - top right
            #   - bottom left
            #   - bottom right
            lons = numpy.concatenate([x.corner_lons for x in surfaces])
            lats = numpy.concatenate([x.corner_lats for x in surfaces])
            depths = numpy.concatenate([x.corner_depths for x in surfaces])
        else:
            # For area or point source,
            # rupture geometry is represented by a planar surface,
            # defined by 3D corner points
            lons = numpy.zeros((4))
            lats = numpy.zeros((4))
            depths = numpy.zeros((4))

            # NOTE: It is important to maintain the order of these
            # corner points. TODO: check the ordering
            for i, corner in enumerate((surface.top_left,
                                        surface.top_right,
                                        surface.bottom_left,
                                        surface.bottom_right)):
                lons[i] = corner.longitude
                lats[i] = corner.latitude
                depths[i] = corner.depth
    return lons, lats, depths


class EBRupture(object):
    """
    An event based rupture. It is a wrapper over a hazardlib rupture
    object, containing an array of site indices affected by the rupture,
    as well as the tags of the corresponding seismic events.
    """
    def __init__(self, rupture, indices, events, source_id, grp_id, serial):
        self.rupture = rupture
        self.indices = indices
        self.events = events
        self.source_id = source_id
        self.grp_id = grp_id
        self.serial = serial
        self.weight = len(indices) * len(events)  # changed in set_weight

    @property
    def etags(self):
        """
        An array of tags for the underlying seismic events
        """
        tags = []
        for (eid, ses, occ, sampleid) in self.events:
            tag = 'trt=%02d~ses=%04d~src=%s~rup=%d-%02d' % (
                self.grp_id, ses, self.source_id, self.serial, occ)
            if sampleid > 0:
                tag += '~sample=%d' % sampleid
            tags.append(encode(tag))
        return numpy.array(tags)

    @property
    def eids(self):
        """
        An array with the underlying event IDs
        """
        return self.events['eid']

    @property
    def multiplicity(self):
        """
        How many times the underlying rupture occurs.
        """
        return len(self.events)

    def set_weight(self, num_rlzs_by_grp_id, num_assets_by_site_id):
        """
        Set the weight attribute of each rupture with the formula
        weight = multiplicity * affected_sites * realizations

        :param num_rlzs_by_grp_id: dictionary, possibly empty
        :param num_assets_by_site_id: dictionary, possibly empty
        """
        num_assets = sum(num_assets_by_site_id.get(sid, 1)
                         for sid in self.indices)
        self.weight = (len(self.events) * num_assets *
                       num_rlzs_by_grp_id.get(self.grp_id, 1))

    def export(self, mesh):
        """
        Yield :class:`openquake.commonlib.util.Rupture` objects, with all the
        attributes set, suitable for export in XML format.
        """
        rupture = self.rupture
        for etag in self.etags:
            new = Rupture(etag, self.indices)
            new.mesh = mesh[self.indices]
            new.etag = etag
            new.rupture = new
            new.is_from_fault_source = iffs = isinstance(
                rupture.surface, (geo.ComplexFaultSurface,
                                  geo.SimpleFaultSurface))
            new.is_multi_surface = ims = isinstance(
                rupture.surface, geo.MultiSurface)
            new.lons, new.lats, new.depths = get_geom(
                rupture.surface, iffs, ims)
            new.surface = rupture.surface
            new.strike = rupture.surface.get_strike()
            new.dip = rupture.surface.get_dip()
            new.rake = rupture.rake
            new.hypocenter = rupture.hypocenter
            new.tectonic_region_type = rupture.tectonic_region_type
            new.magnitude = new.mag = rupture.mag
            new.top_left_corner = None if iffs or ims else (
                new.lons[0], new.lats[0], new.depths[0])
            new.top_right_corner = None if iffs or ims else (
                new.lons[1], new.lats[1], new.depths[1])
            new.bottom_left_corner = None if iffs or ims else (
                new.lons[2], new.lats[2], new.depths[2])
            new.bottom_right_corner = None if iffs or ims else (
                new.lons[3], new.lats[3], new.depths[3])
            yield new

    def __lt__(self, other):
        return self.serial < other.serial

    def __repr__(self):
        return '<%s #%d, grp_id=%d>' % (self.__class__.__name__,
                                        self.serial, self.grp_id)


def compute_ruptures(sources, sitecol, rlzs_by_gsim, monitor):
    """
    :param sources:
        List of commonlib.source.Source tuples
    :param sitecol:
        a :class:`openquake.hazardlib.site.SiteCollection` instance
    :param rlzs_by_gsim:
        a dictionary gsim -> realizations of that GSIM
    :param monitor:
        monitor instance
    :returns:
        a dictionary src_group_id -> [Rupture instances]
    """
    # NB: by construction each block is a non-empty list with
    # sources of the same src_group_id
    src_group_id = sources[0].src_group_id
    oq = monitor.oqparam
    trt = sources[0].tectonic_region_type
    max_dist = oq.maximum_distance[trt]
    cmaker = ContextMaker(rlzs_by_gsim)
    params = sorted(cmaker.REQUIRES_RUPTURE_PARAMETERS)
    rup_data_dt = numpy.dtype(
        [('rupserial', U32), ('multiplicity', U16),
         ('numsites', U32), ('occurrence_rate', F64)] + [
            (param, F64) for param in params])
    eb_ruptures = []
    rup_data = []
    calc_times = []
    rup_mon = monitor('filtering ruptures', measuremem=False)
    num_samples = rlzs_by_gsim.samples

    # Compute and save stochastic event sets
    for src in sources:
        t0 = time.time()
        s_sites = src.filter_sites_by_distance_to_source(max_dist, sitecol)
        if s_sites is None:
            continue
        rupture_filter = functools.partial(
            filter_sites_by_distance_to_rupture,
            integration_distance=max_dist, sites=s_sites)
        num_occ_by_rup = sample_ruptures(
            src, oq.ses_per_logic_tree_path, num_samples, rlzs_by_gsim.seed)
        # NB: the number of occurrences is very low, << 1, so it is
        # more efficient to filter only the ruptures that occur, i.e.
        # to call sample_ruptures *before* the filtering
        for ebr in build_eb_ruptures(
                src, num_occ_by_rup, rupture_filter, oq.random_seed, rup_mon):
            nsites = len(ebr.indices)
            try:
                rate = ebr.rupture.occurrence_rate
            except AttributeError:  # for nonparametric sources
                rate = numpy.nan
            rc = cmaker.make_rupture_context(ebr.rupture)
            ruptparams = tuple(getattr(rc, param) for param in params)
            rup_data.append((ebr.serial, len(ebr.etags), nsites, rate) +
                            ruptparams)
            eb_ruptures.append(ebr)
        dt = time.time() - t0
        calc_times.append((src.id, dt))
    res = AccumDict({src_group_id: eb_ruptures})
    res.calc_times = calc_times
    res.rup_data = numpy.array(rup_data, rup_data_dt)
    res.trt = trt
    return res


def sample_ruptures(src, num_ses, num_samples, seed):
    """
    Sample the ruptures contained in the given source.

    :param src: a hazardlib source object
    :param num_ses: the number of Stochastic Event Sets to generate
    :param num_samples: how many samples for the given source
    :param seed: master seed from the job.ini file
    :returns: a dictionary of dictionaries rupture -> {ses_id: num_occurrences}
    """
    # the dictionary `num_occ_by_rup` contains a dictionary
    # ses_id -> num_occurrences for each occurring rupture
    num_occ_by_rup = collections.defaultdict(AccumDict)
    # generating ruptures for the given source
    for rup_no, rup in enumerate(src.iter_ruptures()):
        rup.seed = src.serial[rup_no] + seed
        numpy.random.seed(rup.seed)
        for sampleid in range(num_samples):
            for ses_idx in range(1, num_ses + 1):
                num_occurrences = rup.sample_number_of_occurrences()
                if num_occurrences:
                    num_occ_by_rup[rup] += {
                        (sampleid, ses_idx): num_occurrences}
        rup.rup_no = rup_no + 1
    return num_occ_by_rup


def build_eb_ruptures(
        src, num_occ_by_rup, rupture_filter, random_seed, rup_mon):
    """
    Filter the ruptures stored in the dictionary num_occ_by_rup and
    yield pairs (rupture, <list of associated EBRuptures>)
    """
    for rup in sorted(num_occ_by_rup, key=operator.attrgetter('rup_no')):
        with rup_mon:
            r_sites = rupture_filter(rup)
        if r_sites is None:
            # ignore ruptures which are far away
            del num_occ_by_rup[rup]  # save memory
            continue

        # creating EBRuptures
        serial = rup.seed - random_seed + 1
        events = []
        for (sampleid, ses_idx), num_occ in sorted(
                num_occ_by_rup[rup].items()):
            for occ_no in range(1, num_occ + 1):
                # NB: the 0 below is a placeholder; the right eid will be
                # set later, in EventBasedRuptureCalculator.post_execute
                events.append((0, ses_idx, occ_no, sampleid))
        if events:
            yield EBRupture(rup, r_sites.indices,
                            numpy.array(events, event_dt),
                            src.source_id, src.src_group_id, serial)


@base.calculators.add('event_based_rupture')
class EventBasedRuptureCalculator(PSHACalculator):
    """
    Event based PSHA calculator generating the ruptures only
    """
    core_task = compute_ruptures
    is_stochastic = True

    def init(self):
        """
        Set the random seed passed to the SourceManager and the
        minimum_intensity dictionary.
        """
        oq = self.oqparam
        self.random_seed = oq.random_seed
        self.rlzs_assoc = self.datastore['csm_info'].get_rlzs_assoc()
        self.min_iml = calc.fix_minimum_intensity(
            oq.minimum_intensity, oq.imtls)
        self.rup_data = {}

    def count_eff_ruptures(self, ruptures_by_grp_id, src_group):
        """
        Returns the number of ruptures sampled in the given src_group.

        :param ruptures_by_grp_id: a dictionary with key grp_id
        :param src_group: a SourceGroup instance
        """
        nr = sum(
            len(ruptures) for grp_id, ruptures in ruptures_by_grp_id.items()
            if src_group.id == grp_id)
        return nr

    def zerodict(self):
        """
        Initial accumulator, a dictionary (grp_id, gsim) -> curves
        """
        zd = AccumDict()
        zd.calc_times = []
        zd.eff_ruptures = AccumDict()
        return zd

    def agg_dicts(self, acc, ruptures_by_grp_id):
        """
        Aggregate dictionaries of hazard curves by updating the accumulator.

        :param acc: accumulator dictionary
        :param ruptures_by_grp_id: a nested dictionary grp_id -> ProbabilityMap
        """
        with self.monitor('aggregate curves', autoflush=True):
            if hasattr(ruptures_by_grp_id, 'calc_times'):
                acc.calc_times.extend(ruptures_by_grp_id.calc_times)
            if hasattr(ruptures_by_grp_id, 'eff_ruptures'):
                acc.eff_ruptures += ruptures_by_grp_id.eff_ruptures
            acc += ruptures_by_grp_id
            if len(ruptures_by_grp_id):
                trt = ruptures_by_grp_id.trt
                try:
                    dset = self.rup_data[trt]
                except KeyError:
                    dset = self.rup_data[trt] = self.datastore.create_dset(
                        'rup_data/' + trt, ruptures_by_grp_id.rup_data.dtype)
                hdf5.extend(dset, ruptures_by_grp_id.rup_data)
        self.datastore.flush()
        return acc

    def post_execute(self, result):
        """
        Save the SES collection
        """
        with self.monitor('saving ruptures', autoflush=True):
            # ordering ruptures
            sescollection = []
            for grp_id in result:
                for ebr in result[grp_id]:
                    sescollection.append(ebr)
            sescollection.sort(key=operator.attrgetter('serial'))
            etags = numpy.concatenate([ebr.etags for ebr in sescollection])
            self.datastore['etags'] = etags
            nr = len(sescollection)
            logging.info('Saving SES collection with %d ruptures, %d events',
                         nr, len(etags))
            eid = 0
            for ebr in sescollection:
                eids = []
                for event in ebr.events:
                    event['eid'] = eid
                    eids.append(eid)
                    eid += 1
                self.datastore['sescollection/%s' % ebr.serial] = ebr
            self.datastore.set_nbytes('sescollection')

        for dset in self.rup_data.values():
            if len(dset):
                numsites = dset['numsites']
                multiplicity = dset['multiplicity']
                spr = numpy.average(numsites, weights=multiplicity)
                mul = numpy.average(multiplicity, weights=numsites)
                self.datastore.set_attrs(dset.name, sites_per_rupture=spr,
                                         multiplicity=mul)
        if self.rup_data:
            self.datastore.set_nbytes('rup_data')


# ######################## GMF calculator ############################ #

def compute_gmfs_and_curves(eb_ruptures, sitecol, imts, rlzs_by_gsim,
                            min_iml, monitor):
    """
    :param eb_ruptures:
        a list of blocks of EBRuptures of the same SESCollection
    :param sitecol:
        a :class:`openquake.hazardlib.site.SiteCollection` instance
    :param imts:
        a list of intensity measure type strings
    :param rlzs_by_gsim:
        a dictionary gsim -> associated realizations
    :param monitor:
        a Monitor instance
    :returns:
        a dictionary with keys gmfcoll and hcurves
   """
    oq = monitor.oqparam
    # NB: by construction each block is a non-empty list with
    # ruptures of the same src_group_id
    trunc_level = oq.truncation_level
    correl_model = readinput.get_correl_model(oq)
    gmfcoll = create(
        GmfCollector, eb_ruptures, sitecol, imts, rlzs_by_gsim,
        trunc_level, correl_model, min_iml, monitor)
    result = dict(gmfcoll=gmfcoll if oq.ground_motion_fields else None,
                  hcurves={})
    with monitor('bulding hazard curves', measuremem=False):
        duration = oq.investigation_time * oq.ses_per_logic_tree_path
        for key, dset in gmfcoll.dic.items():
            # key has the form rzli/sid/imt
            imt = key.rsplit('/', 1)[-1]
            poes = calc._gmvs_to_haz_curve(
                dset.value['gmv'], oq.imtls[imt], oq.investigation_time,
                duration)
            result['hcurves'][key] = poes
    return result


@base.calculators.add('event_based')
class EventBasedCalculator(ClassicalCalculator):
    """
    Event based PSHA calculator generating the ground motion fields and
    the hazard curves from the ruptures, depending on the configuration
    parameters.
    """
    pre_calculator = 'event_based_rupture'
    core_task = compute_gmfs_and_curves
    is_stochastic = True

    def pre_execute(self):
        """
        Read the precomputed ruptures (or compute them on the fly) and
        prepare some empty files in the export directory to store the gmfs
        (if any). If there were pre-existing files, they will be erased.
        """
        super(EventBasedCalculator, self).pre_execute()
        rlzs_by_tr_id = self.rlzs_assoc.get_rlzs_by_grp_id()
        num_rlzs = {t: len(rlzs) for t, rlzs in rlzs_by_tr_id.items()}
        self.sesruptures = []
        for serial in self.datastore['sescollection']:
            sr = self.datastore['sescollection/' + serial]
            sr.set_weight(num_rlzs, {})
            self.sesruptures.append(sr)
        self.sesruptures.sort(key=operator.attrgetter('serial'))
        if self.oqparam.ground_motion_fields:
            calc.check_overflow(self)

    def combine_pmaps_and_save_gmfs(self, acc, res):
        """
        Combine the hazard curves (if any) and save the gmfs (if any)
        sequentially; notice that the gmfs may come from
        different tasks in any order.

        :param acc: an accumulator for the hazard curves
        :param res: a dictionary rlzi, imt -> [gmf_array, curves_by_imt]
        :returns: a new accumulator
        """
        sav_mon = self.monitor('saving gmfs')
        agg_mon = self.monitor('aggregating hcurves')
        if res['gmfcoll'] is not None:
            with sav_mon:
                res['gmfcoll'].flush(self.datastore)
        slicedic = self.oqparam.imtls.slicedic
        with agg_mon:
            for key, poes in res['hcurves'].items():
                rlzi, sid, imt = str2rsi(key)
                array = acc[rlzi].setdefault(sid, 0).array[slicedic[imt], 0]
                array[:] = 1. - (1. - array) * (1. - poes)
        sav_mon.flush()
        agg_mon.flush()
        self.datastore.flush()
        return acc

    def gen_args(self, ebruptures):
        """
        :param ebruptures: a list of EBRupture objects to be split
        :yields: the arguments for compute_gmfs_and_curves
        """
        oq = self.oqparam
        monitor = self.monitor(self.core_task.__name__)
        monitor.oqparam = oq
        imts = list(oq.imtls)
        min_iml = calc.fix_minimum_intensity(oq.minimum_intensity, imts)
        for block in split_in_blocks(
                ebruptures, oq.concurrent_tasks or 1,
                key=operator.attrgetter('grp_id'),
                weight=operator.attrgetter('weight')):
            grp_id = block[0].grp_id
            rlzs_by_gsim = self.rlzs_assoc.get_rlzs_by_gsim(grp_id)
            yield block, self.sitecol, imts, rlzs_by_gsim, min_iml, monitor

    def execute(self):
        """
        Run in parallel `core_task(sources, sitecol, monitor)`, by
        parallelizing on the ruptures according to their weight and
        tectonic region type.
        """
        oq = self.oqparam
        if not oq.hazard_curves_from_gmfs and not oq.ground_motion_fields:
            return
        L = len(oq.imtls.array)
        acc = parallel.starmap(
            self.core_task.__func__, self.gen_args(self.sesruptures)).reduce(
                agg=self.combine_pmaps_and_save_gmfs,
                acc={rlz.ordinal: ProbabilityMap(L, 1)
                     for rlz in self.rlzs_assoc.realizations})
        if oq.ground_motion_fields and 'gmf_data' in self.datastore:
            self.datastore.set_nbytes('gmf_data')
        return acc

    def post_execute(self, result):
        """
        :param result:
            a dictionary (src_group_id, gsim) -> haz_curves or an empty
            dictionary if hazard_curves_from_gmfs is false
        """
        oq = self.oqparam
        if not oq.hazard_curves_from_gmfs and not oq.ground_motion_fields:
            return
        elif oq.hazard_curves_from_gmfs:
            rlzs = self.rlzs_assoc.realizations
            # save individual curves
            if self.oqparam.individual_curves:
                for i in sorted(result):
                    self.datastore['hcurves/rlz-%03d' % i] = result[i]
            # compute and save statistics; this is done in process
            # we don't need to parallelize, since event based calculations
            # involves a "small" number of sites (<= 65,536)
            weights = (None if self.oqparam.number_of_logic_tree_samples
                       else [rlz.weight for rlz in rlzs])
            pstats = PmapStats(self.oqparam.quantile_hazard_curves, weights)
            for kind, stat in pstats.compute(
                    self.sitecol.sids, result.values()):
                if kind == 'mean' and not self.oqparam.mean_hazard_curves:
                    continue
                self.datastore['hcurves/' + kind] = stat

        if oq.compare_with_classical:  # compute classical curves
            export_dir = os.path.join(oq.export_dir, 'cl')
            if not os.path.exists(export_dir):
                os.makedirs(export_dir)
            oq.export_dir = export_dir
            # one could also set oq.number_of_logic_tree_samples = 0
            self.cl = ClassicalCalculator(oq, self.monitor)
            # TODO: perhaps it is possible to avoid reprocessing the source
            # model, however usually this is quite fast and do not dominate
            # the computation
            self.cl.run(close=False)
            cl_mean_curves = get_mean_curves(self.cl.datastore)
            eb_mean_curves = get_mean_curves(self.datastore)
            for imt in eb_mean_curves.dtype.names:
                rdiff, index = max_rel_diff_index(
                    cl_mean_curves[imt], eb_mean_curves[imt])
                logging.warn('Relative difference with the classical '
                             'mean curves for IMT=%s: %d%% at site index %d',
                             imt, rdiff * 100, index)


def get_mean_curves(dstore):
    """
    Extract the mean hazard curves from the datastore, as a composite
    array of length nsites.
    """
    imtls = dstore['oqparam'].imtls
    nsites = len(dstore['sitecol'])
    hcurves = dstore['hcurves']
    if 'mean' in hcurves:
        mean = dstore['hcurves/mean']
    elif len(hcurves) == 1:  # there is a single realization
        mean = dstore['hcurves/rlz-0000']
    return mean.convert(imtls, nsites)<|MERGE_RESOLUTION|>--- conflicted
+++ resolved
@@ -44,11 +44,7 @@
 U16 = numpy.uint16
 U32 = numpy.uint32
 F32 = numpy.float32
-<<<<<<< HEAD
-=======
 F64 = numpy.float64
-POEMAP = 1
->>>>>>> 455b84bc
 
 event_dt = numpy.dtype([('eid', U32), ('ses', U32), ('occ', U32),
                         ('sample', U32)])
