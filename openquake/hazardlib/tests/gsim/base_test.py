--- conflicted
+++ resolved
@@ -501,9 +501,8 @@
         self.assertFalse(hasattr(dctx, 'width'))
         self.assertEqual(self.fake_surface.call_counts,
                          {'get_rx_distance': 1,
-<<<<<<< HEAD
-                          'get_joyner_boore_distance': 1})
-
+                          'get_joyner_boore_distance': 1,
+                          'get_strike': 1})
 
 class ContextTestCase(unittest.TestCase):
     def test_equality(self):
@@ -547,9 +546,6 @@
         rctx = RuptureContext()
         rctx.mag = 5.
         self.assertTrue(sctx1 != rctx)
-=======
-                          'get_joyner_boore_distance': 1,
-                          'get_strike': 1})
 
 
 class GsimWarningTestCase(unittest.TestCase):
@@ -600,5 +596,4 @@
         b1 = TIPE()
         self.assertEqual(a, a1)
         self.assertEqual(b, b1)
-        self.assertNotEqual(a, b1)
->>>>>>> 186c7c43
+        self.assertNotEqual(a, b1)