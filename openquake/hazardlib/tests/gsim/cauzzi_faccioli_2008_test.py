# -*- coding: utf-8 -*-
# vim: tabstop=4 shiftwidth=4 softtabstop=4
#
# Copyright (C) 2012-2021 GEM Foundation
#
# OpenQuake is free software: you can redistribute it and/or modify it
# under the terms of the GNU Affero General Public License as published
# by the Free Software Foundation, either version 3 of the License, or
# (at your option) any later version.
#
# OpenQuake is distributed in the hope that it will be useful,
# but WITHOUT ANY WARRANTY; without even the implied warranty of
# MERCHANTABILITY or FITNESS FOR A PARTICULAR PURPOSE.  See the
# GNU Affero General Public License for more details.
#
# You should have received a copy of the GNU Affero General Public License
# along with OpenQuake. If not, see <http://www.gnu.org/licenses/>.

from openquake.hazardlib.gsim.cauzzi_faccioli_2008 import (
    CauzziFaccioli2008, FaccioliEtAl2010)
from openquake.hazardlib.tests.gsim.utils import BaseGSIMTestCase
from openquake.hazardlib.gsim.base import RuptureContext
from openquake.hazardlib.imt import PGA
from openquake.hazardlib.const import StdDev

import numpy

# Test data generated from OpenSHA implementation.


class CauzziFaccioli2008TestCase(BaseGSIMTestCase):
    GSIM_CLASS = CauzziFaccioli2008

    def test_mean(self):
        self.check('CF08/CF08_MEAN.csv',
                   max_discrep_percentage=0.1)

    def test_std_total(self):
        self.check('CF08/CF08_STD_TOTAL.csv',
                   max_discrep_percentage=0.1)

    def test_rhypo_smaller_than_15(self):
        # test the calculation in case of rhypo distances less than 15 km
        # (for rhypo=0 the distance term has a singularity). In this case the
        # method should return values equal to the ones obtained by clipping
        # distances at 15 km.
        ctx = RuptureContext()
<<<<<<< HEAD
        ctx.sids = [0, 1, 2]
=======
>>>>>>> ee54c84c
        ctx.vs30 = numpy.array([800.0, 800.0, 800.0])
        ctx.mag = 5.0
        ctx.rake = 0
        ctx.rhypo = numpy.array([0.0, 10.0, 16.0])
        ctx.rhypo.flags.writeable = False
        mean_0, stds_0 = self.GSIM_CLASS().get_mean_and_stddevs(
            ctx, ctx, ctx, PGA(), [StdDev.TOTAL])
<<<<<<< HEAD
        ctx.rhypo = numpy.array([15.0, 15.0, 16.0])
=======
        setattr(ctx, 'rhypo', numpy.array([15.0, 15.0, 16.0]))
>>>>>>> ee54c84c
        mean_15, stds_15 = self.GSIM_CLASS().get_mean_and_stddevs(
            ctx, ctx, ctx, PGA(), [StdDev.TOTAL])
        numpy.testing.assert_array_equal(mean_0, mean_15)
        numpy.testing.assert_array_equal(stds_0, stds_15)


class FaccioliEtAl2010TestCase(BaseGSIMTestCase):
    GSIM_CLASS = FaccioliEtAl2010

    def test_mean(self):
        self.check('F10/F10_MEAN.csv',
                   max_discrep_percentage=0.1)

    def test_std_total(self):
        self.check('F10/F10_STD_TOTAL.csv',
                   max_discrep_percentage=0.1)<|MERGE_RESOLUTION|>--- conflicted
+++ resolved
@@ -45,10 +45,7 @@
         # method should return values equal to the ones obtained by clipping
         # distances at 15 km.
         ctx = RuptureContext()
-<<<<<<< HEAD
         ctx.sids = [0, 1, 2]
-=======
->>>>>>> ee54c84c
         ctx.vs30 = numpy.array([800.0, 800.0, 800.0])
         ctx.mag = 5.0
         ctx.rake = 0
@@ -56,11 +53,6 @@
         ctx.rhypo.flags.writeable = False
         mean_0, stds_0 = self.GSIM_CLASS().get_mean_and_stddevs(
             ctx, ctx, ctx, PGA(), [StdDev.TOTAL])
-<<<<<<< HEAD
-        ctx.rhypo = numpy.array([15.0, 15.0, 16.0])
-=======
-        setattr(ctx, 'rhypo', numpy.array([15.0, 15.0, 16.0]))
->>>>>>> ee54c84c
         mean_15, stds_15 = self.GSIM_CLASS().get_mean_and_stddevs(
             ctx, ctx, ctx, PGA(), [StdDev.TOTAL])
         numpy.testing.assert_array_equal(mean_0, mean_15)
