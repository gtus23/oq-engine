--- conflicted
+++ resolved
@@ -109,14 +109,8 @@
     #: of inter- and intra-event squared standard deviations, represents
     #: the total ground shaking variability, and is the only one that
     #: is used for calculating a probability of intensity exceedance
-<<<<<<< HEAD
-    #: (see
-    #: :meth:`openquake.hazardlib.gsim.base.GroundShakingIntensityModel.get_poes`).
+    #: (see :func:`openquake.hazardlib.gsim.base.get_poes`).
     TOTAL = 'Total'
     #: Epistemic standard deviation as used in the non-ergodic model proposed
     #: by Kuehn et al. (2019) - BSSA
-    EPISTEMIC = 'Epistemic'
-=======
-    #: (see :func:`openquake.hazardlib.gsim.base.get_poes`).
-    TOTAL = 'Total'
->>>>>>> 57e4ce0a
+    EPISTEMIC = 'Epistemic'