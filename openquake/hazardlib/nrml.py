# -*- coding: utf-8 -*-
# vim: tabstop=4 shiftwidth=4 softtabstop=4
#
# Copyright (C) 2014-2018 GEM Foundation
#
# OpenQuake is free software: you can redistribute it and/or modify it
# under the terms of the GNU Affero General Public License as published
# by the Free Software Foundation, either version 3 of the License, or
# (at your option) any later version.
#
# OpenQuake is distributed in the hope that it will be useful,
# but WITHOUT ANY WARRANTY; without even the implied warranty of
# MERCHANTABILITY or FITNESS FOR A PARTICULAR PURPOSE.  See the
# GNU Affero General Public License for more details.
#
# You should have received a copy of the GNU Affero General Public License
# along with OpenQuake. If not, see <http://www.gnu.org/licenses/>.
"""\
It is possible to save a Node object into a NRML file by using the
function ``write(nodes, output)`` where output is a file
object. If you want to make sure that the generated file is valid
according to the NRML schema just open it in 'w+' mode: immediately
after writing it will be read and validated. It is also possible to
convert a NRML file into a Node object with the routine
``read(node, input)`` where input is the path name of the
NRML file or a file object opened for reading. The file will be
validated as soon as opened.

For instance an exposure file like the following::

  <?xml version='1.0' encoding='utf-8'?>
  <nrml xmlns="http://openquake.org/xmlns/nrml/0.4"
        xmlns:gml="http://www.opengis.net/gml">
    <exposureModel
        id="my_exposure_model_for_population"
        category="population"
        taxonomySource="fake population datasource">

      <description>
        Sample population
      </description>

      <assets>
        <asset id="asset_01" number="7" taxonomy="IT-PV">
            <location lon="9.15000" lat="45.16667" />
        </asset>

        <asset id="asset_02" number="7" taxonomy="IT-CE">
            <location lon="9.15333" lat="45.12200" />
        </asset>
      </assets>
    </exposureModel>
  </nrml>

can be converted as follows:

>> nrml = read(<path_to_the_exposure_file.xml>)

Then subnodes and attributes can be conveniently accessed:

>> nrml.exposureModel.assets[0]['taxonomy']
'IT-PV'
>> nrml.exposureModel.assets[0]['id']
'asset_01'
>> nrml.exposureModel.assets[0].location['lon']
'9.15000'
>> nrml.exposureModel.assets[0].location['lat']
'45.16667'

The Node class provides no facility to cast strings into Python types;
this is a job for the Node class which can be subclassed and
supplemented by a dictionary of validators.
"""
import io
import re
import sys
import decimal
import logging
import operator
import collections

import numpy

from openquake.baselib import hdf5
from openquake.baselib.general import CallableDict, groupby, deprecated
from openquake.baselib.node import (
    node_to_xml, Node, striptag, ValidatingXmlParser, floatformat)
from openquake.hazardlib import valid, sourceconverter, InvalidFile

F64 = numpy.float64
NAMESPACE = 'http://openquake.org/xmlns/nrml/0.4'
NRML05 = 'http://openquake.org/xmlns/nrml/0.5'
GML_NAMESPACE = 'http://www.opengis.net/gml'
SERIALIZE_NS_MAP = {None: NAMESPACE, 'gml': GML_NAMESPACE}
PARSE_NS_MAP = {'nrml': NAMESPACE, 'gml': GML_NAMESPACE}


class DuplicatedID(Exception):
    """Raised when two sources with the same ID are found in a source model"""


class SourceModel(collections.Sequence):
    """
    A container of source groups with attributes name, investigation_time
    and start_time. It is serialize on hdf5 as follows:

    >> with openquake.baselib.hdf5.File('/tmp/sm.hdf5', 'w') as f:
    ..    f['/'] = source_model
    """
    def __init__(self, src_groups, name='', investigation_time='',
                 start_time=''):
        self.src_groups = src_groups
        self.name = name
        self.investigation_time = investigation_time
        self.start_time = start_time

    def __getitem__(self, i):
        return self.src_groups[i]

    def __len__(self):
        return len(self.src_groups)

    def __toh5__(self):
        dic = {}
        for i, grp in enumerate(self.src_groups):
            grpname = grp.name or 'group-%d' % i
            srcs = [(src.source_id, src) for src in grp
                    if hasattr(src, '__toh5__')]
            if srcs:
                dic[grpname] = hdf5.Group(srcs, {'trt': grp.trt})
        attrs = dict(name=self.name,
                     investigation_time=self.investigation_time or 'NA',
                     start_time=self.start_time or 'NA')
        if not dic:
            raise ValueError('There are no serializable sources in %s' % self)
        return dic, attrs

    def __fromh5__(self, dic, attrs):
        vars(self).update(attrs)
        self.src_groups = []
        for grp_name, grp in dic.items():
            trt = grp.attrs['trt']
            srcs = []
            for src_id in sorted(grp):
                src = grp[src_id]
                src.num_ruptures = src.count_ruptures()
                srcs.append(src)
            grp = sourceconverter.SourceGroup(trt, srcs, grp_name)
            self.src_groups.append(grp)


def get_tag_version(nrml_node):
    """
    Extract from a node of kind NRML the tag and the version. For instance
    from '{http://openquake.org/xmlns/nrml/0.4}fragilityModel' one gets
    the pair ('fragilityModel', 'nrml/0.4').
    """
    version, tag = re.search(r'(nrml/[\d\.]+)\}(\w+)', nrml_node.tag).groups()
    return tag, version


def to_python(fname, *args):
    """
    Parse a NRML file and return an associated Python object. It works by
    calling nrml.read() and node_to_obj() in sequence.
    """
    [node] = read(fname)
    return node_to_obj(node, fname, *args)


parse = deprecated('Use nrml.to_python instead')(to_python)

node_to_obj = CallableDict(keyfunc=get_tag_version, keymissing=lambda n, f: n)
# dictionary of functions with at least two arguments, node and fname


@node_to_obj.add(('ruptureCollection', 'nrml/0.5'))
def get_rupture_collection(node, fname, converter):
    return converter.convert_node(node)


default = sourceconverter.SourceConverter()  # rupture_mesh_spacing=10


@node_to_obj.add(('sourceModel', 'nrml/0.4'))
def get_source_model_04(node, fname, converter=default):
    sources = []
    source_ids = set()
    converter.fname = fname
    for src_node in node:
        src = converter.convert_node(src_node)
        if src.source_id in source_ids:
            raise DuplicatedID(
                'The source ID %s is duplicated!' % src.source_id)
        sources.append(src)
        source_ids.add(src.source_id)
    groups = groupby(
        sources, operator.attrgetter('tectonic_region_type'))
    src_groups = sorted(sourceconverter.SourceGroup(trt, srcs)
                        for trt, srcs in groups.items())
    return SourceModel(src_groups, node.get('name', ''))


@node_to_obj.add(('sourceModel', 'nrml/0.5'))
def get_source_model_05(node, fname, converter=default):
    converter.fname = fname
    groups = []  # expect a sequence of sourceGroup nodes
    for src_group in node:
        if 'sourceGroup' not in src_group.tag:
            raise InvalidFile(
                '%s: you have an incorrect declaration '
                'xmlns="http://openquake.org/xmlns/nrml/0.5"; it should be '
                'xmlns="http://openquake.org/xmlns/nrml/0.4"' % fname)
        sg = converter.convert_node(src_group)
        if len(sg):
            # a source group can be empty if the source_id filtering is on
            groups.append(sg)
    itime = node.get('investigation_time')
    if itime is not None:
        itime = valid.positivefloat(itime)
    stime = node.get('start_time')
    if stime is not None:
        stime = valid.positivefloat(stime)
    return SourceModel(sorted(groups), node.get('name'), itime, stime)


validators = {
    'backarc': valid.boolean,
    'strike': valid.strike_range,
    'dip': valid.dip_range,
    'rake': valid.rake_range,
    'magnitude': valid.positivefloat,
    'lon': valid.longitude,
    'lat': valid.latitude,
    'depth': valid.float_,
    'upperSeismoDepth': valid.float_,
    'lowerSeismoDepth': valid.float_,
    'posList': valid.posList,
    'pos': valid.lon_lat,
    'aValue': float,
    'a_val': valid.floats32,
    'bValue': valid.positivefloat,
    'b_val': valid.positivefloats,
    'magScaleRel': valid.mag_scale_rel,
    'tectonicRegion': str,
    'ruptAspectRatio': valid.positivefloat,
    'maxMag': valid.positivefloat,
    'minMag': valid.positivefloat,
    'min_mag': valid.positivefloats,
    'max_mag': valid.positivefloats,
    'lengths': valid.positiveints,
    'size': valid.positiveint,
    'binWidth': valid.positivefloat,
    'bin_width': valid.positivefloats,
    'probability': valid.probability,
    'occurRates': valid.positivefloats,  # they can be > 1
    'weight': valid.probability,
    'uncertaintyWeight': decimal.Decimal,
    'alongStrike': valid.probability,
    'downDip': valid.probability,
    'totalMomentRate': valid.positivefloat,
    'characteristicRate': valid.positivefloat,
    'char_rate': valid.positivefloats,
    'characteristicMag': valid.positivefloat,
    'char_mag': valid.positivefloats,
    'magnitudes': valid.positivefloats,
    'id': valid.simple_id,
    'rupture.id': valid.positiveint,
    'ruptureId': valid.positiveint,
    'discretization': valid.compose(valid.positivefloat, valid.nonzero),
    'IML': valid.positivefloats,  # used in NRML 0.4
    'imt': valid.intensity_measure_type,
    'imls': valid.positivefloats,
    'poes': valid.positivefloats,
    'description': valid.utf8_not_empty,
    'noDamageLimit': valid.NoneOr(valid.positivefloat),
    'poEs': valid.probabilities,
    'gsimTreePath': lambda v: v.split('_'),
    'sourceModelTreePath': lambda v: v.split('_'),
    'IMT': str,
    'saPeriod': valid.positivefloat,
    'saDamping': valid.positivefloat,
    'quantileValue': valid.positivefloat,
    'investigationTime': valid.positivefloat,
    'poE': valid.probability,
    'periods': valid.positivefloats,
    'IMLs': valid.positivefloats,
    'magBinEdges': valid.integers,
    'distBinEdges': valid.integers,
    'epsBinEdges': valid.integers,
    'lonBinEdges': valid.longitudes,
    'latBinEdges': valid.latitudes,
    'type': valid.simple_id,
    'dims': valid.positiveints,
    'iml': valid.positivefloat,
    'index': valid.positiveints,
    'value': valid.positivefloat,
    'assetLifeExpectancy': valid.positivefloat,
    'interestRate': valid.positivefloat,
    'statistics': valid.Choice('mean', 'quantile'),
    'gmv': valid.positivefloat,
    'spacing': valid.positivefloat,
    'srcs_weights': valid.positivefloats,
    'grp_probability': valid.probability,
}


def filter_sm(source_model, srcfilter):
    """
    Filter the sources inside a source model
    """
    for sg in source_model.src_groups:
        sg.sources = list(srcfilter.filter(sg))


def read_source_models(fnames, converter, srcfilter, monitor):
    """
    :param fnames:
        list of source model files
    :param converter:
        a SourceConverter instance
    :param srcfilter:
        a SourceFilter instance or None
    :param monitor:
        a :class:`openquake.performance.Monitor` instance
    :yields:
        SourceModel instances
    """
    for fname in fnames:
        if fname.endswith(('.xml', '.nrml')):
            sm = to_python(fname, converter)
        elif fname.endswith('.hdf5'):
            sm = sourceconverter.to_python(fname, converter)
        else:
            raise ValueError('Unrecognized extension in %s' % fname)
<<<<<<< HEAD
        sm.relpath = fname[P:]
        if srcfilter:
            filter_sm(sm, srcfilter)
        fname2sm[fname] = sm
    return fname2sm
=======
        sm.fname = fname
        yield sm
>>>>>>> cf8d1c86


def read(source, chatty=True, stop=None):
    """
    Convert a NRML file into a validated Node object. Keeps
    the entire tree in memory.

    :param source:
        a file name or file object open for reading
    """
    vparser = ValidatingXmlParser(validators, stop)
    nrml = vparser.parse_file(source)
    if striptag(nrml.tag) != 'nrml':
        raise ValueError('%s: expected a node of kind nrml, got %s' %
                         (source, nrml.tag))
    # extract the XML namespace URL ('http://openquake.org/xmlns/nrml/0.5')
    xmlns = nrml.tag.split('}')[0][1:]
    if xmlns != NRML05 and chatty:
        # for the moment NRML04 is still supported, so we hide the warning
        logging.debug('%s is at an outdated version: %s', source, xmlns)
    nrml['xmlns'] = xmlns
    nrml['xmlns:gml'] = GML_NAMESPACE
    return nrml


def write(nodes, output=sys.stdout, fmt='%.7E', gml=True, xmlns=None):
    """
    Convert nodes into a NRML file. output must be a file
    object open in write mode. If you want to perform a
    consistency check, open it in read-write mode, then it will
    be read after creation and validated.

    :params nodes: an iterable over Node objects
    :params output: a file-like object in write or read-write mode
    :param fmt: format used for writing the floats (default '%.7E')
    :param gml: add the http://www.opengis.net/gml namespace
    :param xmlns: NRML namespace like http://openquake.org/xmlns/nrml/0.4
    """
    root = Node('nrml', nodes=nodes)
    namespaces = {xmlns or NRML05: ''}
    if gml:
        namespaces[GML_NAMESPACE] = 'gml:'
    with floatformat(fmt):
        node_to_xml(root, output, namespaces)
    if hasattr(output, 'mode') and '+' in output.mode:  # read-write mode
        output.seek(0)
        read(output)  # validate the written file


def to_string(node):
    """
    Convert a node into a string in NRML format
    """
    with io.BytesIO() as f:
        write([node], f)
        return f.getvalue().decode('utf-8')


if __name__ == '__main__':
    import sys
    for fname in sys.argv[1:]:
        print('****** %s ******' % fname)
        print(read(fname).to_str())
        print()<|MERGE_RESOLUTION|>--- conflicted
+++ resolved
@@ -305,22 +305,12 @@
 }
 
 
-def filter_sm(source_model, srcfilter):
-    """
-    Filter the sources inside a source model
-    """
-    for sg in source_model.src_groups:
-        sg.sources = list(srcfilter.filter(sg))
-
-
-def read_source_models(fnames, converter, srcfilter, monitor):
+def read_source_models(fnames, converter, monitor):
     """
     :param fnames:
         list of source model files
     :param converter:
         a SourceConverter instance
-    :param srcfilter:
-        a SourceFilter instance or None
     :param monitor:
         a :class:`openquake.performance.Monitor` instance
     :yields:
@@ -333,16 +323,8 @@
             sm = sourceconverter.to_python(fname, converter)
         else:
             raise ValueError('Unrecognized extension in %s' % fname)
-<<<<<<< HEAD
-        sm.relpath = fname[P:]
-        if srcfilter:
-            filter_sm(sm, srcfilter)
-        fname2sm[fname] = sm
-    return fname2sm
-=======
         sm.fname = fname
         yield sm
->>>>>>> cf8d1c86
 
 
 def read(source, chatty=True, stop=None):
