# coding: utf-8
# The Hazard Library
# Copyright (C) 2012-2020 GEM Foundation
#
# This program is free software: you can redistribute it and/or modify
# it under the terms of the GNU Affero General Public License as
# published by the Free Software Foundation, either version 3 of the
# License, or (at your option) any later version.
#
# This program is distributed in the hope that it will be useful,
# but WITHOUT ANY WARRANTY; without even the implied warranty of
# MERCHANTABILITY or FITNESS FOR A PARTICULAR PURPOSE.  See the
# GNU Affero General Public License for more details.
#
# You should have received a copy of the GNU Affero General Public License
# along with this program.  If not, see <http://www.gnu.org/licenses/>.
"""
Module :mod:`openquake.hazardlib.source.rupture` defines classes
:class:`BaseRupture` and its subclasses
:class:`NonParametricProbabilisticRupture` and
:class:`ParametricProbabilisticRupture`
"""
import abc
import numpy
import math
import itertools
import json
from openquake.baselib import general, hdf5
from openquake.hazardlib import geo, contexts
from openquake.hazardlib.geo.nodalplane import NodalPlane
from openquake.hazardlib.geo.mesh import (
    Mesh, RectangularMesh, surface_to_arrays)
from openquake.hazardlib.geo.point import Point
from openquake.hazardlib.geo.geodetic import geodetic_distance
from openquake.hazardlib.near_fault import (
    get_plane_equation, projection_pp, directp, average_s_rad, isochone_ratio)
from openquake.hazardlib.geo.surface.base import BaseSurface

U8 = numpy.uint8
U16 = numpy.uint16
U32 = numpy.uint32
F32 = numpy.float32
F64 = numpy.float64
TWO16 = 2 ** 16
TWO32 = 2 ** 32
pmf_dt = numpy.dtype([('prob', float), ('occ', U32)])
events_dt = numpy.dtype([('id', U32), ('rup_id', U32), ('rlz_id', U16)])
rupture_dt = numpy.dtype([('serial', U32),
                          ('mag', F32),
                          ('rake', F32),
                          ('lon', F32),
                          ('lat', F32),
                          ('dep', F32),
                          ('multiplicity', U32),
                          ('trt', hdf5.vstr),
                          ('kind', hdf5.vstr),
                          ('mesh', hdf5.vstr),
                          ('extra', hdf5.vstr)])

code2cls = {}


def to_csv_array(ruptures):
    """
    :param ruptures: a list of ruptures
    :returns: an array of ruptures suitable for serialization in CSV
    """
    if not code2cls:
        code2cls.update(BaseRupture.init())
    arr = numpy.zeros(len(ruptures), rupture_dt)
    for rec, rup in zip(arr, ruptures):
        arrays = surface_to_arrays(rup.surface)  # shape (3, s1, s2)
        rec['serial'] = rup.rup_id
        rec['mag'] = rup.mag
        rec['rake'] = rup.rake
        rec['lon'] = rup.hypocenter.x
        rec['lat'] = rup.hypocenter.y
        rec['dep'] = rup.hypocenter.z
        rec['multiplicity'] = rup.multiplicity
        rec['trt'] = rup.tectonic_region_type
        rec['kind'] = ' '.join(cls.__name__ for cls in code2cls[rup.code])
        rec['mesh'] = json.dumps(
            [[[[float5(z) for z in y] for y in x] for x in array]
             for array in arrays])
        extra = {}
        if hasattr(rup, 'probs_occur'):
            extra['probs_occur'] = rup.probs_occur
        else:
            extra['occurrence_rate'] = rup.occurrence_rate
        if hasattr(rup, 'weight'):
            extra['weight'] = rup.weight
        _fixfloat32(extra)
        rec['extra'] = json.dumps(extra)
    return arr


def from_array(aw):
    """
    :returns: a list of ruptures from an ArrayWrapper
    """
    rups = []
    names = aw.array.dtype.names
    for rec in aw.array:
        dic = dict(zip(names, rec))
        dic['trt'] = aw.trts[int(dic.pop('et_id'))]
        dic['hypo'] = dic.pop('lon'), dic.pop('lat'), dic.pop('dep')
        dic.update(json.loads(dic.pop('extra')))
        rups.append(_get_rupture(dic))
    return rups


def _get_rupture(rec, geom=None, trt=None):
    # rec: a dictionary or a record
    # geom: if any, an array of floats32 convertible into a mesh
    if not code2cls:
        code2cls.update(BaseRupture.init())
    if geom is None:
        points = F32([rec['lons'], rec['lats'], rec['depths']]).flat
        geom = numpy.concatenate([[1], [len(rec['lons']), 1], points])

    # build surface
    arrays = []
    num_surfaces = int(geom[0])
    start = num_surfaces * 2 + 1
    for i in range(1, 2 * num_surfaces, 2):
        s1, s2 = int(geom[i]), int(geom[i + 1])
        size = s1 * s2 * 3
        array = geom[start:start + size].reshape(3, s1, s2)
        arrays.append(array)
        start += size
    mesh = arrays[0]
    rupture_cls, surface_cls = code2cls[rec['code']]
    surface = object.__new__(surface_cls)
    if surface_cls is geo.PlanarSurface:
        surface = geo.PlanarSurface.from_array(mesh[:, 0, :])
    elif surface_cls is geo.MultiSurface:
        if all(array.shape == (3, 1, 4) for array in arrays):
            # for PlanarSurfaces each array has shape (3, 1, 4)
            surface.__init__([
                geo.PlanarSurface.from_array(array[:, 0, :])
                for array in arrays])
        else:
            # assume KyteSurfaces
            surface.__init__([geo.KiteSurface(RectangularMesh(*array))
                              for array in arrays])

    elif surface_cls is geo.GriddedSurface:
        # fault surface, strike and dip will be computed
        surface.strike = surface.dip = None
        surface.mesh = Mesh(*mesh)
    else:
        # fault surface, strike and dip will be computed
        surface.strike = surface.dip = None
        surface.__init__(RectangularMesh(*mesh))

    # build rupture
    rupture = object.__new__(rupture_cls)
    rupture.rup_id = rec['serial']
    rupture.surface = surface
    rupture.mag = rec['mag']
    rupture.rake = rec['rake']
    rupture.hypocenter = geo.Point(*rec['hypo'])
    rupture.occurrence_rate = rec['occurrence_rate']
    try:
        rupture.probs_occur = rec['probs_occur']
    except (KeyError, ValueError):  # rec can be a numpy record
        pass
    rupture.tectonic_region_type = trt or rec['trt']
    rupture.multiplicity = rec['n_occ']
    return rupture


def float5(x):
    # a float with 5 digits
    return round(float(x), 5)


def _fixfloat32(dic):
    # work around a TOML/numpy issue
    for k, v in dic.items():
        if isinstance(v, F32):
            dic[k] = float5(v)
        elif isinstance(v, tuple):
            dic[k] = [float5(x) for x in v]
        elif isinstance(v, numpy.ndarray):
            if len(v.shape) == 3:  # 3D array
                dic[k] = [[[float5(z) for z in y] for y in x] for x in v]
            elif len(v.shape) == 2:  # 2D array
                dic[k] = [[float5(y) for y in x] for x in v]
            elif len(v.shape) == 1:  # 1D array
                dic[k] = [float5(x) for x in v]
            else:
                raise NotImplementedError


def to_checksum8(cls1, cls2):
    """
    Convert a pair of classes into a numeric code (uint8)
    """
    names = '%s,%s' % (cls1.__name__, cls2.__name__)
    return sum(map(ord, names)) % 256


class BaseRupture(metaclass=abc.ABCMeta):
    """
    Rupture object represents a single earthquake rupture.

    :param mag:
        Magnitude of the rupture.
    :param rake:
        Rake value of the rupture.
        See :class:`~openquake.hazardlib.geo.nodalplane.NodalPlane`.
    :param tectonic_region_type:
        Rupture's tectonic regime. One of constants
        in :class:`openquake.hazardlib.const.TRT`.
    :param hypocenter:
        A :class:`~openquake.hazardlib.geo.point.Point`, rupture's hypocenter.
    :param surface:
        An instance of subclass of
        :class:`~openquake.hazardlib.geo.surface.base.BaseSurface`.
        Object representing the rupture surface geometry.
    :param rupture_slip_direction:
        Angle describing rupture propagation direction in decimal degrees.

    :raises ValueError:
        If magnitude value is not positive, or tectonic region type is unknown.

    NB: if you want to convert the rupture into XML, you should set the
    attribute surface_nodes to an appropriate value.
    """
    rup_id = 0  # set to a value > 0 by the engine
    _code = {}

    @classmethod
    def init(cls):
        """
        Initialize the class dictionary `._code` by encoding the
        bidirectional correspondence between an integer in the range 0..255
        (the code) and a pair of classes (rupture_class, surface_class).
        This is useful when serializing the rupture to and from HDF5.
        :returns: {code: pair of classes}
        """
        rupture_classes = [BaseRupture] + list(
            general.gen_subclasses(BaseRupture))
        surface_classes = list(general.gen_subclasses(BaseSurface))
        code2cls = {}
        BaseRupture.str2code = {}
        for rup, sur in itertools.product(rupture_classes, surface_classes):
            chk = to_checksum8(rup, sur)
            if chk in code2cls and code2cls[chk] != (rup, sur):
                raise ValueError('Non-unique checksum %d for %s, %s' %
                                 (chk, rup, sur))
            cls._code[rup, sur] = chk
            code2cls[chk] = rup, sur
            BaseRupture.str2code['%s %s' % (rup.__name__, sur.__name__)] = chk
        return code2cls

    def __init__(self, mag, rake, tectonic_region_type, hypocenter,
                 surface, rupture_slip_direction=None, weight=None):
        if not mag > 0:
            raise ValueError('magnitude must be positive')
        NodalPlane.check_rake(rake)
        self.tectonic_region_type = tectonic_region_type
        self.rake = rake
        self.mag = mag
        self.hypocenter = hypocenter
        self.surface = surface
        self.rupture_slip_direction = rupture_slip_direction
        self.weight = weight

    @property
    def code(self):
        """Returns the code (integer in the range 0 .. 255) of the rupture"""
        return self._code[self.__class__, self.surface.__class__]

    def size(self):
        """
        Dummy method for compatibility with the RuptureContext.

        :returns: 1
        """
        return 1

    get_probability_no_exceedance = (
        contexts.RuptureContext.get_probability_no_exceedance)

    def sample_number_of_occurrences(self, n=1):
        """
        Randomly sample number of occurrences from temporal occurrence model
        probability distribution.

        .. note::
            This method is using random numbers. In order to reproduce the
            same results numpy random numbers generator needs to be seeded, see
            http://docs.scipy.org/doc/numpy/reference/generated/numpy.random.seed.html

        :returns:
            numpy array of size n with number of rupture occurrences
        """
        raise NotImplementedError


class NonParametricProbabilisticRupture(BaseRupture):
    """
    Probabilistic rupture for which the probability distribution for rupture
    occurrence is described through a generic probability mass function.

    :param pmf:
        Instance of :class:`openquake.hazardlib.pmf.PMF`. Values in the
        abscissae represent number of rupture occurrences (in increasing order,
        staring from 0) and values in the ordinates represent associated
        probabilities. Example: if, for a given time span, a rupture has
        probability ``0.8`` to not occurr, ``0.15`` to occur once, and
        ``0.05`` to occur twice, the ``pmf`` can be defined as ::

          pmf = PMF([(0.8, 0), (0.15, 1), 0.05, 2)])

    :raises ValueError:
        If number of ruptures in ``pmf`` do not start from 0, are not defined
        in increasing order, and if they are not defined with unit step
    """
    def __init__(self, mag, rake, tectonic_region_type, hypocenter, surface,
                 pmf, rupture_slip_direction=None, weight=None):
        occ = numpy.array([occ for (prob, occ) in pmf.data])
        if not occ[0] == 0:
            raise ValueError('minimum number of ruptures must be zero')
        if not numpy.all(numpy.sort(occ) == occ):
            raise ValueError(
                'numbers of ruptures must be defined in increasing order')
        if not numpy.all(numpy.diff(occ) == 1):
            raise ValueError(
                'numbers of ruptures must be defined with unit step')
        super().__init__(
            mag, rake, tectonic_region_type, hypocenter, surface,
            rupture_slip_direction, weight)
        # an array of probabilities with sum 1
        self.probs_occur = numpy.array([prob for (prob, occ) in pmf.data])
        self.occurrence_rate = numpy.nan

    def sample_number_of_occurrences(self, n=1):
        """
        See :meth:`superclass method
        <.rupture.BaseRupture.sample_number_of_occurrences>`
        for spec of input and result values.

        Uses 'Inverse Transform Sampling' method.
        """
        # compute cdf from pmf
        cdf = numpy.cumsum(self.probs_occur)
        n_occ = numpy.digitize(numpy.random.random(n), cdf)
        return n_occ


class ParametricProbabilisticRupture(BaseRupture):
    """
    :class:`Rupture` associated with an occurrence rate and a temporal
    occurrence model.

    :param occurrence_rate:
        Number of times rupture happens per year.
    :param temporal_occurrence_model:
        Temporal occurrence model assigned for this rupture. Should
        be an instance of :class:`openquake.hazardlib.tom.PoissonTOM`.

    :raises ValueError:
        If occurrence rate is not positive.
    """
    def __init__(self, mag, rake, tectonic_region_type, hypocenter, surface,
                 occurrence_rate, temporal_occurrence_model,
                 rupture_slip_direction=None):
        if not occurrence_rate > 0:
            raise ValueError('occurrence rate must be positive')
        super().__init__(
            mag, rake, tectonic_region_type, hypocenter, surface,
            rupture_slip_direction)
        self.temporal_occurrence_model = temporal_occurrence_model
        self.occurrence_rate = occurrence_rate

    def get_probability_one_or_more_occurrences(self):
        """
        Return the probability of this rupture to occur one or more times.

        Uses
        :meth:`~openquake.hazardlib.tom.PoissonTOM.get_probability_one_or_more_occurrences`
        of an assigned temporal occurrence model.
        """
        tom = self.temporal_occurrence_model
        rate = self.occurrence_rate
        return tom.get_probability_one_or_more_occurrences(rate)

    def get_probability_one_occurrence(self):
        """
        Return the probability of this rupture to occur exactly one time.

        Uses :meth:
        `openquake.hazardlib.tom.PoissonTOM.get_probability_n_occurrences`
        of an assigned temporal occurrence model.
        """
        tom = self.temporal_occurrence_model
        rate = self.occurrence_rate
        return tom.get_probability_n_occurrences(rate, 1)

    def sample_number_of_occurrences(self, n=1):
        """
        Draw a random sample from the distribution and return a number
        of events to occur as an array of integers of size n.

        Uses :meth:
        `openquake.hazardlib.tom.PoissonTOM.sample_number_of_occurrences`
        of an assigned temporal occurrence model.
        """
        r = self.occurrence_rate * self.temporal_occurrence_model.time_span
        return numpy.random.poisson(r, n)

    def get_probability_no_exceedance(self, poes):
        """
        See :meth:`superclass method
        <.rupture.BaseRupture.get_probability_no_exceedance>`
        for spec of input and result values.

        Uses
        :meth:`openquake.hazardlib.tom.PoissonTOM.get_probability_no_exceedance`
        """
        tom = self.temporal_occurrence_model
        rate = self.occurrence_rate
        return tom.get_probability_no_exceedance(rate, poes)

    def get_dppvalue(self, site):
        """
        Get the directivity prediction value, DPP at
        a given site as described in Spudich et al. (2013).

        :param site:
            :class:`~openquake.hazardlib.geo.point.Point` object
            representing the location of the target site
        :returns:
            A float number, directivity prediction value (DPP).
        """

        origin = self.surface.get_resampled_top_edge()[0]
        dpp_multi = []
        index_patch = self.surface.hypocentre_patch_index(
            self.hypocenter, self.surface.get_resampled_top_edge(),
            self.surface.mesh.depths[0][0], self.surface.mesh.depths[-1][0],
            self.surface.get_dip())
        idx_nxtp = True
        hypocenter = self.hypocenter

        while idx_nxtp:

            # E Plane Calculation
            p0, p1, p2, p3 = self.surface.get_fault_patch_vertices(
                self.surface.get_resampled_top_edge(),
                self.surface.mesh.depths[0][0],
                self.surface.mesh.depths[-1][0],
                self.surface.get_dip(), index_patch=index_patch)

            [normal, dist_to_plane] = get_plane_equation(
                p0, p1, p2, origin)

            pp = projection_pp(site, normal, dist_to_plane, origin)
            pd, e, idx_nxtp = directp(
                p0, p1, p2, p3, hypocenter, origin, pp)
            pd_geo = origin.point_at(
                (pd[0] ** 2 + pd[1] ** 2) ** 0.5, -pd[2],
                numpy.degrees(math.atan2(pd[0], pd[1])))

            # determine the lower bound of E path value
            f1 = geodetic_distance(p0.longitude,
                                   p0.latitude,
                                   p1.longitude,
                                   p1.latitude)
            f2 = geodetic_distance(p2.longitude,
                                   p2.latitude,
                                   p3.longitude,
                                   p3.latitude)

            if f1 > f2:
                f = f1
            else:
                f = f2

            fs, rd, r_hyp = average_s_rad(site, hypocenter, origin,
                                          pp, normal, dist_to_plane, e, p0,
                                          p1, self.rupture_slip_direction)
            cprime = isochone_ratio(e, rd, r_hyp)

            dpp_exp = cprime * numpy.maximum(e, 0.1 * f) *\
                numpy.maximum(fs, 0.2)
            dpp_multi.append(dpp_exp)

            # check if go through the next patch of the fault
            index_patch = index_patch + 1

            if (len(self.surface.get_resampled_top_edge())
                <= 2) and (index_patch >=
                           len(self.surface.get_resampled_top_edge())):

                idx_nxtp = False
            elif index_patch >= len(self.surface.get_resampled_top_edge()):
                idx_nxtp = False
            elif idx_nxtp:
                hypocenter = pd_geo
                idx_nxtp = True

        # calculate DPP value of the site.
        dpp = numpy.log(numpy.sum(dpp_multi))

        return dpp

    def get_cdppvalue(self, target, buf=1.0, delta=0.01, space=2.):
        """
        Get the directivity prediction value, centered DPP(cdpp) at
        a given site as described in Spudich et al. (2013), and this cdpp is
        used in Chiou and Young (2014) GMPE for near-fault directivity
        term prediction.

        :param target_site:
            A mesh object representing the location of the target sites.
        :param buf:
            A buffer distance in km to extend the mesh borders
        :param delta:
            The distance between two adjacent points in the mesh
        :param space:
            The tolerance for the distance of the sites (default 2 km)
        :returns:
            The centered directivity prediction value of Chiou and Young
        """
        min_lon, max_lon, max_lat, min_lat = self.surface.get_bounding_box()
        min_lon -= buf
        max_lon += buf
        min_lat -= buf
        max_lat += buf

        lons = numpy.arange(min_lon, max_lon + delta, delta)
        # ex shape (233,)
        lats = numpy.arange(min_lat, max_lat + delta, delta)
        # ex shape (204,)
        mesh = RectangularMesh(*numpy.meshgrid(lons, lats))
        mesh_rup = self.surface.get_min_distance(mesh).reshape(mesh.shape)
        # ex shape (204, 233)

        target_rup = self.surface.get_min_distance(target)
        # ex shape (2,)
        cdpp = numpy.zeros_like(target.lons)
        for i, (target_lon, target_lat) in enumerate(
                zip(target.lons, target.lats)):
            # indices around target_rup[i]
            around = (mesh_rup <= target_rup[i] + space) & (
                mesh_rup >= target_rup[i] - space)
            dpp_target = self.get_dppvalue(Point(target_lon, target_lat))
            dpp_mean = numpy.mean(
                [self.get_dppvalue(Point(lon, lat))
                 for lon, lat in zip(mesh.lons[around], mesh.lats[around])])
            cdpp[i] = dpp_target - dpp_mean

        return cdpp


class PointSurface:
    """
    A fake surface used in PointRuptures.
    The parameters `hypocenter`, `strike` and `dip` are determined by
    collapsing the corresponding parameters in the original PointSource.
    """
    def __init__(self, hypocenter, strike, dip):
        self.hypocenter = hypocenter
        self.strike = strike
        self.dip = dip

    def get_strike(self):
        return self.strike

    def get_dip(self):
<<<<<<< HEAD
        return 90  # suggested by M. Pagani
=======
        return self.dip
>>>>>>> c0cfd7cc

    def get_top_edge_depth(self):
        return self.hypocenter.depth

    def get_width(self):
        return 0

    def get_closest_points(self, mesh):
        return mesh

    def __bool__(self):
        return False


class PointRupture(ParametricProbabilisticRupture):
    """
    A rupture coming from a far away PointSource, so that the finite
    size effects can be neglected.
    """
    def __init__(self, mag, tectonic_region_type, hypocenter, strike,
                 dip, rake, occurrence_rate, temporal_occurrence_model):
        self.tectonic_region_type = tectonic_region_type
        self.hypocenter = hypocenter
        self.mag = mag
        self.strike = strike
        self.rake = rake
        self.dip = dip
        self.occurrence_rate = occurrence_rate
        self.temporal_occurrence_model = temporal_occurrence_model
        self.surface = PointSurface(hypocenter, strike, dip)
        self.weight = None  # no mutex


def get_geom(surface, is_from_fault_source, is_multi_surface,
             is_gridded_surface):
    """
    The following fields can be interpreted different ways,
    depending on the value of `is_from_fault_source`. If
    `is_from_fault_source` is True, each of these fields should
    contain a 2D numpy array (all of the same shape). Each triple
    of (lon, lat, depth) for a given index represents the node of
    a rectangular mesh. If `is_from_fault_source` is False, each
    of these fields should contain a sequence (tuple, list, or
    numpy array, for example) of 4 values. In order, the triples
    of (lon, lat, depth) represent top left, top right, bottom
    left, and bottom right corners of the the rupture's planar
    surface. Update: There is now a third case. If the rupture
    originated from a characteristic fault source with a
    multi-planar-surface geometry, `lons`, `lats`, and `depths`
    will contain one or more sets of 4 points, similar to how
    planar surface geometry is stored (see above).

    :param surface: a Surface instance
    :param is_from_fault_source: a boolean
    :param is_multi_surface: a boolean
    """
    if is_from_fault_source:
        # for simple and complex fault sources,
        # rupture surface geometry is represented by a mesh
        surf_mesh = surface.mesh
        lons = surf_mesh.lons
        lats = surf_mesh.lats
        depths = surf_mesh.depths
    else:
        if is_multi_surface:
            # `list` of
            # openquake.hazardlib.geo.surface.planar.PlanarSurface
            # objects:
            surfaces = surface.surfaces

            # lons, lats, and depths are arrays with len == 4*N,
            # where N is the number of surfaces in the
            # multisurface for each `corner_*`, the ordering is:
            #   - top left
            #   - top right
            #   - bottom left
            #   - bottom right
            lons = numpy.concatenate([x.corner_lons for x in surfaces])
            lats = numpy.concatenate([x.corner_lats for x in surfaces])
            depths = numpy.concatenate([x.corner_depths for x in surfaces])
        elif is_gridded_surface:
            # the surface mesh has shape (1, N)
            lons = surface.mesh.lons[0]
            lats = surface.mesh.lats[0]
            depths = surface.mesh.depths[0]
        else:
            # For area or point source,
            # rupture geometry is represented by a planar surface,
            # defined by 3D corner points
            lons = numpy.zeros((4))
            lats = numpy.zeros((4))
            depths = numpy.zeros((4))

            # NOTE: It is important to maintain the order of these
            # corner points. TODO: check the ordering
            for i, corner in enumerate((surface.top_left,
                                        surface.top_right,
                                        surface.bottom_left,
                                        surface.bottom_right)):
                lons[i] = corner.longitude
                lats[i] = corner.latitude
                depths[i] = corner.depth
    return lons, lats, depths


class ExportedRupture(object):
    """
    Simplified Rupture class with attributes rupid, events_by_ses, indices
    and others, used in export.

    :param rupid: rupture rup_id ID
    :param events_by_ses: dictionary ses_idx -> event records
    :param indices: site indices
    """
    def __init__(self, rupid, n_occ, events_by_ses, indices=None):
        self.rupid = rupid
        self.n_occ = n_occ
        self.events_by_ses = events_by_ses
        self.indices = indices


class EBRupture(object):
    """
    An event based rupture. It is a wrapper over a hazardlib rupture
    object, containing an array of site indices affected by the rupture,
    as well as the IDs of the corresponding seismic events.
    """
    def __init__(self, rupture, source_id, et_id, n_occ, id=None, e0=0):
        # NB: when reading an exported ruptures.xml the rup_id will be 0
        # for the first rupture; it used to be the seed instead
        assert rupture.rup_id >= 0  # sanity check
        self.rupture = rupture
        self.source_id = source_id
        self.et_id = et_id
        self.n_occ = n_occ
        self.id = id  # id of the rupture on the DataStore
        self.e0 = e0

    @property
    def rup_id(self):
        """
        Serial number of the rupture
        """
        return self.rupture.rup_id

    def get_eids_by_rlz(self, rlzs_by_gsim):
        """
        :params rlzs_by_gsim: a dictionary gsims -> rlzs array
        :returns: a dictionary rlz index -> eids array
        """
        j = 0
        dic = {}
        rlzs = numpy.concatenate(list(rlzs_by_gsim.values()))
        histo = general.random_histogram(
            self.n_occ, len(rlzs), self.rup_id)
        for rlz, n in zip(rlzs, histo):
            dic[rlz] = numpy.arange(j, j + n, dtype=U32) + self.e0
            j += n
        return dic

    def get_eids(self):
        """
        :returns: an array of event IDs
        """
        return numpy.arange(self.n_occ, dtype=U32)

    def export(self, events_by_ses):
        """
        Yield :class:`Rupture` objects, with all the
        attributes set, suitable for export in XML format.
        """
        rupture = self.rupture
        new = ExportedRupture(self.id, self.n_occ, events_by_ses)
        if isinstance(rupture.surface, geo.ComplexFaultSurface):
            new.typology = 'complexFaultsurface'
        elif isinstance(rupture.surface, geo.SimpleFaultSurface):
            new.typology = 'simpleFaultsurface'
        elif isinstance(rupture.surface, geo.GriddedSurface):
            new.typology = 'griddedRupture'
        elif isinstance(rupture.surface, geo.MultiSurface):
            new.typology = 'multiPlanesRupture'
        else:
            new.typology = 'singlePlaneRupture'
        new.is_from_fault_source = iffs = isinstance(
            rupture.surface, (geo.ComplexFaultSurface,
                              geo.SimpleFaultSurface))
        new.is_gridded_surface = igs = isinstance(
            rupture.surface, geo.GriddedSurface)
        new.is_multi_surface = ims = isinstance(
            rupture.surface, geo.MultiSurface)
        new.lons, new.lats, new.depths = get_geom(
            rupture.surface, iffs, ims, igs)
        new.surface = rupture.surface
        new.strike = rupture.surface.get_strike()
        new.dip = rupture.surface.get_dip()
        new.rake = rupture.rake
        new.hypocenter = rupture.hypocenter
        new.tectonic_region_type = rupture.tectonic_region_type
        new.magnitude = new.mag = rupture.mag
        new.top_left_corner = None if iffs or ims or igs else (
            new.lons[0], new.lats[0], new.depths[0])
        new.top_right_corner = None if iffs or ims or igs else (
            new.lons[1], new.lats[1], new.depths[1])
        new.bottom_left_corner = None if iffs or ims or igs else (
            new.lons[2], new.lats[2], new.depths[2])
        new.bottom_right_corner = None if iffs or ims or igs else (
            new.lons[3], new.lats[3], new.depths[3])
        return new

    def __repr__(self):
        return '<%s %d[%d]>' % (
            self.__class__.__name__, self.rup_id, self.n_occ)


class RuptureProxy(object):
    """
    A proxy for a rupture record.

    :param rec: a record with the rupture parameters
    :param nsites: approx number of sites affected by the rupture
    """
    def __init__(self, rec, nsites=None):
        self.rec = rec
        self.nsites = nsites

    @property
    def weight(self):
        """
        :returns:
            heuristic weight for the underlying rupture, depending on the
            number of occurrences, number of samples and number of sites
        """
        return self['n_occ'] * (
            100 if self.nsites is None else max(self.nsites, 100))

    def __getitem__(self, name):
        return self.rec[name]

    # NB: requires the .geom attribute to be set
    def to_ebr(self, trt):
        """
        :returns: EBRupture instance associated to the underlying rupture
        """
        # not implemented: rupture_slip_direction
        rupture = _get_rupture(self.rec, self.geom, trt)
        ebr = EBRupture(rupture, self.rec['source_id'], self.rec['et_id'],
                        self.rec['n_occ'], self.rec['id'], self.rec['e0'])
        return ebr<|MERGE_RESOLUTION|>--- conflicted
+++ resolved
@@ -572,11 +572,7 @@
         return self.strike
 
     def get_dip(self):
-<<<<<<< HEAD
-        return 90  # suggested by M. Pagani
-=======
         return self.dip
->>>>>>> c0cfd7cc
 
     def get_top_edge_depth(self):
         return self.hypocenter.depth
