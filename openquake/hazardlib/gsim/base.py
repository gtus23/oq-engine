--- conflicted
+++ resolved
@@ -222,15 +222,12 @@
         if len(bases) > 1:
             raise TypeError('Multiple inheritance is forbidden: %s(%s)' % (
                 name, ', '.join(b.__name__ for b in bases)))
-<<<<<<< HEAD
         if 'get_mean_and_stddevs' in dic and 'compute' in dic:
             raise TypeError('You cannot define both get_mean_and_stddevs '
                             'and compute in %s' % name)
-=======
         bad = bad_methods(dic)
         if bad:
             raise TypeError('%s cannot contain the methods %s' % (name, bad))
->>>>>>> b9ea9ad6
         for k, v in dic.items():
             if isinstance(v, set):
                 dic[k] = frozenset(v)
