--- conflicted
+++ resolved
@@ -734,11 +734,7 @@
     return slicedic, n
 
 
-<<<<<<< HEAD
-class DictArray(Mapping):
-=======
 class DictArray(collections.abc.Mapping):
->>>>>>> 9343d862
     """
     A small wrapper over a dictionary of arrays serializable to HDF5:
 
