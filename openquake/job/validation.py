# Copyright (c) 2010-2012, GEM Foundation.
#
# OpenQuake is free software: you can redistribute it and/or modify it
# under the terms of the GNU Affero General Public License as published
# by the Free Software Foundation, either version 3 of the License, or
# (at your option) any later version.
#
# OpenQuake is distributed in the hope that it will be useful,
# but WITHOUT ANY WARRANTY; without even the implied warranty of
# MERCHANTABILITY or FITNESS FOR A PARTICULAR PURPOSE.  See the
# GNU General Public License for more details.
#
# You should have received a copy of the GNU Affero General Public License
# along with OpenQuake.  If not, see <http://www.gnu.org/licenses/>.

"""
This module contains functions and Django model forms for carrying out job
profile validation.
"""


import re

from django.forms import ModelForm
import nhlib

from openquake.db import models

#: Minimum value for a signed 32-bit int
MIN_SINT_32 = -(2 ** 31)
#: Maximum value for a signed 32-bit int
MAX_SINT_32 = (2 ** 31) - 1


class BaseOQModelForm(ModelForm):
    """
    This class is based on :class:`django.forms.ModelForm`. Constructor
    arguments are the same.

    Since we're using forms (at the moment) purely for model validation, it's
    worth noting how we're using forms and what sort of inputs should be
    supplied.

    At the very least, an `instance` should be specified, which is expected to
    be a Django model object (perhaps one from :mod:`openquake.db.models`).

    `data` can be specified to populate the form and model. If no `data` is
    specified, the form will take the current data from the `instance`.

    You can also specify `files`. In the Django web form context, this
    represents a `dict` of name-file_object pairs. The file object type can be,
    for example, one of the types in :mod:`django.core.files.uploadedfile`.

    In this case, however, we expect `files` to be a dict of
    :class:`openquake.db.models.Input`, keyed by config file parameter for the
    input. For example::

    {'site_model_file': <Input: 174||site_model||0xdeadbeef||>}
    """

    # These fields require more complex validation.
    # The rules for these fields depend on other parameters
    # and files.
    # At the moment, these are common to all hazard calculation modes.
    special_fields = (
        'export_dir',
    )

    def __init__(self, *args, **kwargs):
        self.exports = kwargs.get('exports')
        if not 'data' in kwargs:
            # Because we're not using ModelForms in exactly the
            # originally-intended modus operandi, we need to pass all of the
            # field values from the instance model object as the `data` kwarg
            # (`data` needs to be a dict of fieldname-value pairs).
            # This serves to populate the form (as if a user had done so) and
            # immediately enables validation checking (through `is_valid()`,
            # for example).
            # This is, of course, only applicable if `instance` was supplied to
            # the form. For the purpose of just doing validation (which is why
            # these forms were created), we need to specify the `instance`.
            instance = kwargs.get('instance')
            if instance is not None:
                kwargs['data'] = instance.__dict__
        if "exports" in kwargs:
            del kwargs['exports']
        super(BaseOQModelForm, self).__init__(*args, **kwargs)

    def _add_error(self, field_name, error_msg):
        """
        Add an error to the `errors` dict.

        If errors for the given ``field_name`` already exist append the error
        to that list. Otherwise, a new entry will have to be created for the
        ``field_name`` to hold the ``error_msg``.

        ``error_msg`` can also be a list or tuple of error messages.
        """
        is_list = isinstance(error_msg, (list, tuple))
        if self.errors.get(field_name) is not None:
            if is_list:
                self.errors[field_name].extend(error_msg)
            else:
                self.errors[field_name].append(error_msg)
        else:
            # no errors for this field have been recorded yet
            if is_list:
                if len(error_msg) > 0:
                    self.errors[field_name] = error_msg
            else:
                self.errors[field_name] = [error_msg]

    def is_valid(self):
        """
        Overrides :meth:`django.forms.ModelForm.is_valid` to perform
        custom validation checks (in addition to superclass validation).

        :returns:
            If valid return `True`, else `False`.
        """
        super_valid = super(BaseOQModelForm, self).is_valid()
        all_valid = super_valid

        # Calculation
        calc = self.instance

        # First, check the calculation mode:
        valid, errs = calculation_mode_is_valid(calc, self.calc_mode)
        all_valid &= valid
        self._add_error('calculation_mode', errs)

        # Exclude special fields that require contextual validation.
        fields = self.__class__.Meta.fields

        for field in sorted(set(fields) - set(self.special_fields)):
            valid, errs = globals()['%s_is_valid' % field](calc)
            all_valid &= valid

            self._add_error(field, errs)

        if self.exports:
            # The user has requested that exports be performed after the
            # calculation i.e. an 'export_dir' parameter must be present.
            if not calc.export_dir:
                all_valid = False
                err = ('--exports specified on the command line but the '
                       '"export_dir" parameter is missing in the .ini file')
                self._add_error('export_dir', err)

        return all_valid


class BaseHazardModelForm(BaseOQModelForm):
    """
    Base ModelForm used to validate HazardCalculation objects
    """

    special_fields = (
        'region',
        'region_grid_spacing',
        'sites',
        'reference_vs30_value',
        'reference_vs30_type',
        'reference_depth_to_2pt5km_per_sec',
        'reference_depth_to_1pt0km_per_sec',
        'export_dir',
    )

    def is_valid(self):
        super_valid = super(BaseHazardModelForm, self).is_valid()
        all_valid = super_valid

        # HazardCalculation
        hc = self.instance
        # Now do checks which require more context.

        # Cannot specify region AND sites
        if (hc.region is not None
            and hc.sites is not None):
            all_valid = False
            err = 'Cannot specify `region` and `sites`. Choose one.'
            self._add_error('region', err)
        # At least one must be specified (region OR sites)
        elif not (hc.region is not None or hc.sites is not None):
            all_valid = False
            err = 'Must specify either `region` or `sites`.'
            self._add_error('region', err)
            self._add_error('sites', err)
        # Only region is specified
        elif hc.region is not None:
            if hc.region_grid_spacing is not None:
                valid, errs = region_grid_spacing_is_valid(hc)
                all_valid &= valid

                self._add_error('region_grid_spacing', errs)
            else:
                all_valid = False
                err = '`region` requires `region_grid_spacing`'
                self._add_error('region', err)

            # validate the region
            valid, errs = region_is_valid(hc)
            all_valid &= valid
            self._add_error('region', errs)
        # Only sites was specified
        else:
            valid, errs = sites_is_valid(hc)
            all_valid &= valid
            self._add_error('sites', errs)

        if 'site_model_file' not in self.files:
            # make sure the reference parameters are defined and valid

            for field in (
                'reference_vs30_value',
                'reference_vs30_type',
                'reference_depth_to_2pt5km_per_sec',
                'reference_depth_to_1pt0km_per_sec',
            ):
                valid, errs = eval('%s_is_valid' % field)(hc)
                all_valid &= valid
                self._add_error(field, errs)

        return all_valid


class ClassicalHazardCalculationForm(BaseHazardModelForm):

    calc_mode = 'classical'

    class Meta:
        model = models.HazardCalculation
        fields = (
            'description',
            'no_progress_timeout',
            'region',
            'region_grid_spacing',
            'sites',
            'random_seed',
            'number_of_logic_tree_samples',
            'rupture_mesh_spacing',
            'width_of_mfd_bin',
            'area_source_discretization',
            'reference_vs30_value',
            'reference_vs30_type',
            'reference_depth_to_2pt5km_per_sec',
            'reference_depth_to_1pt0km_per_sec',
            'investigation_time',
            'intensity_measure_types_and_levels',
            'truncation_level',
            'maximum_distance',
            'mean_hazard_curves',
            'quantile_hazard_curves',
            'poes_hazard_maps',
            'export_dir',
        )


class EventBasedHazardCalculationForm(BaseHazardModelForm):

    calc_mode = 'event_based'

    class Meta:
        model = models.HazardCalculation
        fields = (
            'description',
            'no_progress_timeout',
            'region',
            'region_grid_spacing',
            'sites',
            'random_seed',
            'number_of_logic_tree_samples',
            'rupture_mesh_spacing',
            'width_of_mfd_bin',
            'area_source_discretization',
            'reference_vs30_value',
            'reference_vs30_type',
            'reference_depth_to_2pt5km_per_sec',
            'reference_depth_to_1pt0km_per_sec',
            'investigation_time',
            'truncation_level',
            'maximum_distance',
            'intensity_measure_types',
            'intensity_measure_types_and_levels',
            'ses_per_logic_tree_path',
            'ground_motion_correlation_model',
            'ground_motion_correlation_params',
            'complete_logic_tree_ses',
            'complete_logic_tree_gmf',
            'ground_motion_fields',
            'hazard_curves_from_gmfs',
            'mean_hazard_curves',
            'quantile_hazard_curves',
            'poes_hazard_maps',
            'export_dir',
        )

    def is_valid(self):
        super_valid = super(EventBasedHazardCalculationForm, self).is_valid()
        all_valid = super_valid

        hc = self.instance

        # contextual validation

        # It doesn't make sense to capture/export the `complete_logic_tree_gmf`
        # when we're doing end-branch enumeration:
        if (hc.number_of_logic_tree_samples == 0
            and hc.complete_logic_tree_gmf is True):

            msg = '`%s` is not available with end branch enumeration'
            msg %= 'complete_logic_tree_gmf'
            self._add_error('complete_logic_tree_gmf', msg)
            all_valid = False

        # For the case where the user has requested to post-process GMFs into
        # hazard curves:
        if hc.hazard_curves_from_gmfs is True:
            # 1) We need to make sure `intensity_measure_types_and_levels` is
            #    defined (and valid)
            if hc.intensity_measure_types_and_levels is None:
                # Not defined
                msg = '`%s` requires `%s`'
                msg %= ('hazard_curve_from_gmfs',
                        'intensity_measure_types_and_levels')

                self._add_error('intensity_measure_types_and_levels', msg)
                all_valid = False
            else:
                # Defined, but is it valid?
                valid, errs = intensity_measure_types_and_levels_is_valid(hc)
                all_valid &= valid
                self._add_error('hazard_curves_from_gmfs', errs)

                # 2) The IMT keys in `intensity_measure_types_and_levels` need
                #    to be a subset of `intensity_measure_types`.
                imts = set(hc.intensity_measure_types_and_levels.keys())
                all_imts = set(hc.intensity_measure_types)

                if not imts.issubset(all_imts):
                    msg = 'Unknown IMT(s) [%s] in `%s`'
                    msg %= (', '.join(sorted(imts - all_imts)),
                            'intensity_measure_types')

                    self._add_error('intensity_measure_types_and_levels', msg)
                    all_valid = False

        return all_valid


class DisaggHazardCalculationForm(BaseHazardModelForm):

    calc_mode = 'disaggregation'

    class Meta:
        model = models.HazardCalculation
        fields = (
            'description',
            'no_progress_timeout',
            'region',
            'region_grid_spacing',
            'sites',
            'random_seed',
            'number_of_logic_tree_samples',
            'rupture_mesh_spacing',
            'width_of_mfd_bin',
            'area_source_discretization',
            'reference_vs30_value',
            'reference_vs30_type',
            'reference_depth_to_2pt5km_per_sec',
            'reference_depth_to_1pt0km_per_sec',
            'investigation_time',
            'intensity_measure_types_and_levels',
            'truncation_level',
            'maximum_distance',
            'mag_bin_width',
            'distance_bin_width',
            'coordinate_bin_width',
            'num_epsilon_bins',
            'poes_disagg',
            'export_dir',
        )


class ScenarioHazardCalculationForm(BaseHazardModelForm):

    calc_mode = 'scenario'

    class Meta:
        model = models.HazardCalculation
        fields = (
            'description',
            'region',
            'region_grid_spacing',
            'sites',
            'random_seed',
            'rupture_mesh_spacing',
            'reference_vs30_value',
            'reference_vs30_type',
            'reference_depth_to_2pt5km_per_sec',
            'reference_depth_to_1pt0km_per_sec',
            'intensity_measure_types',
            'truncation_level',
            'maximum_distance',
            'number_of_ground_motion_fields',
            'gsim',
            'export_dir', 
        )

#: Maps calculation_mode to the appropriate validator class
HAZ_VALIDATOR_MAP = {
    'classical': ClassicalHazardCalculationForm,
    'event_based': EventBasedHazardCalculationForm,
    'disaggregation': DisaggHazardCalculationForm,
    'scenario': ScenarioHazardCalculationForm,
}


class ClassicalRiskCalculationForm(BaseOQModelForm):
    calc_mode = 'classical'

    class Meta:
        model = models.RiskCalculation
        fields = (
            'description',
            'no_progress_timeout',
            'region_constraint',
            'lrem_steps_per_interval',
            'conditional_loss_poes'
            )


class ClassicalRiskCalculationWithBCRForm(BaseOQModelForm):
    calc_mode = 'classical_bcr'

    class Meta:
        fields = (
            'description',
            'no_progress_timeout',
            'region_constraint',
            'lrem_steps_per_interval',
            'interest_rate',
            'asset_life_expectancy')


#: Maps calculation_mode to the appropriate validator class
RISK_VALIDATOR_MAP = {
    'classical': ClassicalRiskCalculationForm,
    'classical_bcr': ClassicalRiskCalculationWithBCRForm
}


# Silencing 'Missing docstring' and 'Invalid name' for all of the validation
# functions (the latter because some of the function names are very long).
# pylint: disable=C0111,C0103


def description_is_valid(_mdl):
    return True, []


def calculation_mode_is_valid(mdl, expected_calc_mode):
    if not mdl.calculation_mode == expected_calc_mode:
        return False, ['Calculation mode must be "%s"' % expected_calc_mode]
    return True, []


def region_is_valid(mdl):
    valid = True
    errors = []

    if not mdl.region.valid:
        valid = False
        errors.append('Invalid region geomerty: %s' % mdl.region.valid_reason)

    if len(mdl.region.coords) > 1:
        valid = False
        errors.append('Region geometry can only be a single linear ring')

    # There should only be a single linear ring.
    # Even if there are multiple, we can still check for and report errors.
    for ring in mdl.region.coords:
        lons = [lon for lon, _ in ring]
        lats = [lat for _, lat in ring]
        if not all([-180 <= x <= 180 for x in lons]):
            valid = False
            errors.append('Longitude values must in the range [-180, 180]')
        if not all([-90 <= x <= 90 for x in lats]):
            valid = False
            errors.append('Latitude values must be in the range [-90, 90]')
    return valid, errors


def region_grid_spacing_is_valid(mdl):
    if not mdl.region_grid_spacing > 0:
        return False, ['Region grid spacing must be > 0']
    return True, []


def no_progress_timeout_is_valid(mdl):
    if not mdl.no_progress_timeout > 0:
        return False, ['"No progress" time-out must be > 0']
    return True, []


def sites_is_valid(mdl):
    valid = True
    errors = []

    lons = [pt.x for pt in mdl.sites]
    lats = [pt.y for pt in mdl.sites]
    if not all([-180 <= x <= 180 for x in lons]):
        valid = False
        errors.append('Longitude values must in the range [-180, 180]')
    if not all([-90 <= x <= 90 for x in lats]):
        valid = False
        errors.append('Latitude values must be in the range [-90, 90]')

    return valid, errors


def random_seed_is_valid(mdl):
    if not MIN_SINT_32 <= mdl.random_seed <= MAX_SINT_32:
        return False, [('Random seed must be a value from %s to %s (inclusive)'
                       % (MIN_SINT_32, MAX_SINT_32))]
    return True, []


def number_of_logic_tree_samples_is_valid(mdl):
    if not mdl.number_of_logic_tree_samples >= 0:
        return False, ['Number of logic tree samples must be >= 0']
    return True, []


def rupture_mesh_spacing_is_valid(mdl):
    if not mdl.rupture_mesh_spacing > 0:
        return False, ['Rupture mesh spacing must be > 0']
    return True, []


def width_of_mfd_bin_is_valid(mdl):
    if not mdl.width_of_mfd_bin > 0:
        return False, ['Width of MFD bin must be > 0']
    return True, []


def area_source_discretization_is_valid(mdl):
    if not mdl.area_source_discretization > 0:
        return False, ['Area source discretization must be > 0']
    return True, []


def reference_vs30_value_is_valid(mdl):
    if not mdl.reference_vs30_value > 0:
        return False, ['Reference VS30 value must be > 0']
    return True, []


def reference_vs30_type_is_valid(mdl):
    if not mdl.reference_vs30_type in ('measured', 'inferred'):
        return False, ['Reference VS30 type must be either '
                       '"measured" or "inferred"']
    return True, []


def reference_depth_to_2pt5km_per_sec_is_valid(mdl):
    if not mdl.reference_depth_to_2pt5km_per_sec > 0:
        return False, ['Reference depth to 2.5 km/sec must be > 0']
    return True, []


def reference_depth_to_1pt0km_per_sec_is_valid(mdl):
    if not mdl.reference_depth_to_1pt0km_per_sec > 0:
        return False, ['Reference depth to 1.0 km/sec must be > 0']
    return True, []


def investigation_time_is_valid(mdl):
    if not mdl.investigation_time > 0:
        return False, ['Investigation time must be > 0']
    return True, []


def _validate_imt(imt):
    """
    Validate an intensity measure type string.

    :returns:
        A pair of values. The first is a `bool` indicating whether or not the
        IMT is valid. The second value is a `list` of error messages. (If the
        IMT is valid, the list should be empty.)
    """
    valid = True
    errors = []

    # SA intensity measure configs need special handling
    valid_imts = list(set(nhlib.imt.__all__) - set(['SA']))

    if 'SA' in imt:
        match = re.match(r'^SA\(([^)]+?)\)$', imt)
        if match is None:
            # SA key is not formatted properly
            valid = False
            errors.append(
                '%s: SA must be specified with a period value, in the form'
                ' `SA(N)`, where N is a value >= 0' % imt
            )
        else:
            # there's a match; make sure the period value is valid
            sa_period = match.groups()[0]
            try:
                if float(sa_period) < 0:
                    valid = False
                    errors.append(
                        '%s: SA period values must be >= 0' % imt
                    )
            except ValueError:
                valid = False
                errors.append(
                    '%s: SA period value should be a float >= 0' % imt
                )
    elif not imt in valid_imts:
        valid = False
        errors.append('%s: Invalid intensity measure type' % imt)

    return valid, errors


def intensity_measure_types_and_levels_is_valid(mdl):
    im = mdl.intensity_measure_types_and_levels

    valid = True
    errors = []

    if mdl.calculation_mode == 'event_based' and im is None:
        # For event-based hazard calculations, this parameter is optional
        return valid, errors

    for im_type, imls in im.iteritems():
        # validate IMT:
        valid_imt, imt_errors = _validate_imt(im_type)
        valid &= valid_imt
        errors.extend(imt_errors)

        # validate IML values:
        if not isinstance(imls, list):
            valid = False
            errors.append(
                '%s: IMLs must be specified as a list of floats' % im_type
            )
        else:
            if len(imls) == 0:
                valid = False
                errors.append(
                    '%s: IML lists must have at least 1 value' % im_type
                )
            elif not all([x > 0 for x in imls]):
                valid = False
                errors.append('%s: IMLs must be > 0' % im_type)

    return valid, errors


def intensity_measure_types_is_valid(mdl):
    imts = mdl.intensity_measure_types

    valid = True
    errors = []

    for imt in imts:
        valid_imt, imt_errors = _validate_imt(imt)
        valid &= valid_imt
        errors.extend(imt_errors)

    return valid, errors


def truncation_level_is_valid(mdl):
    if mdl.calculation_mode == 'disaggregation':
        # truncation level must always be > 0 for disagg
        if not mdl.truncation_level > 0:
            return False, ['Truncation level must be > 0 for disaggregation'
                           ' calculations']
    else:
        if not mdl.truncation_level >= 0:
            return False, ['Truncation level must be >= 0']

    return True, []


def maximum_distance_is_valid(mdl):
    if not mdl.maximum_distance > 0:
        return False, ['Maximum distance must be > 0']
    return True, []


def mean_hazard_curves_is_valid(_mdl):
    # The validation form should normalize the type to a boolean.
    # We don't need to check anything here.
    return True, []


def quantile_hazard_curves_is_valid(mdl):
    qhc = mdl.quantile_hazard_curves

    if qhc is not None:
        if not all([0.0 <= x <= 1.0 for x in qhc]):
            return False, ['Quantile hazard curve values must in the range '
                           '[0, 1]']
    return True, []


def poes_hazard_maps_is_valid(mdl):
    phm = mdl.poes_hazard_maps
    error_msg = 'PoEs for hazard maps must be in the range [0, 1]'
    return _validate_poe_list(phm, error_msg)


def _validate_poe_list(poes, error_msg):
    if poes is not None:
        if not all([0.0 <= x <= 1.0 for x in poes]):
            return False, [error_msg]
    return True, []


def ses_per_logic_tree_path_is_valid(mdl):
    sps = mdl.ses_per_logic_tree_path

    if not sps > 0:
        return False, ['`Stochastic Event Sets Per Sample` '
                       '(ses_per_logic_tree_path) must be > 0']
    return True, []


def ground_motion_correlation_model_is_valid(_mdl):
    # No additional validation is required;
    # the model form and fields will take care of validation based on the
    # valid choices defined for this field.
    return True, []


def ground_motion_correlation_params_is_valid(_mdl):
    # No additional validation is required;
    # it is not appropriate to do detailed checks on the correlation model
    # parameters at this point because the parameters are specific to a given
    # correlation model.
    # Field normalization should make sure that the input is properly formed.
    return True, []


def complete_logic_tree_ses_is_valid(_mdl):
    # This parameter is a simple True or False;
    # field normalization should cover all of validation necessary.
    return True, []


def complete_logic_tree_gmf_is_valid(_mdl):
    # This parameter is a simple True or False;
    # field normalization should cover all of validation necessary.
    return True, []


def ground_motion_fields_is_valid(_mdl):
    # This parameter is a simple True or False;
    # field normalization should cover all of validation necessary.
    return True, []


def hazard_curves_from_gmfs_is_valid(_mdl):
    # This parameter is a simple True or False;
    # field normalization should cover all of validation necessary.
    return True, []


def conditional_loss_poes_is_valid(mdl):
    value = mdl.conditional_loss_poes

    if value is not None:
        if not all([0.0 <= x <= 1.0 for x in value]):
            return (
                False,
                ['PoEs for conditional loss poes must be in the range [0, 1]'])
    return True, []


def lrem_steps_per_interval_is_valid(mdl):
    value = mdl.lrem_steps_per_interval
    msg = 'loss conditional exceedence matrix steps per interval must be > 0'

    if value is None or not value > 0:
        return False, [msg]
    return True, []


def region_constraint_is_valid(_mdl):
    # At this stage, we just use the region_is_valid implementation to
    # check for a consistent geometry. Further validation occurs after
    # we have loaded the exposure.
    _mdl.region = _mdl.region_constraint
    return region_is_valid(_mdl)


def mag_bin_width_is_valid(mdl):
    if not mdl.mag_bin_width > 0.0:
        return False, ['Magnitude bin width must be > 0.0']
    return True, []


def distance_bin_width_is_valid(mdl):
    if not mdl.distance_bin_width > 0.0:
        return False, ['Distance bin width must be > 0.0']
    return True, []


def coordinate_bin_width_is_valid(mdl):
    if not mdl.coordinate_bin_width > 0.0:
        return False, ['Coordinate bin width must be > 0.0']
    return True, []


def num_epsilon_bins_is_valid(mdl):
    if not mdl.num_epsilon_bins > 0:
        return False, ['Number of epsilon bins must be > 0']
    return True, []


def asset_life_expectancy_is_valid(mdl):
    if mdl.is_bcr:
        if mdl.asset_life_expectancy is None or mdl.asset_life_expectancy <= 0:
            return False, ['Asset Life Expectancy must be > 0']
    return True, []


def interest_rate_is_valid(mdl):
    if mdl.is_bcr:
        if mdl.interest_rate is None or mdl.interest_rate <= 0:
            return False, ['Interest Rate must be > 0']
    return True, []

<<<<<<< HEAD
def gsim_is_valid(gsim):
    if gsim in nhlib.gsim.AVAILABLE_GSIMS:
        return True, []
    return False, ['The gsim %r is not in in nhlib.gsim' % gsim]

def number_of_ground_motion_fields_is_valid(gmfno):
    if isinstance(gmfno, int) and gmfno > 0:
        return True, []
    return False, ['The number of ground field calculations must be a positive'
                   ' integer, got %r' % gmfno]
=======

def poes_disagg_is_valid(mdl):
    poesd = mdl.poes_disagg
    if len(poesd) == 0:
        return False, ['`poes_disagg` must contain at least 1 value']
    error_msg = 'PoEs for disaggregation must be in the range [0, 1]'
    return _validate_poe_list(poesd, error_msg)
>>>>>>> 9a21928d
<|MERGE_RESOLUTION|>--- conflicted
+++ resolved
@@ -837,7 +837,6 @@
             return False, ['Interest Rate must be > 0']
     return True, []
 
-<<<<<<< HEAD
 def gsim_is_valid(gsim):
     if gsim in nhlib.gsim.AVAILABLE_GSIMS:
         return True, []
@@ -845,10 +844,6 @@
 
 def number_of_ground_motion_fields_is_valid(gmfno):
     if isinstance(gmfno, int) and gmfno > 0:
-        return True, []
-    return False, ['The number of ground field calculations must be a positive'
-                   ' integer, got %r' % gmfno]
-=======
 
 def poes_disagg_is_valid(mdl):
     poesd = mdl.poes_disagg
@@ -856,4 +851,6 @@
         return False, ['`poes_disagg` must contain at least 1 value']
     error_msg = 'PoEs for disaggregation must be in the range [0, 1]'
     return _validate_poe_list(poesd, error_msg)
->>>>>>> 9a21928d
+        return True, []
+    return False, ['The number of ground field calculations must be a positive'
+                   ' integer, got %r' % gmfno]