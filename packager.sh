#!/bin/bash
#
# packager.sh  Copyright (c) 2014, GEM Foundation.
#
# OpenQuake is free software: you can redistribute it and/or modify it
# under the terms of the GNU Affero General Public License as published
# by the Free Software Foundation, either version 3 of the License, or
# (at your option) any later version.
#
# OpenQuake is distributed in the hope that it will be useful,
# but WITHOUT ANY WARRANTY; without even the implied warranty of
# MERCHANTABILITY or FITNESS FOR A PARTICULAR PURPOSE.  See the
# GNU General Public License for more details.
#
# You should have received a copy of the GNU Affero General Public License
# along with OpenQuake.  If not, see <http://www.gnu.org/licenses/>.

#
# DESCRIPTION
#
# packager.sh automates procedures to:
#  - test sources
#  - build Ubuntu package (official or development version)
#  - test Ubuntu package
#
# tests are performed inside linux containers (lxc) to achieve
# a good compromise between speed and isolation
#
# all lxc instances are ephemeral
#
# ephemeral containers are "clones" of a base container and have a
# temporary file system that reflects the contents of the base container
# but any modifications are stored in another overlayed
# file system (in-memory or disk)
#
if [ -n "$GEM_SET_DEBUG" -a "$GEM_SET_DEBUG" != "false" ]; then
    export PS4='+${BASH_SOURCE}:${LINENO}:${FUNCNAME[0]}: '
    set -x
fi
set -e
GEM_GIT_REPO="git://github.com/gem"
GEM_GIT_PACKAGE="oq-risklib"
GEM_GIT_DEPS="oq-hazardlib"
GEM_DEB_PACKAGE="python-${GEM_GIT_PACKAGE}"
GEM_DEB_SERIE="master"
if [ -z "$GEM_DEB_REPO" ]; then
    GEM_DEB_REPO="$HOME/gem_ubuntu_repo"
fi
if [ -z "$GEM_DEB_MONOTONE" ]; then
    GEM_DEB_MONOTONE="$HOME/monotone"
fi

GEM_BUILD_ROOT="build-deb"
GEM_BUILD_SRC="${GEM_BUILD_ROOT}/${GEM_DEB_PACKAGE}"

GEM_ALWAYS_YES=false

if [ "$GEM_EPHEM_CMD" = "" ]; then
    GEM_EPHEM_CMD="lxc-start-ephemeral"
fi
if [ "$GEM_EPHEM_NAME" = "" ]; then
    GEM_EPHEM_NAME="ubuntu-lxc-eph"
fi

if command -v lxc-shutdown &> /dev/null; then
    # Older lxc (< 1.0.0) with lxc-shutdown
    LXC_TERM="lxc-shutdown -t 10 -w"
    LXC_KILL="lxc-stop"
else
    # Newer lxc (>= 1.0.0) with lxc-stop only
    LXC_TERM="lxc-stop -t 10"
    LXC_KILL="lxc-stop -k"
fi

NL="
"
TB="	"

#
#  functions

#
#  sig_hand - manages cleanup if the build is aborted
#
sig_hand () {
    trap ERR
    echo "signal trapped"
    if [ "$lxc_name" != "" ]; then
        set +e
        scp "${lxc_ip}:ssh.log" "out_${BUILD_UBUVER}/ssh.history"
        echo "Destroying [$lxc_name] lxc"
        upper="$(mount | grep "${lxc_name}.*upperdir" | sed 's@.*upperdir=@@g;s@,.*@@g')"
        if [ -f "${upper}.dsk" ]; then
            loop_dev="$(sudo losetup -a | grep "(${upper}.dsk)$" | cut -d ':' -f1)"
        fi
        sudo $LXC_KILL -n $lxc_name
        sudo umount /var/lib/lxc/$lxc_name/rootfs
        sudo umount /var/lib/lxc/$lxc_name/ephemeralbind
        echo "$upper" | grep -q '^/tmp/'
        if [ $? -eq 0 ]; then
            sudo umount "$upper"
            sudo rm -r "$upper"
            if [ "$loop_dev" != "" ]; then
                sudo losetup -d "$loop_dev"
                if [ -f "${upper}.dsk" ]; then
                    sudo rm -f "${upper}.dsk"
                fi
            fi
        fi
        sudo lxc-destroy -n $lxc_name
    fi
    if [ -f /tmp/packager.eph.$$.log ]; then
        rm /tmp/packager.eph.$$.log
    fi
    exit 1
}


#
#  dep2var <dep> - converts in a proper way the name of a dependency to a variable name
#      <dep>    the name of the dependency
#
dep2var () {
    echo "$1" | sed 's/[-.]/_/g;s/\(.*\)/\U\1/g'
}

#
#  repo_id_get - retry git repo from local git remote command
repo_id_get () {
    local repo_name repo_line

    if ! repo_name="$(git rev-parse --abbrev-ref --symbolic-full-name @{u} 2>/dev/null)"; then
        repo_line="$(git remote -vv | grep "^origin[ ${TB}]" | grep '(fetch)$')"
        if [ -z "$repo_line" ]; then
            echo "no remote repository associated with the current branch, exit 1"
            exit 1
        fi
    else
        repo_name="$(echo "$repo_name" | sed 's@/.*@@g')"

        repo_line="$(git remote -vv | grep "^${repo_name}[ ${TB}].*(fetch)\$")"
    fi

    if echo "$repo_line" | grep -q '[0-9a-z_-\.]\+@[a-z0-9_-\.]\+:'; then
        repo_id="$(echo "$repo_line" | sed "s/^[^ ${TB}]\+[ ${TB}]\+[^ ${TB}@]\+@//g;s/.git[ ${TB}]\+(fetch)$/.git/g;s@/${GEM_GIT_PACKAGE}.git@@g;s@:@/@g")"
    else
        repo_id="$(echo "$repo_line" | sed "s/^[^ ${TB}]\+[ ${TB}]\+git:\/\///g;s/.git[ ${TB}]\+(fetch)$/.git/g;s@/${GEM_GIT_PACKAGE}.git@@g")"
    fi

    echo "$repo_id"
}

#
#  mksafedir <dname> - try to create a directory and rise an alert if it already exists
#      <dname>    name of the directory to create
#
mksafedir () {
    local dname

    dname="$1"
    if [ "$GEM_ALWAYS_YES" != "true" -a -d "$dname" ]; then
        echo "$dname already exists"
        echo "press Enter to continue or CTRL+C to abort"
        read a
    fi
    rm -rf $dname
    mkdir -p $dname
}

#
#  usage <exitcode> - show usage of the script
#      <exitcode>    value of exitcode
#
usage () {
    local ret

    ret=$1

    echo
    echo "USAGE:"
    echo "    $0 [<-s|--serie> <precise|trusty>] [-D|--development] [-S--sources_copy] [-B|--binaries] [-U|--unsigned] [-R|--repository]    build debian source package."
    echo "       if -s is present try to produce sources for a specific ubuntu version (precise or trusty),"
    echo "           (default precise)"
    echo "       if -S is present try to copy sources to <GEM_DEB_MONOTONE>/<BUILD_UBUVER>/source directory"
    echo "       if -B is present binary package is build too."
    echo "       if -R is present update the local repository to the new current package"
    echo "       if -D is present a package with self-computed version is produced."
    echo "       if -U is present no sign are perfomed using gpg key related to the mantainer."
    echo "    $0 pkgtest <branch-name>                    run packaging tests into an ubuntu lxc environment"
    echo "    $0 devtest <branch-name>                    run development tests into an ubuntu lxc environment"
    echo
    exit $ret
}

#
#  _wait_ssh <lxc_ip> - wait until the new lxc ssh daemon is ready
#      <lxc_ip>    the IP address of lxc instance
#
_wait_ssh () {
    local lxc_ip="$1"

    for i in $(seq 1 20); do
        if ssh $lxc_ip "echo begin"; then
            break
        fi
        sleep 2
    done
    if [ $i -eq 20 ]; then
        return 1
    fi
}

_pkgbuild_innervm_run () {
    local lxc_ip="$1"
    local DPBP_FLAG="$2"

    trap 'local LASTERR="$?" ; trap ERR ; (exit $LASTERR) ; return' ERR

    ssh $lxc_ip mkdir build-deb
    scp -r * $lxc_ip:build-deb
    gpg -a --export | ssh $lxc_ip "sudo apt-key add -"
    ssh $lxc_ip sudo apt-get update
    ssh $lxc_ip sudo apt-get -y install build-essential dpatch fakeroot devscripts equivs lintian quilt
    ssh $lxc_ip "sudo mk-build-deps --install --tool 'apt-get -y' build-deb/debian/control"

    ssh $lxc_ip "cd build-deb && dpkg-buildpackage $DPBP_FLAG"
    scp -r ${lxc_ip}:*.{tar.gz,deb,changes,dsc} ../

    return
}

#
#  _devtest_innervm_run <lxc_ip> <branch> - part of source test performed on lxc
#                     the following activities are performed:
#                     - extracts dependencies from oq-hazardlib debian/control
#                       files and install them
#                     - builds oq-hazardlib speedups
#                     - installs oq-engine sources on lxc
#                     - set up postgres
#                     - upgrade db
#                     - runs celeryd
#                     - runs tests
#                     - runs coverage
#                     - collects all tests output files from lxc
#
#      <lxc_ip>       the IP address of lxc instance
#      <branch>       name of the tested branch
#
_devtest_innervm_run () {
    local i old_ifs pkgs_list dep lxc_ip="$1" branch="$2"

    trap 'local LASTERR="$?" ; trap ERR ; (exit $LASTERR) ; return' ERR

    ssh $lxc_ip "rm -f ssh.log"

    ssh $lxc_ip "sudo apt-get update"
    ssh $lxc_ip "sudo apt-get -y upgrade"
    gpg -a --export | ssh $lxc_ip "sudo apt-key add -"
    # install package to manage repository properly
    ssh $lxc_ip "sudo apt-get install -y python-software-properties"

    # add custom packages
    ssh $lxc_ip mkdir -p "repo"
    scp -r ${GEM_DEB_REPO}/${BUILD_UBUVER}/custom_pkgs $lxc_ip:repo/custom_pkgs
    ssh $lxc_ip "sudo apt-add-repository \"deb file:/home/ubuntu/repo/custom_pkgs ./\""

    ssh $lxc_ip "sudo apt-get update"
    ssh $lxc_ip "sudo apt-get upgrade -y"

    old_ifs="$IFS"
    IFS=" "
    for dep in $GEM_GIT_DEPS; do
        # extract dependencies for source dependencies
        pkgs_list="$(deps_list "deprec" _jenkins_deps/$dep/debian/control)"
        ssh $lxc_ip "sudo apt-get install -y ${pkgs_list}"

        # install source dependencies
        cd _jenkins_deps/$dep
        git archive --prefix ${dep}/ HEAD | ssh $lxc_ip "tar xv"
        cd -
    done
    IFS="$old_ifs"

    # extract dependencies for this package
    pkgs_list="$(deps_list "all" debian/control)"
    ssh $lxc_ip "sudo apt-get install -y ${pkgs_list}"

    # build oq-hazardlib speedups and put in the right place
    ssh $lxc_ip "set -e
                 cd oq-hazardlib
                 python ./setup.py build
                 for i in \$(find build/ -name *.so); do
                     o=\"\$(echo \"\$i\" | sed 's@^[^/]\+/[^/]\+/@@g')\"
                     cp \$i \$o
                 done"

    # TODO: version check
    git archive --prefix ${GEM_GIT_PACKAGE}/ HEAD | ssh $lxc_ip "tar xv"

    if [ -z "$GEM_DEVTEST_SKIP_TESTS" ]; then
        if [ -n "$GEM_DEVTEST_SKIP_SLOW_TESTS" ]; then
            # skip slow tests
            skip_tests="!slow,"
        fi

        ssh $lxc_ip "export PYTHONPATH=\"\$PWD/oq-risklib:\$PWD/oq-hazardlib\" ;
                 cd $GEM_GIT_PACKAGE ;
                 nosetests -a '${skip_tests}' -v --with-doctest --with-coverage --cover-package=openquake.baselib --cover-package=openquake.risklib --cover-package=openquake.commonlib --with-xunit"
        scp "$lxc_ip:$GEM_GIT_PACKAGE/nosetests.xml" "out_${BUILD_UBUVER}/"
    else
        if [ -d $HOME/fake-data/$GEM_GIT_PACKAGE ]; then
            cp $HOME/fake-data/$GEM_GIT_PACKAGE/* "out_${BUILD_UBUVER}/"
        fi
    fi
    trap ERR

    return
}

#
#  _pkgtest_innervm_run <lxc_ip> <branch> - part of package test performed on lxc
#                     the following activities are performed:
#                     - adds local gpg key to apt keystore
#                     - copies 'oq-*' package repositories on lxc
#                     - adds repositories to apt sources on lxc
#                     - performs package tests (install, remove, reinstall ..)
#                     - set up postgres
#                     - upgrade db
#                     - runs celeryd
#                     - executes demos
#
#      <lxc_ip>    the IP address of lxc instance
#      <branch>    the name of the branch under test
#
_pkgtest_innervm_run () {
    local lxc_ip="$1" branch="$2" old_ifs from_dir

    trap 'local LASTERR="$?" ; trap ERR ; (exit $LASTERR) ; return' ERR

    ssh $lxc_ip "rm -f ssh.log"
    ssh $lxc_ip "sudo apt-get update"
    ssh $lxc_ip "sudo apt-get -y upgrade"
    gpg -a --export | ssh $lxc_ip "sudo apt-key add -"
    # install package to manage repository properly
    ssh $lxc_ip "sudo apt-get install -y python-software-properties"

    # create a remote "local repo" where place $GEM_DEB_PACKAGE package
    ssh $lxc_ip mkdir -p "repo/${GEM_DEB_PACKAGE}"
    scp ${GEM_BUILD_ROOT}/${GEM_DEB_PACKAGE}_*.deb ${GEM_BUILD_ROOT}/${GEM_DEB_PACKAGE}_*.changes \
        ${GEM_BUILD_ROOT}/${GEM_DEB_PACKAGE}_*.dsc ${GEM_BUILD_ROOT}/${GEM_DEB_PACKAGE}_*.tar.gz \
        ${GEM_BUILD_ROOT}/Packages* ${GEM_BUILD_ROOT}/Sources*  ${GEM_BUILD_ROOT}/Release* $lxc_ip:repo/${GEM_DEB_PACKAGE}
    ssh $lxc_ip "sudo apt-add-repository \"deb file:/home/ubuntu/repo/${GEM_DEB_PACKAGE} ./\""

    if [ -f _jenkins_deps_info ]; then
        source _jenkins_deps_info
    fi

    old_ifs="$IFS"
    IFS=" $NL"
    for dep in $GEM_GIT_DEPS; do
        var_pfx="$(dep2var "$dep")"
        var_repo="${var_pfx}_REPO"
        var_branch="${var_pfx}_BRANCH"
        var_commit="${var_pfx}_COMMIT"
        if [ "${!var_repo}" != "" ]; then
            dep_repo="${!var_repo}"
        else
            dep_repo="$GEM_GIT_REPO"
        fi
        if [ "${!var_branch}" != "" ]; then
            dep_branch="${!var_branch}"
        else
            dep_branch="master"
        fi

        if [ "$dep_repo" = "$GEM_GIT_REPO" -a "$dep_branch" = "master" ]; then
            GEM_DEB_SERIE="master"
        else
            GEM_DEB_SERIE="devel/$(echo "$dep_repo" | sed 's@^.*://@@g;s@/@__@g;s/\./-/g')__${dep_branch}"
        fi
        from_dir="${GEM_DEB_REPO}/${BUILD_UBUVER}/${GEM_DEB_SERIE}/python-${dep}.${!var_commit:0:7}"
        time_start="$(date +%s)"
        while true; do
            if scp -r "$from_dir" $lxc_ip:repo/python-${dep}; then
                break
            fi
            if [ "$dep_branch" = "$branch" ]; then
                # NOTE: currently we retry for 1 hour to get the correct dep version
                # if there is concordance between package and dependency branches
                time_cur="$(date +%s)"
                if [ $time_cur -gt $((time_start + 3600)) ]; then
                    return 1
                fi
                sleep 10
            else
                # NOTE: in the other case dep branch is 'master' and package branch isn't
                #       so we try to get the correct commit package and if it isn't yet built
                #       it fallback to the latest builded
                from_dir="$(ls -drt ${GEM_DEB_REPO}/${BUILD_UBUVER}/${GEM_DEB_SERIE}/python-${dep}*  | tail -n 1)"
                scp -r "$from_dir" $lxc_ip:repo/python-${dep}
                break
            fi
        done
        ssh $lxc_ip "sudo apt-add-repository \"deb file:/home/ubuntu/repo/python-${dep} ./\""
    done
    IFS="$old_ifs"

    # add custom packages
    scp -r ${GEM_DEB_REPO}/${BUILD_UBUVER}/custom_pkgs $lxc_ip:repo/custom_pkgs
    ssh $lxc_ip "sudo apt-add-repository \"deb file:/home/ubuntu/repo/custom_pkgs ./\""

    ssh $lxc_ip "sudo apt-get update"
    ssh $lxc_ip "sudo apt-get upgrade -y"

    # packaging related tests (install, remove, purge, install, reinstall)
    ssh $lxc_ip "sudo apt-get install -y ${GEM_DEB_PACKAGE}"
    ssh $lxc_ip "sudo apt-get remove -y ${GEM_DEB_PACKAGE}"
    ssh $lxc_ip "sudo apt-get install -y ${GEM_DEB_PACKAGE}"
    ssh $lxc_ip "sudo apt-get install --reinstall -y ${GEM_DEB_PACKAGE}"

    if [ -z "$GEM_PKGTEST_SKIP_DEMOS" ]; then
        # run selected demos
        ssh $lxc_ip "set -e; cd /usr/share/doc/python-oq-risklib/examples/demos/risk
        echo 'running the report tool'
        oq-lite info --report ClassicalRisk/job_hazard.ini

        echo 'running ClassicalRisk...'
        oq-lite run ClassicalRisk/job_hazard.ini,ClassicalRisk/job_risk.ini

        echo 'running ScenarioDamage...'
        oq-lite run ScenarioDamage/job.ini
        oq-lite export -1 dmg_by_asset xml /tmp

        echo 'running ScenarioRisk...'
<<<<<<< HEAD
        oq-lite run ScenarioRisk/job.ini
        oq-lite show -1 agglosses > /tmp/agglosses.csv
=======
        oq-lite run ScenarioRisk/job_hazard.ini,ScenarioRisk/job_risk.ini
        oq-lite show -1 agglosses-rlzs > /tmp/agglosses.csv
>>>>>>> 40602d0a
        oq-lite show -1 totlosses > /tmp/totlosses.txt
        cmp /tmp/agglosses.csv ScenarioRisk/expected_agglosses.csv
        cmp /tmp/totlosses.txt ScenarioRisk/expected_totlosses.txt

        echo 'running EventBasedRisk...'
        oq-lite run EventBasedRisk/job.ini
        oq-lite export -1 agg_losses-rlzs csv /tmp
        echo 'Show all the oq-lite calculations'
        oq-lite show 0
        "
    fi

    scp -r "${lxc_ip}:/usr/share/doc/${GEM_DEB_PACKAGE}/changelog*" "out_${BUILD_UBUVER}/"
    scp -r "${lxc_ip}:/usr/share/doc/${GEM_DEB_PACKAGE}/README*" "out_${BUILD_UBUVER}/"

    trap ERR

    return
}

#
#  deps_list <listtype> <filename> - retrieve dependencies list from debian/control
#                                    to be able to install them without the package
#      listtype    inform deps_list which control lines use to get dependencies
#      filename    control file used for input
#
deps_list() {
    local old_ifs out_list skip i d listtype="$1" filename="$2"

    out_list=""
    if [ "$listtype" = "all" ]; then
        in_list="$(cat "$filename" | egrep '^Depends:|^Recommends:|Build-Depends:' | sed 's/^\(Build-\)\?Depends://g;s/^Recommends://g' | tr '\n' ',')"
    elif [  "$listtype" = "deprec" ]; then
        in_list="$(cat "$filename" | egrep '^Depends:|^Recommends:' | sed 's/^Depends://g;s/^Recommends://g' | tr '\n' ',')"
    elif [  "$listtype" = "build" ]; then
        in_list="$(cat "$filename" | egrep '^Depends:|^Build-Depends:' | sed 's/^\(Build-\)\?Depends://g' | tr '\n' ',')"
    else
        in_list="$(cat "$filename" | egrep "^Depends:" | sed 's/^Depends: //g')"
    fi

    old_ifs="$IFS"
    IFS=','
    for i in $in_list ; do
        item="$(echo "$i" |  sed 's/^ \+//g;s/ \+$//g')"
        pkg_name="$(echo "${item} " | cut -d ' ' -f 1)"
        pkg_vers="$(echo "${item} " | cut -d ' ' -f 2)"
        echo "[$pkg_name][$pkg_vers]" >&2
        if echo "$pkg_name" | grep -q "^\${" ; then
            continue
        fi
        skip=0
        for d in $(echo "$GEM_GIT_DEPS" | sed 's/ /,/g'); do
            if [ "$pkg_name" = "python-${d}" ]; then
                skip=1
                break
            fi
        done
        if [ $skip -eq 1 ]; then
            continue
        fi

        if [ "$out_list" = "" ]; then
            out_list="$pkg_name"
        else
            out_list="$out_list $pkg_name"
        fi
    done
    IFS="$old_ifs"

    echo "$out_list"

    return 0
}

#
#  _lxc_name_and_ip_get <filename> - retrieve name and ip of the runned ephemeral lxc and
#                                    put them into global vars "lxc_name" and "lxc_ip"
#      <filename>    file where lxc-start-ephemeral output is saved
#
_lxc_name_and_ip_get()
{
    local filename="$1" i e

    i=-1
    e=-1
    for i in $(seq 1 40); do
        sleep 2
        if grep -q "sudo lxc-console -n $GEM_EPHEM_NAME" $filename 2>&1 ; then
            lxc_name="$(grep "sudo lxc-console -n $GEM_EPHEM_NAME" $filename | grep -v '+ echo' | sed "s/.*sudo lxc-console -n \($GEM_EPHEM_NAME\)/\1/g")"
            for e in $(seq 1 40); do
                sleep 2
                if grep -q "$lxc_name" /var/lib/misc/dnsmasq*.leases ; then
                    lxc_ip="$(grep " $lxc_name " /var/lib/misc/dnsmasq*.leases | tail -n 1 | cut -d ' ' -f 3)"
                    break
                fi
            done
            break
        fi
    done
    if [ $i -eq 40 -o $e -eq 40 ]; then
        return 1
    fi
    echo "SUCCESSFULLY RUNNED $lxc_name ($lxc_ip)"

    return 0
}

deps_check_or_clone () {
    local dep="$1" repo="$2" branch="$3"
    local local_repo local_branch

    if [ -d _jenkins_deps/$dep ]; then
        cd _jenkins_deps/$dep
        local_repo="$(git remote -v | head -n 1 | sed 's/origin[ 	]\+//;s/ .*//g')"
        if [ "$local_repo" != "$repo" ]; then
            echo "Dependency $dep: cached repository version differs from required ('$local_repo' != '$repo')."
            exit 1
        fi
        local_branch="$(git branch 2>/dev/null | sed -e '/^[^*]/d' | sed -e 's/* \(.*\)/\1/')"
        if [ "$local_branch" != "$branch" ]; then
            echo "Dependency $dep: cached branch version differs from required ('$local_branch' != '$branch')."
            exit 1
        fi
        git clean -dfx
        cd -
    else
        git clone --depth=1 -b $branch $repo _jenkins_deps/$dep
    fi
}

#
#  devtest_run <branch> - main function of source test
#      <branch>    name of the tested branch
#
devtest_run () {
    local deps old_ifs branch="$1" branch_cur

    if [ ! -d "out_${BUILD_UBUVER}" ]; then
        mkdir "out_${BUILD_UBUVER}"
    fi

    if [ ! -d _jenkins_deps ]; then
        mkdir _jenkins_deps
    fi

    #
    #  dependencies repos
    #
    # in test sources different repositories and branches can be tested
    # consistently: for each openquake dependency it try to use
    # the same repository and the same branch OR the gem repository
    # and the same branch OR the gem repository and the "master" branch
    #
    repo_id="$(repo_id_get)"
    if [ "$repo_id" != "$GEM_GIT_REPO" ]; then
        repos="git://${repo_id} ${GEM_GIT_REPO}"
    else
        repos="${GEM_GIT_REPO}"
    fi
    old_ifs="$IFS"
    IFS=" "
    for dep in $GEM_GIT_DEPS; do
        found=0
        branch_cur="$branch"
        for repo in $repos; do
            # search of same branch in same repo or in GEM_GIT_REPO repo
            if git ls-remote --heads $repo/${dep}.git | grep -q "refs/heads/$branch_cur" ; then
                deps_check_or_clone "$dep" "$repo/${dep}.git" "$branch_cur"
                found=1
                break
            fi
        done
        # if not found it fallback in master branch of GEM_GIT_REPO repo
        if [ $found -eq 0 ]; then
            branch_cur="master"
            deps_check_or_clone "$dep" "$repo/${dep}.git" "$branch_cur"
        fi
        cd _jenkins_deps/$dep
        commit="$(git log -1 | grep '^commit' | sed 's/^commit //g')"
        cd -
        echo "dependency: $dep"
        echo "repo:       $repo"
        echo "branch:     $branch_cur"
        echo "commit:     $commit"
        echo
        var_pfx="$(dep2var "$dep")"
        if [ ! -f _jenkins_deps_info ]; then
            touch _jenkins_deps_info
        fi
        if grep -q "^${var_pfx}_COMMIT=" _jenkins_deps_info; then
            if ! grep -q "^${var_pfx}_COMMIT=$commit" _jenkins_deps_info; then
                echo "ERROR: $repo -> $branch_cur changed during test:"
                echo "before:"
                grep "^${var_pfx}_COMMIT=" _jenkins_deps_info
                echo "after:"
                echo "${var_pfx}_COMMIT=$commit"
                exit 1
            fi
        else
            echo "${var_pfx}_COMMIT=$commit" >> _jenkins_deps_info
            echo "${var_pfx}_REPO=$repo"     >> _jenkins_deps_info
            echo "${var_pfx}_BRANCH=$branch_cur" >> _jenkins_deps_info
        fi
    done
    IFS="$old_ifs"

    sudo echo
    sudo ${GEM_EPHEM_CMD} -o $GEM_EPHEM_NAME -d 2>&1 | tee /tmp/packager.eph.$$.log &
    _lxc_name_and_ip_get /tmp/packager.eph.$$.log

    _wait_ssh $lxc_ip

    set +e
    _devtest_innervm_run "$lxc_ip" "$branch"
    inner_ret=$?

    scp "${lxc_ip}:ssh.log" "out_${BUILD_UBUVER}/devtest.history"

    sudo $LXC_TERM -n $lxc_name
    set -e

    if [ -f /tmp/packager.eph.$$.log ]; then
        rm /tmp/packager.eph.$$.log
    fi

    return $inner_ret
}


#
#  pkgtest_run <branch> - main function of package test
#      <branch>    name of the tested branch
#
pkgtest_run () {
    local i e branch="$1" commit

    commit="$(git log --pretty='format:%h' -1)"

    if [ ! -d "out_${BUILD_UBUVER}" ]; then
        mkdir "out_${BUILD_UBUVER}"
    fi

    #
    #  run build of package
    if [ -d ${GEM_BUILD_ROOT} ]; then
        if [ ! -f ${GEM_BUILD_ROOT}/${GEM_DEB_PACKAGE}_*.deb ]; then
            echo "'${GEM_BUILD_ROOT}' directory already exists but .deb file package was not found"
            return 1
        fi
    else
        $0 $BUILD_FLAGS
    fi

    #
    #  prepare repo and install $GEM_DEB_PACKAGE package
    cd ${GEM_BUILD_ROOT}
    dpkg-scanpackages . /dev/null >Packages
    cat Packages | gzip -9c > Packages.gz
    dpkg-scansources . > Sources
    cat Sources | gzip > Sources.gz
    cat > Release <<EOF
Archive: $BUILD_UBUVER
Origin: Ubuntu
Label: Local Ubuntu ${BUILD_UBUVER^} Repository
Architecture: amd64
MD5Sum:
EOF
    printf ' '$(md5sum Packages | cut --delimiter=' ' --fields=1)' %16d Packages\n' \
        $(wc --bytes Packages | cut --delimiter=' ' --fields=1) >> Release
    printf ' '$(md5sum Packages.gz | cut --delimiter=' ' --fields=1)' %16d Packages.gz\n' \
        $(wc --bytes Packages.gz | cut --delimiter=' ' --fields=1) >> Release
    printf ' '$(md5sum Sources | cut --delimiter=' ' --fields=1)' %16d Sources\n' \
        $(wc --bytes Sources | cut --delimiter=' ' --fields=1) >> Release
    printf ' '$(md5sum Sources.gz | cut --delimiter=' ' --fields=1)' %16d Sources.gz\n' \
        $(wc --bytes Sources.gz | cut --delimiter=' ' --fields=1) >> Release
    gpg --armor --detach-sign --output Release.gpg Release
    cd -

    sudo echo
    sudo ${GEM_EPHEM_CMD} -o $GEM_EPHEM_NAME -d 2>&1 | tee /tmp/packager.eph.$$.log &
    _lxc_name_and_ip_get /tmp/packager.eph.$$.log

    _wait_ssh $lxc_ip

    set +e
    _pkgtest_innervm_run "$lxc_ip" "$branch"
    inner_ret=$?

    scp "${lxc_ip}:ssh.log" "out_${BUILD_UBUVER}/pkgtest.history"

    sudo $LXC_TERM -n $lxc_name
    set -e
    if [ -f /tmp/packager.eph.$$.log ]; then
        rm /tmp/packager.eph.$$.log
    fi
    if [ $inner_ret -ne 0 ]; then
        return $inner_ret
    fi

    #
    # in build Ubuntu package each branch package is saved in a separated
    # directory with a well known name syntax to be able to use
    # correct dependencies during the "test Ubuntu package" procedure
    #
    if [ $BUILD_REPOSITORY -eq 1 -a -d "${GEM_DEB_REPO}" ]; then
        if [ "$branch" != "" ]; then
            repo_id="$(repo_id_get)"
            if [ "git://$repo_id" != "$GEM_GIT_REPO" -o "$branch" != "master" ]; then
                CUSTOM_SERIE="devel/$(echo "$repo_id" | sed "s@/@__@g;s/\./-/g")__${branch}"
                if [ "$CUSTOM_SERIE" != "" ]; then
                    GEM_DEB_SERIE="$CUSTOM_SERIE"
                fi
            fi
        fi
        mkdir -p "${GEM_DEB_REPO}/${BUILD_UBUVER}/${GEM_DEB_SERIE}"
        repo_tmpdir="$(mktemp -d "${GEM_DEB_REPO}/${BUILD_UBUVER}/${GEM_DEB_SERIE}/${GEM_DEB_PACKAGE}.${commit}.XXXXXX")"

        # if the monotone directory exists and is the "gem" repo and is the "master" branch then ...
        if [ -d "${GEM_DEB_MONOTONE}/${BUILD_UBUVER}/binary" ]; then
            if [ "git://$repo_id" == "$GEM_GIT_REPO" -a "$branch" == "master" ]; then
                cp ${GEM_BUILD_ROOT}/${GEM_DEB_PACKAGE}_*.deb ${GEM_BUILD_ROOT}/${GEM_DEB_PACKAGE}_*.changes \
                    ${GEM_BUILD_ROOT}/${GEM_DEB_PACKAGE}_*.dsc ${GEM_BUILD_ROOT}/${GEM_DEB_PACKAGE}_*.tar.gz \
                    "${GEM_DEB_MONOTONE}/${BUILD_UBUVER}/binary"
                PKG_COMMIT="$(git rev-parse HEAD | cut -c 1-7)"
                grep '_COMMIT' _jenkins_deps_info \
                  | sed 's/\(^.*=[0-9a-f]\{7\}\).*/\1/g' \
                  > "${GEM_DEB_MONOTONE}/${BUILD_UBUVER}/${GEM_DEB_PACKAGE}_${PKG_COMMIT}_deps.txt"
            fi
        fi

        cp ${GEM_BUILD_ROOT}/${GEM_DEB_PACKAGE}_*.deb ${GEM_BUILD_ROOT}/${GEM_DEB_PACKAGE}_*.changes \
            ${GEM_BUILD_ROOT}/${GEM_DEB_PACKAGE}_*.dsc ${GEM_BUILD_ROOT}/${GEM_DEB_PACKAGE}_*.tar.gz \
            ${GEM_BUILD_ROOT}/Packages* ${GEM_BUILD_ROOT}/Sources* ${GEM_BUILD_ROOT}/Release* "${repo_tmpdir}"
        if [ "${GEM_DEB_REPO}/${BUILD_UBUVER}/${GEM_DEB_SERIE}/${GEM_DEB_PACKAGE}.${commit}" ]; then
            rm -rf "${GEM_DEB_REPO}/${BUILD_UBUVER}/${GEM_DEB_SERIE}/${GEM_DEB_PACKAGE}.${commit}"
        fi
        mv "${repo_tmpdir}" "${GEM_DEB_REPO}/${BUILD_UBUVER}/${GEM_DEB_SERIE}/${GEM_DEB_PACKAGE}.${commit}"
        echo "The package is saved here: ${GEM_DEB_REPO}/${BUILD_UBUVER}/${GEM_DEB_SERIE}/${GEM_DEB_PACKAGE}.${commit}"
    fi

    # TODO
    # app related tests (run demos)

    return 0
}

#
#  MAIN
#
BUILD_SOURCES_COPY=0
BUILD_BINARIES=0
BUILD_REPOSITORY=0
BUILD_DEVEL=0
BUILD_UNSIGN=0
BUILD_UBUVER_REFERENCE="precise"
BUILD_UBUVER="$BUILD_UBUVER_REFERENCE"
BUILD_ON_LXC=0
BUILD_FLAGS=""

trap sig_hand SIGINT SIGTERM
#  args management
while [ $# -gt 0 ]; do
    case $1 in
        -D|--development)
            BUILD_DEVEL=1
            if [ "$DEBFULLNAME" = "" -o "$DEBEMAIL" = "" ]; then
                echo
                echo "ERROR: set DEBFULLNAME and DEBEMAIL environment vars and run again the script"
                echo
                exit 1
            fi
            ;;
        -s|--serie)
            BUILD_UBUVER="$2"
            if [ "$BUILD_UBUVER" != "precise" -a "$BUILD_UBUVER" != "trusty" ]; then
                echo
                echo "ERROR: ubuntu version '$BUILD_UBUVER' not supported"
                echo
                exit 1
            fi
            BUILD_FLAGS="$BUILD_FLAGS $1"
            shift
            ;;
        -S|--sources_copy)
            BUILD_SOURCES_COPY=1
            ;;
        -B|--binaries)
            BUILD_BINARIES=1
            ;;
        -R|--repository)
            BUILD_REPOSITORY=1
            ;;
        -U|--unsigned)
            BUILD_UNSIGN=1
            ;;
        -L|--lxc_build)
            BUILD_ON_LXC=1
            ;;
        -h|--help)
            usage 0
            break
            ;;
        devtest)
            # Sed removes 'origin/' from the branch name
            devtest_run $(echo "$2" | sed 's@.*/@@g')
            exit $?
            break
            ;;
        pkgtest)
            # Sed removes 'origin/' from the branch name
            pkgtest_run $(echo "$2" | sed 's@.*/@@g')
            exit $?
            break
            ;;
        *)
            usage 1
            break
            ;;
    esac
    BUILD_FLAGS="$BUILD_FLAGS $1"
    shift
done

DPBP_FLAG=""
if [ $BUILD_BINARIES -eq 0 ]; then
    DPBP_FLAG="-S"
fi
if [ $BUILD_UNSIGN -eq 1 ]; then
    DPBP_FLAG="$DPBP_FLAG -us -uc"
fi

mksafedir "$GEM_BUILD_ROOT"
mksafedir "$GEM_BUILD_SRC"

git archive HEAD | (cd "$GEM_BUILD_SRC" ; tar xv)

# NOTE: if in the future we need modules we need to execute the following commands
#
# git submodule init
# git submodule update
##  "submodule foreach" vars: $name, $path, $sha1 and $toplevel:
# git submodule foreach "git archive HEAD | (cd \"\${toplevel}/${GEM_BUILD_SRC}/\$path\" ; tar xv ) "

#date
if [ -f gem_date_file ]; then
    dt="$(cat gem_date_file)"
else
    dt="$(date +%s)"
    echo "$dt" > gem_date_file
fi

cd "$GEM_BUILD_SRC"

# version info from openquake/risklib/__init__.py
ini_vers="$(cat openquake/risklib/__init__.py | sed -n "s/^__version__[  ]*=[    ]*['\"]\([^'\"]\+\)['\"].*/\1/gp")"
ini_maj="$(echo "$ini_vers" | sed -n 's/^\([0-9]\+\).*/\1/gp')"
ini_min="$(echo "$ini_vers" | sed -n 's/^[0-9]\+\.\([0-9]\+\).*/\1/gp')"
ini_bfx="$(echo "$ini_vers" | sed -n 's/^[0-9]\+\.[0-9]\+\.\([0-9]\+\).*/\1/gp')"
ini_suf="" # currently not included into the version array structure
# echo "ini [] [$ini_maj] [$ini_min] [$ini_bfx] [$ini_suf]"

# version info from debian/changelog
h="$(grep "^$GEM_DEB_PACKAGE" debian/changelog | head -n 1)"

# is it the first item of changelog ?
h_first="$(cat debian/changelog | head -n 1)"
h_is_first=0
if [ "$h" = "$h_first" ]; then
    h_is_first=1
fi

# pkg_vers="$(echo "$h" | cut -d ' ' -f 2 | cut -d '(' -f 2 | cut -d ')' -f 1 | sed -n 's/[-+].*//gp')"
pkg_name="$(echo "$h" | cut -d ' ' -f 1)"
pkg_vers="$(echo "$h" | cut -d ' ' -f 2 | cut -d '(' -f 2 | cut -d ')' -f 1)"
pkg_rest="$(echo "$h" | cut -d ' ' -f 3-)"
pkg_maj="$(echo "$pkg_vers" | sed -n 's/^\([0-9]\+\).*/\1/gp')"
pkg_min="$(echo "$pkg_vers" | sed -n 's/^[0-9]\+\.\([0-9]\+\).*/\1/gp')"
pkg_bfx="$(echo "$pkg_vers" | sed -n 's/^[0-9]\+\.[0-9]\+\.\([0-9]\+\).*/\1/gp')"
pkg_deb="$(echo "$pkg_vers" | sed -n 's/^[0-9]\+\.[0-9]\+\.[0-9]\+\(-[^+]\+\).*/\1/gp')"
pkg_suf="$(echo "$pkg_vers" | sed -n 's/^[0-9]\+\.[0-9]\+\.[0-9]\+-[^+]\+\(+.*\)/\1/gp')"
# echo "pkg [$pkg_vers] [$pkg_maj] [$pkg_min] [$pkg_bfx] [$pkg_deb] [$pkg_suf]"

if [ $BUILD_DEVEL -eq 1 ]; then
    hash="$(git log --pretty='format:%h' -1)"
    mv debian/changelog debian/changelog.orig
    cp debian/control debian/control.orig
    for dep in $GEM_GIT_DEPS; do
        sed -i "s/\(python-${dep}\) \(([<>= ]\+\)\([^)]\+\)\()\)/\1 \2\3${BUILD_UBUVER}01~dev0\4/g"  debian/control
    done

    if [ "$pkg_maj" = "$ini_maj" -a "$pkg_min" = "$ini_min" -a \
         "$pkg_bfx" = "$ini_bfx" -a "$pkg_deb" != "" ]; then
        deb_ct="$(echo "$pkg_deb" | sed 's/^-//g;s/~.*//g')"
        if [ $h_is_first -eq 1 ]; then
            pkg_deb="-$(( deb_ct ))"
        else
            pkg_deb="-$(( deb_ct + 1))"
        fi
    else
        pkg_maj="$ini_maj"
        pkg_min="$ini_min"
        pkg_bfx="$ini_bfx"
        pkg_deb="-0"
    fi

    (
      echo "$pkg_name (${pkg_maj}.${pkg_min}.${pkg_bfx}${pkg_deb}~${BUILD_UBUVER}01~dev${dt}+${hash}) ${BUILD_UBUVER}; urgency=low"
      echo
      echo "  [Automatic Script]"
      echo "  * Development version from $hash commit"
      echo
      cat debian/changelog.orig | sed -n "/^$GEM_DEB_PACKAGE/q;p"
      echo " -- $DEBFULLNAME <$DEBEMAIL>  $(date -d@$dt -R)"
      echo
    )  > debian/changelog
    cat debian/changelog.orig | sed -n "/^$GEM_DEB_PACKAGE/,\$ p" >> debian/changelog
    rm debian/changelog.orig
else
    cp debian/changelog debian/changelog.orig
    cat debian/changelog.orig | sed "1 s/${BUILD_UBUVER_REFERENCE}/${BUILD_UBUVER}/g" > debian/changelog
    rm debian/changelog.orig
fi

if [  "$ini_maj" != "$pkg_maj" -o \
      "$ini_min" != "$pkg_min" -o \
      "$ini_bfx" != "$pkg_bfx" ]; then
    echo
    echo "Versions are not aligned"
    echo "    init:  ${ini_maj}.${ini_min}.${ini_bfx}"
    echo "    pkg:   ${pkg_maj}.${pkg_min}.${pkg_bfx}"
    echo
    echo "press [enter] to continue, [ctrl+c] to abort"
    read a
fi

# the following unexecuted block of code is a flag to identify where and how modifications can
# be performed from sources to package
if [ 0 -eq 1 ]; then
    sed -i "s/^\([ 	]*\)[^)]*\()  # release date .*\)/\1${dt}\2/g" openquake/__init__.py

    # mods pre-packaging
    mv LICENSE         openquake
    mv README.md       openquake/README
    mv celeryconfig.py openquake
    mv openquake.cfg   openquake

    mv bin/openquake   bin/oqscript.py
    mv bin             openquake/bin

    rm -rf $(find demos -mindepth 1 -maxdepth 1 | egrep -v 'demos/simple_fault_demo_hazard|demos/event_based_hazard|demos/_site_model')
fi

if [ $BUILD_ON_LXC -eq 1 ]; then
    sudo ${GEM_EPHEM_CMD} -o $GEM_EPHEM_NAME -d 2>&1 | tee /tmp/packager.eph.$$.log &
    _lxc_name_and_ip_get /tmp/packager.eph.$$.log
    _wait_ssh $lxc_ip

    set +e
    _pkgbuild_innervm_run $lxc_ip $DPBP_FLAG
    inner_ret=$?
    sudo $LXC_TERM -n $lxc_name
    set -e
    if [ -f /tmp/packager.eph.$$.log ]; then
        rm /tmp/packager.eph.$$.log
    fi
    if [ $inner_ret -ne 0 ]; then
        exit $inner_ret
    fi
else
    dpkg-buildpackage $DPBP_FLAG
fi
cd -

# if the monotone directory exists and is the "gem" repo and is the "master" branch then ...
if [ -d "${GEM_DEB_MONOTONE}/${BUILD_UBUVER}/source" -a $BUILD_SOURCES_COPY -eq 1 ]; then
    cp ${GEM_BUILD_ROOT}/${GEM_DEB_PACKAGE}_*.changes \
        ${GEM_BUILD_ROOT}/${GEM_DEB_PACKAGE}_*.dsc ${GEM_BUILD_ROOT}/${GEM_DEB_PACKAGE}_*.tar.gz \
        "${GEM_DEB_MONOTONE}/${BUILD_UBUVER}/source"
fi

if [ $BUILD_DEVEL -ne 1 ]; then
    exit 0
fi

#
# DEVEL EXTRACTION OF SOURCES
if [ -z "$GEM_SRC_PKG" ]; then
    echo "env var GEM_SRC_PKG not set, exit"
    exit 0
fi
GEM_BUILD_PKG="${GEM_SRC_PKG}/pkg"
mksafedir "$GEM_BUILD_PKG"
GEM_BUILD_EXTR="${GEM_SRC_PKG}/extr"
mksafedir "$GEM_BUILD_EXTR"
cp  ${GEM_BUILD_ROOT}/${GEM_DEB_PACKAGE}_*.deb  $GEM_BUILD_PKG
cd "$GEM_BUILD_EXTR"
dpkg -x $GEM_BUILD_PKG/${GEM_DEB_PACKAGE}_*.deb .
dpkg -e $GEM_BUILD_PKG/${GEM_DEB_PACKAGE}_*.deb<|MERGE_RESOLUTION|>--- conflicted
+++ resolved
@@ -432,13 +432,8 @@
         oq-lite export -1 dmg_by_asset xml /tmp
 
         echo 'running ScenarioRisk...'
-<<<<<<< HEAD
         oq-lite run ScenarioRisk/job.ini
-        oq-lite show -1 agglosses > /tmp/agglosses.csv
-=======
-        oq-lite run ScenarioRisk/job_hazard.ini,ScenarioRisk/job_risk.ini
         oq-lite show -1 agglosses-rlzs > /tmp/agglosses.csv
->>>>>>> 40602d0a
         oq-lite show -1 totlosses > /tmp/totlosses.txt
         cmp /tmp/agglosses.csv ScenarioRisk/expected_agglosses.csv
         cmp /tmp/totlosses.txt ScenarioRisk/expected_totlosses.txt
