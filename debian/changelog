  [Michele Simionato]
<<<<<<< HEAD
  * Avoid storing filtered-away probability maps, thus fixing a bug
=======
  * Restored the precalculation consistency check that was disabled during the
    transition to engine 2.0
>>>>>>> 13ea1fa2
  * Fixed a bug with `oq engine --delete-calculation`
  * Hazard curves/maps/uniform spectra can now be recomputed
  * Restored the early check on missing taxonomies
  * Raise an early error if an user forget the `rupture_mesh_spacing` parameter
  * Fixed a bug while deleting jobs from the db in Ubuntu 12.04
  * Ported the shapefile converter from the nrml_converters
  * Added source model information in the file `realizations.csv`
  * `oq engine --run job.ini --exports csv` now also exports the realizations
  * Introduced the format NRML 0.5 for source models
  * Added a check on the version in case of export errors
  * Extended `oq purge` to remove calculations from the database too
  * Fixed `--make-html-report`: the view task_info was not registered
  * Stored several strings as HDF5-variable-length strings
  * Fixed an export bug for the hazard curves in .geojson format
  * Removed the array cost_types from the datastore
  * Taxonomies with chars not in the range a-z0-9 were incorrectly rejected
  * Improved the XML parsing utilities in speed, memory, portability and
    easy of use
  * Forbidden the reuse of exposure because is was fragile and error prone
  * Fixed a bug with the `realizations` array, which in hazard calculations
    was empty in the datastore

python-oq-engine (2.0.0-0~precise01) precise; urgency=low

  [Michele Simionato]
  * Quoted the taxonomies in the CSV exports
  * Fixed a bug in classical_damage and added a master test for it
  * Fixed the escaping of the taxonomies in the datastore
  * Fixed the names of the exported risk files
  * Fixed a segfault in the WebUI when exporting files with h5py >= 2.4
  * Added a command `oq dbserver` to start/stop the database server
  * The engine exports the hazard curves one file per IMT
  * Exported lon and lat with 5 digits after the decimal point
  * Added a command `oq info --build-reports`
  * Introduced experimental support for exporting .hdf5 files

  [Daniele Viganò]
  * Reworked substantially the engine documentation: removed obsolete pages,
    updated to engine 2.0 and added instructions for Windows and Mac OS X
  * Remove oq_create_db script, db is created by the DbServer
  * Move oq_reset_db into utils and clean old code

  [Michele Simionato]
  * Now the DbServer automatically upgrades the database if needed
  * Renamed oq-lite -> oq and added a subcommand `oq engine`
  * Added a CSV reader for the hazard curves
  * Having time_event=None in the hazard part of a calculation is now valid
  * Added an exporter for the rupture data, including the occurrence rate
  * Refactored the CSV exporters
  * Moved celeryconfig.py; now celery must be started with
    `celery worker --config openquake.engine.celeryconfig`
  * Added a default location `~/oqdata/dbserver.log` for the DbServer log
  * Added an early check on the SA periods supported by the GSIMs
  * Now the gsim_logic_tree file is parsed only once
  * Added a document about the architecture of the engine
  * The realizations are now exported as a CSV file
  * Escaped taxonomies in the datastore
  * The Web UI log tool is now escaping the HTML
  * Moved openquake.commonlib.commands -> openquake.commands and
    openquake.commonlib.valid -> openquake.risklib.valid to have a
    linear tower of internal dependencies
  * Supported all versions of Django >= 1.5
  * Provided a better error message in the absence of openquake.cfg
  * Removed the check on the export_dir when using the WebUI
  * Reduce the data transfer of the realization association object
  * If uniform_hazard_spectra is true, the UHS curves are generated
    even if hazard_maps is false; the hazard maps are not exported
  * Optimized the filtering of PointSources
  * Initial work on the UCERF event based hazard calculator
  * Added a test calculation crossing the International Date Line (Alaska)

  [Daniele Viganò]
  * Remove the dependency from the python 'pwd' package which is not
    available on Windows
  * Supervisord init scripts are now provided for the dbserver, celery
    and the webui. Celery is not started by default, other two are.

  [Michele Simionato]
  * Another export fix: made sure it is run by the current user
  * Fixed the export: if the export directory does not exists, it is created
  * Introduced the configuration variable `multi_user`, false for source
    installations and true for package installations
  * Fixed the WebUI export
  * Removed the .txt outputs from the WebUI page engine/<output_id>/outputs
    (they are useful only internally)
  * Fixed the export: first the xml exporter is tried and then the csv exporter;
    if both are available, only the first is used, not both of them
  * Optimized the case when the epsilons are not required, i.e. all the
    covariance coefficients are zero in the vulnerability functions
  * Added another test for event based risk (`case_miriam`)
  * Revisited the distribution mechanism and refined the weight of the
    ruptures in the event based calculators to avoid generating slow tasks
  * Added an automatic help for the subcommands of oq-lite and managed
    --version correctly
  * The event based risk calculator now use different seeds for different
    realizations; also, the performance has been substantially improved
  * Improved the .rst reports with data transfer information
  * Removed the RlzsAssoc object from the datastore
  * Fixed the number of tasks generated by the risk calculators
  * Refactored the serialization of CompositionInfo instances to HDF5
  * Used exponential notation with 5 decimal digits in most exported XML files
  * Refactored the sampling mechanics in the event based calculators
  * The event_based_risk calculator infers the minimum intensity of the GMFs
    from the vulnerability functions (if not specified in the job.ini)
  * Fixed the `avg_losses-stats`: they were not generated in absence of
    loss curves
  * Added a command `oq-lite info --exports`
  * Added filtering on the mininum intensity also in the event based
    hazard calculator; improved the performance and memory occupation
  * Added a view displaying the calculation times by source typology
  * Fixed the test of GMPETable after the correction in hazardlib
  * Optimized the saving of the asset loss table
  * Optimized the case of multiple assets of the same taxonomy on the
    same point and introduced a datastore view `assets_by_site`
  * Fixed HDF5 segmentation faults in the tests for Ubuntu 16.04

  [Daniele Viganò]
  * Add support for Ubuntu 16.04 (xenial) packages
  * Removed the openquake_worker.cfg file because it is not used anymore

  [Michele Simionato]
  * Replaced PostgreSQL with SQLite
  * Introduced a dbserver to mediate the interaction with the database
  * Restored the signal handler to manage properly `kill` signals so that
    the workers are revoked when a process is killed manually
  * Fixed in a more robust way the duplicated log bug
  * Made more robust the killing of processes by patching concurrent.futures
  * Fixed a critical bug with celery not being used even when `use_celery`
    was true.
  * Improved the validation of NRML files
  * Added a command `oq-engine --show-log <job_id>`

  [Daniele Viganò]
  * Use the 'postgresql' meta package as dependency of the .deb
    package to support newer versions of Postgres; this makes
    Trusty package installable on Ubuntu 16.04 and Debian 8

  [Daniele Viganò, Michele Simionato]
  * Fixed a bug in `oq-engine --export-outputs`

  [Daniele Viganò, Matteo Nastasi]
  * Allow installation of the binary package on Ubuntu derivatives

  [Matteo Nastasi]
  * Backport of libhdf5 and h5py for ubuntu 'precise' serie

  [Michele Simionato]
  * Removed openquake/engine/settings.py
  * Made the dependency on celery required only in cluster installations
  * Integrated the authentication database in the engine server database
  * Fixed the description in the Web UI (before it was temporarily set to
    the string "A job").
  * Introduced filtering on the minimum intensity of the ground shaking
  * Solved the issue of serializing large SES collections, over the HDF5 limit
  * The loss maps and curves XML exporters now export the coordinates
    of the assets, not the coordinates of the closest hazard site
  * Stored the job.ini parameters into a table in the datastore
  * Added a check on the IMTs coming from the risk models
  * Changed the aggregate loss table exporter to export the event tags,
    not the event IDs
  * Fixed a bug with the CSV export of the ground motion fields
  * Fixed a bug with the export of UHS curves with `--exports=xml`
  * Reduced substantially the data transfer and the memory occupation
    for event based calculations with a large number of assets: we
    can run the California exposure with half million assets now
  * Fixed a bug in the SESCollection exporter
  * Changed the asset<->epsilons association: before for a given taxonomy the
    assets were ordered by `asset_ref`, now they are ordered by `id`. This
    has a minor impact on the numbers sensitive to the epsilons, akin to a
    change of seeds
  * Added a test on the ordering of the epsilons
  * Accepted `.` and `|` as valid characters for source IDs
  * Changed the GMF calculator to use a single seed per unique rupture
  * Changed the SESCollection exporter: now a single file is exported, before
    we were exporting one file per source model path per tectonic region model
  * Changed the event based calculators to avoid duplicating ruptures
    occurring more than once
  * Changed the risk calculators to work in blocks of assets on the same site
  * Made it possible to set different integration distances for different
    tectonic region types
  * Optimized the aggregation by asset in the event based risk calculator
  * Reporting the source_id when the filtering fails

 -- Matteo Nastasi (GEM Foundation) <nastasi@openquake.org>  Tue, 21 Jun 2016 14:17:03 +0200

python-oq-engine (1.9.1-0~precise01) precise; urgency=low

  [Michele Simionato]
  * Fixed a bug in the Web UI when running a risk calculation starting
    from a previous calculation

 -- Matteo Nastasi (GEM Foundation) <nastasi@openquake.org>  Mon, 07 Mar 2016 11:11:59 +0100

python-oq-engine (1.9.0-0~precise01) precise; urgency=low

  [Michele Simionato]
  * Fixed a bug such that in some circumstances the logging stream handler
    was instantiated twice, resulting in duplicated logs
  * Changed the default job status to 'executing' (was 'pre_executing')
  * Fixed the ordering of the logs in the Web UI
  * Removed the dependency from PostGIS
  * Restored the monitoring which was accidentally removed
  * Removed the obsolete option `--hazard-output-id`
  * Printed the names of the files exported by the engine, even when there
    are multiple files for a single output
  * Introduced four new tables job, output, log, performance: all the other
    60+ database tables are not used anymore

 -- Matteo Nastasi (GEM Foundation) <nastasi@openquake.org>  Wed, 02 Mar 2016 14:33:38 +0100

python-oq-engine (1.8.0-0~precise01) precise; urgency=low

  [Michele Simionato]
  * Removed two `oq-engine` switches (`--export-stats` and `--list-inputs`)
    and fixed `--show-view`; unified `--delete-hazard-calculation` and
    `--delete-risk-calculation` into a single `--delete-calculation`
  * Updated `make_html_report.py` to extract the full report from the
    datastore
  * If `use_celery` is true, use celery to determine a good default for
    the parameter `concurrent_tasks`
  * Made celery required only in cluster situations
  * Fixed the duplication of exported result in the classical_damage
    calculator when there is more than one realization
  * Removed several obsolete or deprecated switches from the `oq-engine` command
  * Replaced all classical calculators with their lite counterparts
  * Fixed the site-ordering in the UHS exporter (by lon-lat)

  [Paolo Tormene]
  * Added API to validate NRML

  [Michele Simionato]
  * The engine can now zip files larger than 2 GB (used in the export)
  * Now the loss maps and curves are exported with a fixed ordering: first
    by lon-lat, then by asset ID
  * Replaced the old disaggregation calculator with the oq-lite one

 -- Matteo Nastasi (GEM Foundation) <nastasi@openquake.org>  Mon, 15 Feb 2016 12:06:54 +0100

python-oq-engine (1.7.0-0~precise01) precise; urgency=low

  [Michele Simionato]
  * Fixed an encoding bug in --lhc
  * Fixed an export bug: it is now possible to export the outputs generated
    by another user, if the read permissions are set correctly

 -- Matteo Nastasi (GEM Foundation) <nastasi@openquake.org>  Mon, 14 Dec 2015 10:40:26 +0100

python-oq-engine (1.6.0-0~precise01) precise; urgency=low

  [Daniele Viganò]
  * Added the oq_reset_db script. It removes and recreates the database and
    the datastore

  [Matteo Nastasi]
  * Demos moved to /usr/share/openquake/risklib

  [Michele Simionato]
  * Removed the 'view' button from the Web UI
  * Removed the epsilon_sampling configuration parameter
  * Made customizable the display_name of datastore outputs (before it was
    identical to the datastore key)
  * The zip files generated for internal use of the Web UI are now hidden
  * Made visible to the engine only the exportable outputs of the datastore
  * Closed explicitly the datastore after each calculation
  * Replaced the old scenario calculators with the HDF5-based calculators
  * Fixed a very subtle bug in the association queries: some sites outside
    of the region constraint were not discarded in some situations
  * Removed the self-termination feature `terminate_job_when_celery_is_down`
  * Removed the epsilon sampling "feature" from the scenario_risk calculator
  * Replaced the event based calculators based on Postgres with the new ones
    based on the HDF5 technology

 -- Matteo Nastasi (GEM Foundation) <nastasi@openquake.org>  Tue, 17 Nov 2015 11:29:47 +0100

python-oq-engine (1.5.1-0~precise01) precise; urgency=low

  [Michele Simionato]
  * Fixed a bug affecting exposures with multiple assets on the same site

 -- Matteo Nastasi (GEM Foundation) <nastasi@openquake.org>  Fri, 25 Sep 2015 14:22:08 +0200

python-oq-engine (1.5.0-0~precise01) precise; urgency=low

  [Michele Simionato]
  * The event based calculators in the engine are now officially deprecated
    and they raise a warning when used
  * Optimization: we do not generate the full epsilon matrix if all
    coefficients of variation are zero
  * Fixed two subtle bugs in the management of the epsilons: it means that
    all event based risk calculations with nonzero coefficients of variations
    will produce slightly different numbers with respect to before
  * Removed excessive checking on the exposure attributes 'deductible' and
    'insuredLimit' that made it impossible to run legitimate calculations
  * Changed the meaning of 'average_loss' for the aggregated curves: now it
    is the sum of the aggregated losses in the event loss table,
    before it was extracted from the aggregated loss curve
  * Changed the way the average losses (and insured average losses) are
    computed by the event based risk calculator: now they are extracted
    from the event loss table, before they were extracted from the loss curves
  * Set to NULL the stddev_losses and stddev_insured_losses for the event based
    risk calculator, since they were computed incorrectly
  * Introduced a new experimental command
    'oq-engine --show-view CALCULATION_ID VIEW_NAME'; the only view available
    for the moment is 'mean_avg_losses'
  * Negative calculation IDs are interpreted in a Pythonic way, i.e. -1
    means the last calculation, -2 the calculation before the last one, etc.
  * If a site parameter is more distant than 5 kilometers from its closest
    site, a warning is logged
  * Changed the splitting of fault sources to reduce the number of generated
    sources and avoid data transfer failures if rupture_mesh_spacing is too
    small
  * Changed the event loss table export: now the CSV file does not contain
    the magnitude and the rows are ordered by rupture tag first and loss second
  * Removed the calculator EventBasedBCR
  * Longitude and latitude are now rounded to 5 digits
  * Fixed a very subtle bug in the vulnerability functions, potentially
    affecting calculations with nonzero coefficients of variation and nonzero
    minIML; the numbers produced by the engine were incorrect; see
    https://bugs.launchpad.net/oq-engine/+bug/1459926
  * 'investigation_time' has been replaced by 'risk_investigation_time' in
    risk configuration files
  * Initial support for Django 1.7

  [Daniele Viganò]
  * Removed the bin/openquake wrapper: now only bin/oq-engine is
    available

  [Michele Simionato]
  * Added parameter parallel_source_splitting in openquake.cfg

  [Daniele Viganò]
  * setup.py improvements
  * Added MANIFEST.in
  * celeryconfig.py moved from /usr/openquake/engine to
    /usr/share/openquake/engine

  [Matteo Nastasi]
  * Packaging system improvement

 -- Matteo Nastasi (GEM Foundation) <nastasi@openquake.org>  Wed, 23 Sep 2015 15:48:01 +0200

python-oq-engine (1.4.1-0~precise01) precise; urgency=low

  [Michele Simionato]
  * Added a new 'ebr' hazard/risk calculator
  * Fixed the engine core export: now it can export datastore outputs as
    zip files
  * Now the parameter concurrent_tasks is read from the .ini file
  * Parallelized the source splitting procedure
  * Fixed a bug in the hazard calculators which were not using the parameter
    concurrent_tasks from the configuration file

 -- Matteo Nastasi (GEM Foundation) <nastasi@openquake.org>  Fri, 15 May 2015 10:06:26 +0200

python-oq-engine (1.4.0-2~precise01) precise; urgency=low

  [Daniele Viganò]
  * Fixed debian/control: add missing lsb-release to build deps

 -- Matteo Nastasi (GEM Foundation) <nastasi@openquake.org>  Fri, 08 May 2015 14:33:26 +0200

python-oq-engine (1.4.0-1~precise01) precise; urgency=low

  [Matteo Nastasi, Daniele Viganò]
  * Fixed dependencies version management

 -- Matteo Nastasi (GEM Foundation) <nastasi@openquake.org>  Thu, 07 May 2015 14:14:09 +0200

python-oq-engine (1.4.0-0~precise01) precise; urgency=low

  [Matteo Nastasi, Daniele Viganò]
  * Add binary package support for both Ubuntu 12.04 (Precise)
    and Ubuntu 14.04 (Trusty)

  [Michele Simionato]
  * Removed the SiteModel table: now the association between the sites and the
    site model is done by using hazardlib.geo.geodetic.min_distance

  [Daniele Viganò]
  * added authentication support to the 'engineweb' and the 'engineserver'

  [Michele Simionato]
  * the aggregate loss curves can be exported in CSV format

  [Matteo Nastasi]
  * added 'outtypes' attribute with list of possible output types for
    each output item in outputs list API command
  * added '/v1/calc/<id>/status' API command
  * added 'engineweb' django application as local web client for oq-engine

  [Michele Simionato]
  * Renamed the maximum_distance parameter of the risk calculators to
    asset_hazard_distance, to avoid confusion with the maximum_distance
    parameter of the hazard calculators, which has a different meaning;
    is it an error to set the maximum_distance in a job_risk.ini file
  * Added to the API an URL /v1/calc/:calc_id/remove to hide jobs
  * A new key is_running is added to the list of dictionaries returned by
    the URL /v1/calc/list
  * Replaced the mock tests for the engine server with real functional tests
  * Added a resource /v1/calc/:calc_id/traceback to get the traceback of a
    failed calculation
  * Now the logs are stored also in the database, both for the controller node
    and the worker nodes
  * Bypassed Django when deleting calculations from the database: this avoids
    running out of memory for large calculations
  * Fixed an issue in the scenario calculator: the GMFs were not filtered
    according to the distance to the rupture
  * Now critical errors appear in the log file
  * Added a --run command to run hazard and risk together
  * Fixed bug in the event based calculator; in the case
    number_of_logic_tree_samples > 0 it was generating incorrect hazard curves.
    Also improved (a lot) the performance in this case.
  * Fixed a tricky bug happening when some tectonic region type are filtered
    away.
  * The event based risk calculator now save only the non-zero losses in
    the table event_loss_asset.
  * Added a CSV exporter for the Stochastic Event Sets, for debugging purposes.
  * The GMF CSV exporter now sorts the output by rupture tag.

  [Matteo Nastasi]
  * Each pull request must be accompanied by an update of the debian
    changelog now.

 -- Matteo Nastasi (GEM Foundation) <nastasi@openquake.org>  Thu, 07 May 2015 11:33:24 +0200

python-oq-engine (1.3.0-1) precise; urgency=low

  [Matteo Nastasi]
  * gunzip xml demos files after copied into /usr/openquake/engine directory

 -- Matteo Nastasi (GEM Foundation) <nastasi@openquake.org>  Thu, 26 Feb 2015 16:35:20 +0100

python-oq-engine (1.3.0-0) precise; urgency=low

  [Michele Simionato]
  * Updated python-django dependency >= 1.6.1, (our repository already
    includes a backported version for Ubuntu 'precise' 12.04); this change
    makes unnecessary "standard_conforming_strings" postgresql configuration
    variable setting
  * The event based risk calculator is able to disaggregate the event loss
    table per asset. To enable this feature, just list the assets you are
    interested in in the job.ini file: "specific_assets = a1 a2 a3"
  * We have a new hazard calculator, which can be invoked by setting in the
    job.ini file: "calculation_mode = classical_tiling"
    This calculators is the same as the classical calculator (i.e. you will
    get the same numbers) but instead of considering all the hazard sites at
    once, it splits them in tiles and compute the hazard curves for each tile
    sequentially. The intended usage is for very large calculations that
    exceed the available memory. It is especially convenient when you have
    very large logic trees and you are interested only in the statistics (i.e.
    mean curves and quantile curves). In that case you should use it with the
    option individual_curves=false. Notice that this calculator is still in
    an experimental stage and at the moment is does not support UHS curves.
    Hazard maps and hazard curves are supported.
  * We have a new risk calculator, which can be invoked by setting in the
    job.ini file: "calculation_mode = classical_damage"
    This calculator is able to compute the damage distribution for each asset
    starting from the hazard curves produced by the classical
    (or classical_tiling) calculator and a set of fragility functions. Also
    this calculator should be considered in experimental stage.
  * A significant change has been made when the parameter
    number_of_logic_tree_samples is set to a non-zero value. Now, if a branch
    of the source model logic tree is sampled twice we will generate the
    ruptures twice; before the ruptures were generated once and counted twice.
    For the classical calculator there is no effect on the numbers (sampling
    the same branch twice will produce two copies of identical ruptures);
    however, for the event based calculator, sampling the same branch twice
    will produce different ruptures. For instance, in the case of a simple
    source model with a single tectonic region type, before we would have
    generated a single file with the stochastic event sets, now we generate
    number_of_logic_tree_samples files with different stochastic event sets.
    The previous behavior was an optimization-induced bug.
  * Better validation of the input files (fragility models, job.ini)
  * The ability to extract the sites from the site_model.xml file
  * Several missing QA tests have been added
  * The export mechanism has been enhanced and more outputs are being exported
    in CSV format
  * New parameter complex_fault_mesh_spacing
  * Some error messages have been improved
  * A lot of functionality has been ported from the engine to oq-lite,
    i.e.  a lite version of the engine that does not depend on
    PostgreSQL/PostGIS/Django nor from RabbitMQ/Celery. This version is
    much easier to install than the regular engine and it is meant for
    small/medium computation that do not require a cluster. The engine
    demos, have been moved to the oq-risklib repository, so that they can
    be run via the oq-lite command without installing the full engine.
  * Currently the following calculators have been ported (all are to be
    intended as experimental): classical hazard, classical tiling, event
    based hazard, scenario hazard, classical risk, scenario damage,
    classical damage.

 -- Matteo Nastasi (GEM Foundation) <nastasi@openquake.org>  Thu, 26 Feb 2015 10:44:03 +0100

python-oq-engine (1.2.2-0) precise; urgency=low

  * consistency in version management between debian/ubuntu package and
    library from git sources

 -- Matteo Nastasi (GEM Foundation) <nastasi@openquake.org>  Thu, 18 Dec 2014 16:25:05 +0100

python-oq-engine (1.2.1-2) precise; urgency=low

  * Fixed custom dependencies versions (again)

 -- Matteo Nastasi (GEM Foundation) <nastasi@openquake.org>  Tue, 16 Dec 2014 10:48:19 +0100

python-oq-engine (1.2.1-1) precise; urgency=low

  * Fixed custom dependencies versions

 -- Matteo Nastasi (GEM Foundation) <nastasi@openquake.org>  Tue, 16 Dec 2014 09:48:19 +0100

python-oq-engine (1.2.1-0) precise; urgency=low

  * Fixed the logging handler

 -- Matteo Nastasi (GEM Foundation) <nastasi@openquake.org>  Mon, 15 Dec 2014 10:17:30 +0100

python-oq-engine (1.2.0-3) precise; urgency=low

  * Add constraint on python-django dependency version

 -- Matteo Nastasi (GEM Foundation) <nastasi@openquake.org>  Thu, 11 Dec 2014 10:04:45 +0100

python-oq-engine (1.2.0-2) precise; urgency=low

  * More precise exception message

 -- Matteo Nastasi (GEM Foundation) <nastasi@openquake.org>  Wed, 10 Dec 2014 16:21:06 +0100

python-oq-engine (1.2.0-1) precise; urgency=low

  * Bugs fixed in 1.2 release: http://goo.gl/GjbF2r
  * Replace a reference to the 'openquake' command with 'oq-engine'
  * Moved the expected outputs of the ScenarioDamage QA tests in qa_tests_data
  * Moved the logic tree realizations into commonlib
  * It is now possible to compute the uniform spectra even when
    individual_curves is false
  * Reduced the precision when exporting GMFs to XML
  * Fixed test_job_from_file
  * Delayed the OqParam validation
  * Simplified the monitoring
  * Extract the QA tests data from the engine
  * Renamed commonlib.general -> baselib.general
  * Removed the dependency from oq-commonlib
  * Avoid warning no XML exporter for event_loss
  * Update packager and postinst to use the openquake2 db (new default one)
  * Use shallow-clone to improve CI builds speed
  * Download calculation results as files
  * Added an API to retrieve the engine version
  * Unified the export framework for hazard and risk
  * Fast export of the GMFs
  * Fast scenario export
  * Fixed test_is_readable_all_files_lack_permissions when run as root
  * Now 'test_script_lower_than_current_version' does not require an Internet
    connection
  * Warn the user if she asks for statistical outputs but using a single hazard
    output
  * Move the calculation of input/output weights into commonlib
  * Changed the export_dir in several tests
  * Now the packagers makes a HTML report with the performances of the demos
  * Remove hardcoded references to openquake2 in oq_create_db
  * Move JobStats creation inside job_from_file
  * Fixed precision
  * Align openquake_worker.cfg with openquake.cfg
  * Implement memory hard limit control
  * Using commonlib.readinput.get_source_models
  * Check that the hazard calculation mode is consistent with risk calculation
    mode
  * Rollback only if a transaction is on
  * Fixed a bug in export_risk
  * Daily html report
  * Reflected the API change in commonlib.readinput.get_oqparam
  * Updated the engine to cope with the changes in risklib and commonlib
  * Fixed the name of the SES file
  * Changed some hard-coded weights in general.py
  * Changed the import of the calc module
  * Drop risk calculation table
  * Simplified the risk calculators
  * Reflected the API change in hazardlib.calc.gmf.GmfComputer
  * Added a test for duplicated tags in import_gmf_scenario.py
  * Implemented losses per event per asset
  * Dependency check
  * Removed more risk unit tests
  * Removed another couple of redundant tests
  * Remove check on setup.py version since now it's taken from init
  * Fixed _calc_to_response_data
  * Fixed bug when running risk calculations from the platform
  * openquake wrapper script
  * Changed version number in setup.py too
  * Updated version to 1.2
  * Renamed nrml_version->commonlib_version
  * Fixed a bug in the engine server (wrong calculation_id)
  * Fix oq-engine command name in output list
  * Removed the dependency from nrmllib
  * Fixed two merge errors
  * Important fixes pre-2.0 copied from the better-risk branch
  * Renamed the command openquake->oq-engine
  * Change ses collection
  * Fixed the migration script 0007
  * Fixed a bug with the quantile_hazard_curves attribute
  * Removed EventBasedHazardCalculatorTestCase
  * Remove the hazard_calculation table
  * correct complex source for wrong order in edges points
  * missing file open fixed
  * Removed routing tests
  * Added the script correct_complex_sources
  * Complex surf validation
  * Insert the IMT in the db, if not already there
  * The intensity measure types are now sorted also in the scenario calculator
  * Simplified the QA test scenario_damage/case_4
  * Enable 'set -x' when $GEM_SET_DEBUG is true
  * Remove a try finally in engine server task.py
  * Simplification because now the maximum_distance is mandatory
  * Fixed a wrong source model used in the Event Based export test
  * Fixed the what_if_I_upgrade check
  * Added a table imt_taxonomy
  * Fixed the management of missing db upgrades
  * Now the engine is using the new validation mechanism for the hazard sources
  * Fixed the name of a field (risk_job_id->job_id)
  * Special case when the hazard is known at the exact sites of the assets
  * Moved the epsilons from the getters to the database
  * Update the database name in openquake_worker.cfg
  * Removed the old validation mechanism
  * The parameter concurrent_tasks must be available to the workers too
  * Solved the problem with UHS
  * Fixed master https://ci.openquake.org/job/master_oq-engine/1208
  * If individual_curves is set, multi-imt curves must not be generated
  * --what-if-I-upgrade functionality
  * Stats only
  * Short output summary
  * Removed task_no
  * Hazard curves from gmfs
  * Fixed a critical bug with --hazard-output-id
  * Fix the test check_limits_event_based
  * Changed the output_weight for the event based calculator
  * Introduced --hazard-job-id and made it possible to reuse exposures imported
    in the hazard part of the computation
  * Replaced the ScenarioGetter with the GroundMotionFieldGetter
  * Return loss matrix
  * Removed --schema-path from oq_create_db
  * Calculation limits
  * Fixed a bug on tablespace permissions
  * Make the event based calculator more debuggable
  * Added the column uniq_ruptures to the table source_info
  * Db migrations
  * Db migrations 2
  * Saved more sources in source_info
  * Perform means and quantiles in memory
  * Parallel filtering
  * Reintroduce the 'terminate_job_when_celery_is_down' config option
  * Fix risk disaggregation
  * Ordering the sources after filtering-splitting
  * Source ordering
  * Gmf from ruptures
  * Fixed a stupid bug with OQ_TERMINATE_JOB_WHEN_CELERY_IS_DOWN
  * Introduced a variable OQ_TERMINATE_JOB_WHEN_CELERY_IS_DOWN
  * The random seeds have now a default value of 42
  * Added a check for invalid quantile computations
  * Now hazard calculations can be deleted safely
  * Add a file openquake_worker.cfg to be read in the workers
  * Simplified the LOG_FORMAT by removing the name
  * Avoid an ugly error when no tasks are spawned
  * Added a view on the event loss table for convenience of analysis
  * Epsilon sampling feature
  * Distribute-by-rupture phase 2
  * Restored distribution-by-rupture in the event based calculator
  * Provide a good error message when a source model contains GSIMs not in the
    file gsim_logic_tree
  * Moved parse_config from the engine to commonlib
  * Added a test checking the existence of the __init__.py files and fixed the
    QA test classical/case_15
  * Refactored initialize_realizations and added a warning when
    num_samples > num_realizations
  * Fixed a missing import
  * Saving the rupture hypocenter fully into the database
  * Removed an offending ALTER OWNER
  * Source info table
  * Added a test for sampling a large source model logic tree
  * Hazard curves from gmfs
  * Removed num_sites and num_sources from job_stats
  * Removed redundant tests
  * Retrieved the correct output directly, not via an order by
  * Making use of commonlib.parallel in the engine
  * Enhanced qatest_1, so that it subsumes regression_1 and regression_2
  * Taking advantage of the new riskloaders in commonlib
  * Added a missing integer cast
  * Changed disagg/case_1 to use full enumeration
  * Fixed the ordering of the ruptures in the event based calculator
  * Fixed a bug in the GroundMotionValuesGetter
  * Reflected the API change in refactor-risk-model
  * Sent the tectonic region types with less sources first, and fixed
    an ordering bug in a QA test
  * Turn AMQPChannelExceptions into warnings
  * Hide the SES output from a scenario calculator
  * Add a debug flag to enable set -x in packager.sh
  * Better task spawning
  * Reflected the changes to the GmfComputer in hazardlib
  * Fixed the bug in the risk event based calculator with multiple realizations
  * Fix gmf duplication
  * Removed the need for logictree.enumerate_paths
  * Fixed a small bug
  * Removed a commonlib dependency breaking the oqcreate script
  * Now the indices of the filtered sites are stored in the
    ProbabilisticRupture table
  * Fixed another import
  * Fixed a wrong import
  * Moved logictree to commonlib and fixed all the tests
  * Removed the obsolete table hzrdr.ses and small refactoring
  * Tasks with fewer assets are submitted first
  * Better parallelization of the risk calculators
  * Reducing the celery timeout from 30s to 3s
  * Fixed a tricky bug in the scenario calculator with duplicate imts
  * Fixed the ScenarioExportTestCase by changing the position of the points
  * The scenario calculator is now block-size independent
  * Use only the relevant tectonic region types to build the GMPE logic tree
  * Fixed a broadcasting in the classical calculator
  * Saving memory on the controller node
  * Restored the source model sampling feature
  * Complex logic tree test
  * Solved the block size dependence in the risk calculators
  * Fixed a critical ordering bug
  * Changed the _do_run_calc signature
  * Avoid returning duplicated data in the classical calculator
  * Changed the order of the statements in 01-remove-cnode_stats.sql
  * Added a cache on the GSIMs for the probabilities of no exceedence in the
    classical calculator
  * Fix the export of GmfSets in the case of multiple source models
  * Fixed underflow error in postgres
  * Fixed a bug with celery ping
  * Avoid errors on signals when the engine is run through the server
  * Errors in a task are converted into a RuntimeError
  * Remove calculation unit
  * The IML must be extrapolated to zero for large poes
  * Log a warning when more than 80% of the memory is used
  * Refactored the hazard getters
  * Removed the SES table
  * Added a nice error message for far away sources
  * Add support in the engine for a local_settings.py
  * Send the site collection via rabbitmq, not via the database
  * Improvements to the CeleryNodeMonitor
  * Minimal tweaks to the risk calculators
  * Save the number of sites in JobStats as soon as it is available
  * Fix branch var to be compliant within the new CI git plugin
  * Restored the lost fine monitoring on the hazard getters
  * Cluster monitor
  * Celery check
  * Removed the obsolete table uiapi.cnode_stats
  * Make use of the light site collection introduced in hazardlib
  * Optimize the disaggregation calculator
  * Fix a memory leak of celery
  * Remove python-gdal and fix issue with postinst
  * Manual pickling/unpickling
  * Updates Copyright to 2014
  * The rupture tag must be unique
  * Turn SIGTERM into SIGINT
  * Remove another engine-server test script from pylint
  * Removed the dependency on the current working directory from
    utils_config_test
  * Replace README.txt with README.md in the packager script
  * Increase the tolerance in the disaggregation test
  * Readme merge
  * Avoid storing copies of the ruptures
  * Untrapped exceptions in oqtask give ugly error messages
  * Support for posting zipfiles to the engine-server
  * Using iter_native in celery
  * Added test for the loss_fraction exporter
  * Fixed a missing loss_type in export_loss_fraction_xml
  * Merging the engine server inside the engine repository
  * Removing ruptures phase 2
  * Restored qatest 1
  * Added tests for failing computations
  * Removed the progress handler from the engine
  * Better error and logging management
  * Exclude tests folder from pylint check
  * Fixing the build master_oq-engine #790
  * Ruptures are not read from the database anymore, only written
  * In development mode celery is automatically started/stopped together with
    the engine server
  * Remove common directory from risk demos
  * Remove duplication hazard risk
  * Removing the duplication run_hazard/run_risk in engine.py
  * Renamed directories and packages to be consistent with GEM conventions
  * Fixed test_initialize_sources
  * Getting a more uniform distribution of the tasks
  * Remove celery
  * Remove time_span from disaggregation calculator
  * Return the traceback from celery to the controller node
  * If there are no GMVs within the maximum distance for the given assets, the
    computation should not fail with an ugly error but print a warning
  * Better error management
  * Fixed a stupid error in compute_hazard_curves
  * Support for non-parametric sources
  * Fixed the issue of slow sources
  * Fixed the two upgrade scripts breaking the migration from 1.0 to 1.1
  * Add --export-hazard-outputs and --export-risk-outputs switches; also add
    geojson export for hazard curves
  * Light monitor
  * Set CELERY_MAX_CACHED_RESULTS = 1
  * Changed from relative path to full path
  * Fix the feature "import gmf scenario data from file"
  * version: remove warning for pkg install + git program installed case
  * Remove block_size and point_source_block_size
  * Move the unit tests inside the openquake.engine directory
  * Version visualization improvement
  * Added missing CASCADE on a DB migration script
  * Raised the tolerance in ClassicalHazardCase13TestCase
  * In the event based calculator split by ruptures, not by SES
  * BROKER_POOL_LIMIT is causing problem so set it to none
  * Split area sources
  * Force BROKER_POOL_LIMIT to 10
  * Fixed an upgrade script
  * Prefiltering sources in all calculators
  * Savaged the easy part of the work on the decouple-logic-trees branch
  * Changed the way hazard map are interpolated
  * Fixed a bug with static urls
  * Remove database related code
  * Removed hazard curve progress
  * Improved the IMT management in the engine by leveraging the new
    functionality in hazardlib
  * Configuration file for storing oq-platform connection parameters
  * Add loss type to risk outputs
  * Remove parsed source
  * Fix remove demos symlinks
  * gmf.lt_realization_id can be NULL
  * Fixed the _prep_geometry feature of Risk and Hazard calculations
  * Remove a reference to the removed view hzrdr.gmf_family
  * Engine-Server: support for multiple platform installations
  * Removed the complete_logic_tree flags
  * Fixed setup.py
  * Removed the SourceProgress table
  * New risk demos
  * Run a risk calculation
  * Remove validation on site models
  * Removed the rest of the stuff related to the supervisor
  * Removed the supervisor, redis, kombu and related stuff
  * Removed a wrong import
  * An import ordering issue is breaking Jenkins
  * Various small fixes for oq_create_db script
  * Do not register a progress handler if it is not passed
  * Engine Unit test fix
  * Geonode integration
  * Progress Bar support
  * Finally fixed the dependency from the blocksize in the event based
    calculator
  * A simple fix for engine_test.py
  * Replace numpy arrays with postgres array fields in output tables
  * Dump and restore Stochastic Event Set
  * Removed the old distribution and used parallelize as default distribution
    mechanism everywhere
  * Change the distribution in the risk calculators
  * Save in job_stats how much the database increased during the current
    computation
  * Removed calc_num task properly
  * Change dist classical
  * Improve the table job_stats
  * Now the CacheImporter infers the fields from the database, in the right
    order
  * Removed parsed_rupture_model from the db
  * The revoke command should not terminate the workers
  * Remove JobCompletedError
  * Override hazard investigation time in risk event based calculator
  * Companion of https://github.com/gem/oq-engine/pull/1298/
  * Companion of https://github.com/gem/oq-nrmllib/pull/116
  * Simplify schema
  * Filter the sources before storing them in the database
  * Improve the parallelize distribution
  * Fix disaggregation
  * Changed the distance in hazardlib
  * Improve memory consumption in the GMF calculation
  * The file with the exported disagg matrix must contain the poe in the name
  * The multiple sites QA test (classical/case_13) broke
  * Solve the dependency from the parameter concurrent_tasks
  * QA test for multiple sites
  * Cross domain ajax fix for view methods [r=matley] [f=*1234765]
  * Tweaks to make platform calcs work [r=matley] [f=*1234765]
  * Create job and calculation objects in a transaction
  * Make test fixtures optional
  * Get the list of the available magnitude scaling relationships at runtime
  * Save memory when exporting the GMF
  * Fixed a typo in an ordering query
  * Insured loss curves statistics
  * When exporting the GMF, we need to export the rupture tags, not the ids
  * Hazard Curve Parser import update [r=micheles] [f=*trivial]
  * To save space in the db and to avoid running into the text field size
    limit, change model_content.raw_content to store gzipped content
  * Add a tag to the ruptures
  * Change the dump/restore procedures to work with directories, not tarfiles
  * Fix risk QA tests fixtures
  * Documentation for the REST API
  * Fix hazard_curve_multi export path
  * Revise insured losses algorithm
  * Post-calculation migration
  * Correction of baseline DB revision
  * Review Risk demos
  * A couple of fixes to scenario tests
  * Compute standard deviation of losses
  * Validate time_event
  * Add 404 responses in the case of non-existent artifacts
  * Run calcs, part 2
  * Minor loss map export fix
  * Fix for installing source code via pip/git
  * Remove cache from HazardCurveGetterPerAsset
  * Changed an import from nrmllib
  * Pyflakes fixes to the calculators and engine module
  * Reading logic trees from DB - follow up (fix for a careless refactoring
    error)
  * Raise an error when no gmvs are available in a scenario computation
  * Small fix in dump_hazards.py: the filenames list contained duplicates
  * Add 'engine' functionality to disable the job supervisor
  * Read logic trees from DB (instead of the filesystem)
  * Extend forms.CharField to allow null values
  * Small fixes to the script restore_hazards.py
  * Update test fixtures used for risk scenario calculations
  * Trivial: Some small tweaks/cleanups
  * File parsing fix
  * Risk BaseCalculator refactoring
  * Run calculations via REST API (initial sketch)
  * Better input loading (update to 'engine' API)
  * Update Risk Event Based QA test
  * Fixed a very subtle bug with the ordering of sites
  * Added index to hzrdi.hazard_site
  * Updated tests to the new interface
    of 'openquake.engine.db.models.SiteCollection'
  * Compute ground motion values from Stochastic Event Set
    in a risk calculation
  * "List calc results" views
  * Misc. engine fixes to stabilize the build
  * Record all OQ software versions in oq_job
  * Export to path or file (not just path)
  * Minor fix to risk QA test collection
  * Engine API improvements
  * Hazard map GeoJSON export
  * Refactoring: moved risk calculation logic to risklib
  * GeoJSON loss map support
  * GeoJSON export prep
  * Include API version in URLs
  * 'calc info' views
  * Rough sketch of the 'list calculations' views
  * Export loss_fraction quantile fix
  * Fix 'hazard_curve_multi' export
  * Fix Risk QA test collection (nosetests)
  * Remove site_collection column from the database
  * Pack and risk demos LP: #1197737
  * Added more monitoring to the hazard calculators

 -- Matteo Nastasi (GEM Foundation) <nastasi@openquake.org>  Wed, 10 Dec 2014 11:17:03 +0100

python-oq-engine (1.0.0-1) precise; urgency=low

  * 'occupants' is now a float
  * Hazard curve import tool: updated NRML hazard curve parser
  * Made sure that the task_ids are stored in the performance table soon enough
    (LP: #1180271)
  * Added fixtures for risk tests
  * Some support to compute avg and std for the GMFs (LP: #1192413)
  * Renamed the GMF tables (LP: #1192512)
  * Kill running celery tasks on job failure (LP: #1180271)
  * Removed 'patches' folder
  * Event loss csv: fix delimiting character (LP: #1192179)
  * Fixed restore_hazards_test.py (LP: #1189772)
  * Fix restore hazards (LP: #1189772)
  * Fix risk/classical/case_3 (LP: #1190569)
  * Fix get_asset_chunk unit test
  * Added dumping of ses_collection/ses/ses_rupture (LP: #1189750)
  * Fixed the issue with sequences in restore_hazards.py (LP: #1189772)
  * Risk Probabilistic Event Based Calculator - QA Test
  * Fix the GMF export and tables (LP: #1169078,#1187413)
  * Some work to fix qa_tests/risk/event_based_bcr (LP: #1188497)
  * Run risk demos to test the package (LP: #1188117)
  * Update risk demos
  * renamed units -> number_of_units. Support for asset_category == "population"
    (LP: #1188104)
  * Fixed the z1pt0<->z2pt5 inversion problem (LP: #1186490)
  * Removed the special case for gmf_scenario
  * Exposure DB schema update (LP: #1185488)
  * Fix the site_data table to store one site per row; change gmf_agg to point
    to site_data (LP: #1184603)
  * Fix export of Benefit Cost Ratio calculator outputs. (LP: #1181182)
  * Inserted the GMFs with the CacheInserter instead of the BulkInserter
    (LP: #1184624)
  * Added better instrumentation to the hazard getters
  * Make the engine smart enough to infer the right block size (LP: #1183329)
  * New risk demos (LP: #1180698,#1181182)
  * Time event validation fix (LP: #1181235)
  * Unicode list cast fix
  * Implement distribution by SES in the event based hazard calculator
    (LP: #1040141)
  * Remove gmf scenario (LP: #1170628)
  * Purge gmf table (LP: #1170632)
  * Parallelize the queries of kind "insert into gmf agg" by using the standard
    mechanism (LP: #1178054)
  * Skipped hazard/event_based/case_4/test.py (LP: #1181908)
  * Remove the dependency from the gmf/gmf_set tables in the XML export
    procedure (LP: #1169078)
  * Saved memory in the hazard getters by returning only the distinct GMFs
    (LP: #1175941)
  * Fixed the case of no gmfcollections and cleaned up the post processing
    mechanism (LP: #1176887)
  * Filter the ruptures according to the maximum_distance criterium
    (LP: #1178571)
  * New hazard demos (LP: #1168756)
  * Parallelize insert into gmf_agg table (LP: #1178054)
  * Removed some verbose logs in debug mode (LP: #1170938)
  * lxc sandbox - improved CI with sandboxed source tests (LP: #1177319)
  * Report "calculation", not the job (LP: #1178583)
  * Fix performance_monitor_test.py on Mac OS X (LP: #1177403)
  * Remove config.gem files from demos
  * Vulnerability functions for contents, occupants and non-structural damage
    (LP: #1174231)
  * Improved the memory profiling (LP: #1175941)
  * Cleanup of the hazard getters and small improvements to help the performance
    analysis of risk calculators (LP: #1175941)
  * Add a facility to import hazard_curves from XML files (LP: #1175452)
  * Refactoring of risk calculators (LP: #1175702)
  * Added references to RiskCalculation model
  * --config-file option (LP: #1174316)
  * Update calls to risklib to the latest interface (LP: #1174301)
  * Event-Based Hazard: Better hazard curve / GMF validation (LP: #1167302)
  * Improved hazard doc
  * CONTRIBUTORS.txt
  * DB cleanup
  * --optimize-source-model pre-processing option (LP: #1096867)
  * Relax validation rules on interest rate for benefit-cost ratio analysis
    (LP: #1172324)
  * Support non-unique taxonomy -> IMT association across different
    vulnerability files (LP: #1171782)
  * Point source block size (LP: #1096867)
  * Use "hazard curve multi imt" also when all the realizations are considered
    (LP: #1171389)
  * Fix aggregate loss curve computation (LP: #1171361)
  * Add instrumentation via the EnginePerformanceMonitor to all the calculators
    (LP: #1171060)
  * Replaced run_job_sp with run_hazard_job (LP: #1153512)
  * Cleanup input reuse
  * Simplify hazard getter query
  * Add a forgotten constrain ON DELETE CASCADE on the table gmf_agg
    (LP: #1170637)
  * Mean loss curve computation updated (LP: #1168454,#1169886,#1170630)
  * Changed the generation of hazard_curves to use the gmf_agg table
    (LP: #1169703)
  * Add geospatial index on gmf_agg
  * Fix hazard map and UHS export filenames (include PoE) (LP: #1169988)
  * Lower the parameter ses_per_logic_tree_path in the event_based QA tests to
    make them much faster (LP: #1169883)
  * Fix Event based mean loss curve computation (LP: #1168454)
  * An attempt to solve the memory occupation issue for the event_based risk
    calculator (LP: #1169577)
  * Update event based mean/quantile loss curve computation (LP: #1168454)
  * Fix disagg export file name (LP: #1163276)
  * Include 'investigation_time' in exported UHS XML (LP: #1169106)
  * Raise warnings when invalid/unknown/unnecessary params are specified
    (LP: #1164324)
  * Fix characteristic fault rupture serialization (LP: #1169069)
  * Fixed a bug in event_based/core_test.py due to the version of mock used
    (LP: #1167310)
  * Make sure the generated XML are valid according to NRML (LP: #1169106)
  * Fix the tests of the event_based depending on random number details
    (LP: #1167310)
  * Scenario risk is using "default" connection on a cluster (LP: #1167969)
  * Add a mechanism to populate the db from CSV files, without the need to run
    a fake calculation (LP: #1167310,#1167693)
  * Source model NRML to hazardlib conversion now throws useful error messages
    (LP: #1154512)
  * Organization of hazard exports (LP: #1163276)
  * Some trivial optimizations in Risk Event Based calculator
  * Do not use 'default' user on raw cursors. (LP: #1167776)
  * Removed a bunch of old test fixtures
  * release updated
  * hazard curves in multiple imts (LP: #1160427)
  * Critical fix to disaggregation interpolation (LP: #1167245)
  * Fix setup.py version number
  * Fix char source logic tree validation (LP: #1166756)
  * Update version to 1.0
  * Reflect latest interface changes in risklib (LP: #1166252)
  * Event base performance (LP: #1168233)
  * Fix a "reproducibility" issue when getting hazard sites from exposure
    (LP: #1163818)
  * Disaggregation in event based risk calculator (LP: #1160993)
  * Read 'sites' from 'sites_csv' (LP: #1097618)
  * add debconf tool to manage postgresql.conf file modification
  * Issue 1160993 (LP: #1160993,#1160845)
  * Importing GMF from XML: step 2 (LP: #1160398)
  * Disaggregation of losses by taxonomy (LP: #1160845)
  * Vulnerability model validation (LP: #1157072)
  * Big docs cleanup
  * Mean and quantile Loss map support (LP: #1159865)
  * Event-Based Hazard: Save multi-surface ruptures (LP: #1144225)
  * Fix loss curve export (LP: #1157072)
  * Fix an incorrect parameter in event-based hazard QA tests, cases 2 and 4
  * end-to-end qa tests for Scenario Risk and Scenario Damage
  * Trivial fix for setup.py
  * New E2E regression tests
  * Updated QA tests due to change in risklib
  * Engine cleanup
  * Characteristic source logic tree support (LP: #1144225)
  * Added a script to dump the hazard outputs needed for the risk (LP: #1156998)
  * Remove complete logic tree flags when redundant (LP: #1155904)
  * Do not read risk inputs from fylesystem but from ModelContent
  * Remove --force-inputs feature (LP: #1154552)
  * UHS Export (LP: #1082312)
  * UHS post-processing (LP: #1082312)
  * Fragility model using structure dependent IMT (LP: #1154549)
  * Correct bin/openquake help string for --log-level
  * Hazard post-processing code cleanup (LP: #1082312)
  * Allow Event-Based hazard post-processing to run without celery
  * More event-based hazard QA tests (LP: #1088864)
  * Real errors are masked in the qa_test since the real computation runs in a
    subprocess (LP: #1153512)
  * Minor simplification of the hazard_getter query
  * Correlation model qa tests (LP: #1097646)
  * Vulnerability model using structure dependent intensity measure types
    (LP: #1149270)
  * Fix a broken scenario hazard export test
  * Support for Characteristic Fault Sources (LP: #1144225)
  * Added a missing KILOMETERS_TO_METERS conversion in the hazard_getters
  * Average Losses (LP: #1152237)
  * Improved the error message for unavailable gsims
  * Companion changes to https://github.com/gem/oq-risklib/pull/38
  * Fix 1144741 (LP: #1144741)
  * Fix 1144388 (LP: #1144388)
  * Fixed ordering bug in the XML export of gmf_scenario (LP: #1152172)
  * Don't save hazard curves to the DB which are all zeros (LP: #1096926)
  * Add hazard nose attribute to the hazard QA test
  * Avoid fully qualified name in the XML <uncertaintyModel> tag (LP: #1116398)
  * Fix Scenario Risk calculator
  * New CLI functionality: delete old calculations (LP: #1117052)
  * DB security cleanup (LP: #1117052)
  * Event-Based Hazard Spatial Correlation QA tests (LP: #1099467)
  * Correct OQ engine version in db script
  * Preloaded exposure (LP: #1132902)
  * 1132708 and 1132731 (LP: #1132731)
  * Stabilize classical hazard QA test case 11
  * DB schema bootstrap script now runs silently by default
  * Fix aggregate loss export test
  * Fix a broken disagg/core test
  * Easy hazard getters optimization (LP: #1132708)
  * Fix progress risk
  * Event loss tables (LP: #1132699)
  * Fix the memory occupation issue for the scenario_risk calculator
    (LP: #1132018,#1132017)
  * Performance monitor to measure times and memory occupation of bottleneck
    code (LP: #1132017)
  * Scenario insured losses
  * Version fix (already present fix in master, add a test to verify it)
  * Classical Hazard QA test, SA IMT case (LP: #1073591)
  * Optimize hazard curve insertion (LP: #1100332)
  * updates due to the latest risklib api changes
  * Fixed the bug introduced by change the location field from Geometry to
    Geography
  * "openquake --version broked" fix
  * Fixed bug in the distribution of the realizations logic
  * Simplified the hazard getters so that they are pickleable without effort
  * Update to disaggregation equation (LP: #1116262)
  * Scenario Aggregated Loss
  * Risk maximum distance (LP: #1095582)
  * Add timestamps to calculation summary output (LP: #1129271)
  * More efficient hazard curve update transactions. (LP: #1121825)
  * Scenario risk tests
  * Added parameter taxonomies_from_fragility_model (LP: #1122817)
  * Add a check for missing taxonomies in the scenario_damage calculator
    (LP: #1122817)
  * Add '_update_progress' for clearer profiling (LP: #1121825)
  * Removed many global dictionaries and adopted a convention-over-configuration
    approach
  * Generation of ground motion fields only within a certain distance from the
    rupture (LP: #1121940)
  * Link between Rupture / Stochastic Event Set and Ground motion field outputs
    (LP: #1119553)
  * Fixed the qa_test for scenario_damage
  * Fix HazardCalculation.get_imts()
  * Donot save absolute losses (LP: #1096881)
  * Scenario hazard: fix a reference to the site collection
  * Fixes scenario hazard correlation
  * Scenario risk
  * Changed DmgState to have a foreign key to OqJob, not to Output; also removed
    the CollapseMap special treatment (LP: #1100371)
  * Drop upload table
  * Remove several global dictionaries from the engine
  * Mean and quantile Loss curve computation (LP: #1101270)
  * Cache the SiteCollection to avoid redundant recreation (LP: #1096915)
  * Scenario hazard correlation model (LP: #1097646)

 -- Matteo Nastasi (GEM Foundation) <nastasi@openquake.org>  Mon, 24 Jun 2013 17:39:07 +0200

python-oq-engine (0.9.1-1) precise; urgency=low

  * upstream release

 -- Matteo Nastasi (GEM Foundation) <nastasi@openquake.org>  Mon, 11 Feb 2013 11:00:54 +0100

python-oq-engine (0.8.3-3) precise; urgency=low

  * Add missing monitor.py source

 -- Muharem Hrnjadovic <mh@foldr3.com>  Tue, 23 Oct 2012 10:16:18 +0200

python-oq-engine (0.8.3-2) precise; urgency=low

  * Use arch-independent JAVA_HOME env. variable values (LP: #1069804)

 -- Muharem Hrnjadovic <mh@foldr3.com>  Mon, 22 Oct 2012 15:30:39 +0200

python-oq-engine (0.8.3-1) precise; urgency=low

  * upstream release

 -- Muharem Hrnjadovic <mh@foldr3.com>  Fri, 19 Oct 2012 19:53:00 +0200

python-oq-engine (0.8.2-5) precise; urgency=low

  * Make sure the vs30_type param is capitalized (LP: #1050792)

 -- Muharem Hrnjadovic <mh@foldr3.com>  Fri, 21 Sep 2012 12:01:34 +0200

python-oq-engine (0.8.2-4) precise; urgency=low

  * fix JAVA_HOME value so it works in ubuntu 12.04 LTS (LP: #1051941)

 -- Muharem Hrnjadovic <mh@foldr3.com>  Mon, 17 Sep 2012 14:52:12 +0200

python-oq-engine (0.8.2-3) precise; urgency=low

  * Insured loss probabilistic event based calculator (LP: #1045318)

 -- Muharem Hrnjadovic <mh@foldr3.com>  Wed, 05 Sep 2012 09:22:36 +0200

python-oq-engine (0.8.2-2) precise; urgency=low

  * remove namespace/module ambiguity

 -- Muharem Hrnjadovic <mh@foldr3.com>  Tue, 04 Sep 2012 17:08:17 +0200

python-oq-engine (0.8.2-1) precise; urgency=low

  * Upstream release (LP: #1045214)

 -- Muharem Hrnjadovic <mh@foldr3.com>  Tue, 04 Sep 2012 08:52:53 +0200

python-oq-engine (0.8.1-5) precise; urgency=low

  * rm threaded serialization patch (since it increases overall run time)

 -- Muharem Hrnjadovic <mh@foldr3.com>  Wed, 25 Jul 2012 17:01:32 +0200

python-oq-engine (0.8.1-4) precise; urgency=low

  * Try threaded serialization in order to fix performance regression
    (LP: #1027874)

 -- Muharem Hrnjadovic <mh@foldr3.com>  Mon, 23 Jul 2012 13:21:32 +0200

python-oq-engine (0.8.1-3) precise; urgency=low

  * Fix import exception when DJANGO_SETTINGS_MODULE is not set (LP: #1027776)

 -- Muharem Hrnjadovic <mh@foldr3.com>  Mon, 23 Jul 2012 09:08:01 +0200

python-oq-engine (0.8.1-2) precise; urgency=low

  * Fix for region discretization bug (LP: #1027041)

 -- Muharem Hrnjadovic <mh@foldr3.com>  Sun, 22 Jul 2012 10:12:25 +0200

python-oq-engine (0.8.1-1) precise; urgency=low

  * new upstream release (LP: #1027030)

 -- Muharem Hrnjadovic <mh@foldr3.com>  Fri, 20 Jul 2012 15:06:18 +0200

python-oq-engine (0.7.0-4) precise; urgency=low

  * fix typo in oq_restart script (LP: #994565)

 -- Muharem Hrnjadovic <mh@foldr3.com>  Fri, 04 May 2012 15:01:54 +0200

python-oq-engine (0.7.0-3) precise; urgency=low

  * Correct the version displayed by OpenQuake (on demand).

 -- Muharem Hrnjadovic <mh@foldr3.com>  Fri, 04 May 2012 08:20:18 +0200

python-oq-engine (0.7.0-2) oneiric; urgency=low

  * Fix bug in the classical PSHA calculator (LP: #984055)

 -- Muharem Hrnjadovic <mh@foldr3.com>  Wed, 02 May 2012 22:00:59 +0200

python-oq-engine (0.7.0-1) oneiric; urgency=low

  * Upstream release, rev. 0.7.0

 -- Muharem Hrnjadovic <mh@foldr3.com>  Wed, 02 May 2012 21:34:03 +0200

python-oq-engine (0.6.1-9) oneiric; urgency=low

  * Fix db router config for the oqmif schema (LP: #993256)

 -- Muharem Hrnjadovic <mh@foldr3.com>  Wed, 02 May 2012 15:23:40 +0200

python-oq-engine (0.6.1-8) oneiric; urgency=low

  * Re-apply fix for ERROR: role "oq_ged4gem" does not exist (LP: #968056)

 -- Muharem Hrnjadovic <mh@foldr3.com>  Wed, 02 May 2012 10:23:40 +0200

python-oq-engine (0.6.1-7) oneiric; urgency=low

  * delete obsolete .pyc files in /usr/openquake (LP: #984912)

 -- Muharem Hrnjadovic <mh@foldr3.com>  Thu, 19 Apr 2012 10:28:45 +0200

python-oq-engine (0.6.1-6) oneiric; urgency=low

  * Remove spurious 'oqmif' db user from settings.py (LP: #980769)

 -- Muharem Hrnjadovic <mh@foldr3.com>  Fri, 13 Apr 2012 14:35:54 +0200

python-oq-engine (0.6.1-5) oneiric; urgency=low

  * Pass the postgres port to the 'createlang' command as well.

 -- Muharem Hrnjadovic <mh@foldr3.com>  Fri, 13 Apr 2012 10:37:26 +0200

python-oq-engine (0.6.1-4) oneiric; urgency=low

  * Fix psql invocation.

 -- Muharem Hrnjadovic <mh@foldr3.com>  Fri, 13 Apr 2012 06:01:12 +0200

python-oq-engine (0.6.1-3) oneiric; urgency=low

  * Support machines with multiple postgres versions (LP: #979881)

 -- Muharem Hrnjadovic <mh@foldr3.com>  Fri, 13 Apr 2012 05:49:41 +0200

python-oq-engine (0.6.1-2) oneiric; urgency=low

  * Fix oq_restart_workers script so it uses the correct db table (oq_job)

 -- Muharem Hrnjadovic <mh@foldr3.com>  Wed, 04 Apr 2012 11:29:36 +0200

python-oq-engine (0.6.1-1) oneiric; urgency=low

  * OpenQuake 0.6.1 upstream release (LP: #971541)

 -- Muharem Hrnjadovic <mh@foldr3.com>  Tue, 03 Apr 2012 08:52:39 +0200

python-oq-engine (0.6.0-15) oneiric; urgency=low

  * Support machines with multiple postgres versions (LP: #979881)

 -- Muharem Hrnjadovic <mh@foldr3.com>  Thu, 12 Apr 2012 18:56:58 +0200

python-oq-engine (0.6.0-14) oneiric; urgency=low

  * Improved version string, post-installation actions

 -- Muharem Hrnjadovic <mh@foldr3.com>  Fri, 30 Mar 2012 17:21:40 +0200

python-oq-engine (0.6.0-13) oneiric; urgency=low

  * proper fix for GMF serialization problem (LP: #969014)

 -- Muharem Hrnjadovic <mh@foldr3.com>  Fri, 30 Mar 2012 15:14:41 +0200

python-oq-engine (0.6.0-12) oneiric; urgency=low

  * Fix GMF serialization in the hazard event based calculator (LP: #969014)

 -- Muharem Hrnjadovic <mh@foldr3.com>  Fri, 30 Mar 2012 12:15:44 +0200

python-oq-engine (0.6.0-11) oneiric; urgency=low

  * Fix ERROR: role "oq_ged4gem" does not exist (LP: #968056)

 -- Muharem Hrnjadovic <mh@foldr3.com>  Thu, 29 Mar 2012 10:44:23 +0200

python-oq-engine (0.6.0-10) oneiric; urgency=low

  * Fix BaseHazardCalculator, so self.calc gets initialized.

 -- Muharem Hrnjadovic <mh@foldr3.com>  Fri, 23 Mar 2012 07:20:47 +0100

python-oq-engine (0.6.0-9) oneiric; urgency=low

  * Turn off accidental worker-side logic tree processing (LP: #962788)

 -- Muharem Hrnjadovic <mh@foldr3.com>  Fri, 23 Mar 2012 06:27:36 +0100

python-oq-engine (0.6.0-8) oneiric; urgency=low

  * Package tested and ready for deployment.

 -- Muharem Hrnjadovic <mh@foldr3.com>  Tue, 20 Mar 2012 15:54:31 +0100

python-oq-engine (0.6.0-7) oneiric; urgency=low

  * All demos pass, rebuild this package

 -- Muharem Hrnjadovic <mh@foldr3.com>  Wed, 07 Mar 2012 18:12:26 +0100

python-oq-engine (0.6.0-6) oneiric; urgency=low

  * Another db user fix

 -- Muharem Hrnjadovic <mh@foldr3.com>  Wed, 07 Mar 2012 17:18:31 +0100

python-oq-engine (0.6.0-5) oneiric; urgency=low

  * Fix database users

 -- Muharem Hrnjadovic <mh@foldr3.com>  Wed, 07 Mar 2012 16:39:49 +0100

python-oq-engine (0.6.0-4) oneiric; urgency=low

  * Fix distro series

 -- Muharem Hrnjadovic <mh@foldr3.com>  Wed, 07 Mar 2012 09:25:57 +0100

python-oq-engine (0.6.0-3) precise; urgency=low

  * Added license file

 -- Muharem Hrnjadovic <mh@foldr3.com>  Wed, 07 Mar 2012 08:35:12 +0100

python-oq-engine (0.6.0-2) oneiric; urgency=low

  * added sample celeryconfig.py file

 -- Muharem Hrnjadovic <mh@foldr3.com>  Mon, 05 Mar 2012 20:07:23 +0100

python-oq-engine (0.6.0-1) oneiric; urgency=low

  * OpenQuake rev. 0.6.0 upstream release (LP: #946879)
  * add postgresql-plpython-9.1 dependency (LP: #929429)

 -- Muharem Hrnjadovic <mh@foldr3.com>  Mon, 05 Mar 2012 11:05:22 +0100

python-oq-engine (0.5.1-2) oneiric; urgency=low

  * add postrm script (LP: #906613)

 -- Muharem Hrnjadovic <mh@foldr3.com>  Thu, 02 Feb 2012 13:00:06 +0100

python-oq-engine (0.5.1-1) oneiric; urgency=low

  * 0.5.1 upstream release (LP: #925339)

 -- Muharem Hrnjadovic <mh@foldr3.com>  Thu, 02 Feb 2012 10:11:58 +0100

python-oq-engine (0.5.0-9) oneiric; urgency=low

  * Fix error resulting from backporting code.

 -- Muharem Hrnjadovic <mh@foldr3.com>  Wed, 25 Jan 2012 16:27:49 +0100

python-oq-engine (0.5.0-8) oneiric; urgency=low

  * Fix hazard map serialization failure (LP: #921604)

 -- Muharem Hrnjadovic <mh@foldr3.com>  Wed, 25 Jan 2012 16:06:54 +0100

python-oq-engine (0.5.0-7) oneiric; urgency=low

  * Remove one last 'sudo' from db setup script

 -- Muharem Hrnjadovic <mh@foldr3.com>  Wed, 25 Jan 2012 12:17:35 +0100

python-oq-engine (0.5.0-6) oneiric; urgency=low

  * NRML files are written only once (LP: #914614)
  * optimize parallel results collection (LP: #914613)
  * fix "current realization" progress counter value (LP: #914477)

 -- Muharem Hrnjadovic <mh@foldr3.com>  Thu, 19 Jan 2012 15:16:51 +0100

python-oq-engine (0.5.0-5) oneiric; urgency=low

  * Revert to the usual database user names.

 -- Muharem Hrnjadovic <mh@foldr3.com>  Tue, 10 Jan 2012 10:49:49 +0100

python-oq-engine (0.5.0-4) oneiric; urgency=low

  * Remove "sudo" from db setup script (LP: #914139)

 -- Muharem Hrnjadovic <mh@foldr3.com>  Tue, 10 Jan 2012 08:18:14 +0100

python-oq-engine (0.5.0-3) oneiric; urgency=low

  * Fix demo files.

 -- Muharem Hrnjadovic <mh@foldr3.com>  Mon, 09 Jan 2012 21:10:08 +0100

python-oq-engine (0.5.0-2) oneiric; urgency=low

  * Calculation and serialization are to be carried out in parallel
    (LP: #910985)

 -- Muharem Hrnjadovic <mh@foldr3.com>  Mon, 09 Jan 2012 15:53:05 +0100

python-oq-engine (0.5.0-1) oneiric; urgency=low

  * Prepare rel. 0.5.0 of python-oq-engine (LP: #913540)
  * set JAVA_HOME for celeryd (LP: #911697)

 -- Muharem Hrnjadovic <mh@foldr3.com>  Mon, 09 Jan 2012 07:15:31 +0100

python-oq-engine (0.4.6-11) oneiric; urgency=low

  * Facilitate java-side kvs connection caching
    (LP: #894261, #907760, #907993).

 -- Muharem Hrnjadovic <mh@foldr3.com>  Mon, 02 Jan 2012 13:42:42 +0100

python-oq-engine (0.4.6-10) oneiric; urgency=low

  * Only use one amqp log handler per celery worker (LP: #907360).

 -- Muharem Hrnjadovic <mh@foldr3.com>  Mon, 02 Jan 2012 13:10:50 +0100

python-oq-engine (0.4.6-9) oneiric; urgency=low

  * add a debian/preinst script that makes sure we have no garbage
    from previous package installation lying around (LP: #906613).

 -- Muharem Hrnjadovic <mh@foldr3.com>  Tue, 20 Dec 2011 10:43:12 +0100

python-oq-engine (0.4.6-8) oneiric; urgency=low

  * Repackage 0.4.6-6 (no asynchronous classical PSHA code)
    for oneiric (also fix the postgres-9.1 issues).

 -- Muharem Hrnjadovic <mh@foldr3.com>  Fri, 16 Dec 2011 11:34:47 +0100

python-oq-engine (0.4.6-6) oneiric; urgency=low

  * Make sure /var/lib/openquake/disagg-results exists and has an
    appropriate owner and permissions (LP: #904659)

 -- Muharem Hrnjadovic <mh@foldr3.com>  Thu, 15 Dec 2011 12:26:28 +0100

python-oq-engine (0.4.6-5) natty; urgency=low

  * Make sure the demos that were broken in 0.4.6 are not installed
    (LP: #901112)

 -- Muharem Hrnjadovic <mh@foldr3.com>  Fri, 09 Dec 2011 16:40:50 +0100

python-oq-engine (0.4.6-4) natty; urgency=low

  * Tolerate the failure of chown and/or chmod on /var/lib/openquake
    (LP: #902083)

 -- Muharem Hrnjadovic <mh@foldr3.com>  Fri, 09 Dec 2011 10:38:46 +0100

python-oq-engine (0.4.6-3) natty; urgency=low

  * Remove UHS changes in order to fix python-java-bridge failures
    (LP: #900617)

 -- Muharem Hrnjadovic <mh@foldr3.com>  Fri, 09 Dec 2011 07:51:19 +0100

python-oq-engine (0.4.6-2) oneiric; urgency=low

  * Add missing dependency, python-h5py (LP: #900300)

 -- Muharem Hrnjadovic <mh@foldr3.com>  Mon, 05 Dec 2011 15:09:37 +0100

python-oq-engine (0.4.6-1) oneiric; urgency=low

  * Upstream release (LP: #898634)
  * Make postgres dependencies less version dependent (LP: #898622)

 -- Muharem Hrnjadovic <mh@foldr3.com>  Mon, 05 Dec 2011 10:51:46 +0100

python-oq-engine (0.4.4-19) oneiric; urgency=low

  * Functions called from celery tasks should not make use of logic trees
    (LP: #880743)

 -- Muharem Hrnjadovic <mh@foldr3.com>  Mon, 24 Oct 2011 14:37:41 +0200

python-oq-engine (0.4.4-18) oneiric; urgency=low

  * Add python-setuptools as a python-oq-engine dependency (LP: #877915)

 -- Muharem Hrnjadovic <mh@foldr3.com>  Sun, 23 Oct 2011 18:29:41 +0200

python-oq-engine (0.4.4-17) oneiric; urgency=low

  * Refresh the demos and make sure the newest ones are always installed
    under /usr/openquake/demos

 -- Muharem Hrnjadovic <mh@foldr3.com>  Sun, 23 Oct 2011 18:12:59 +0200

python-oq-engine (0.4.4-16) oneiric; urgency=low

  * Remove superfluous OPENQUAKE_ROOT import.

 -- Muharem Hrnjadovic <mh@foldr3.com>  Sun, 23 Oct 2011 16:42:17 +0200

python-oq-engine (0.4.4-15) oneiric; urgency=low

  * Added the python code needed for the new logic tree implementation
    (LP: #879451)

 -- Muharem Hrnjadovic <mh@foldr3.com>  Sun, 23 Oct 2011 12:27:15 +0200

python-oq-engine (0.4.4-14) oneiric; urgency=low

  * leave exceptions raised by celery tasks alone (LP: #878736)

 -- Muharem Hrnjadovic <mh@foldr3.com>  Thu, 20 Oct 2011 12:30:50 +0200

python-oq-engine (0.4.4-13) oneiric; urgency=low

  * Avoid failures while reraising exceptions (LP: #877992)

 -- Muharem Hrnjadovic <mh@foldr3.com>  Wed, 19 Oct 2011 15:03:58 +0200

python-oq-engine (0.4.4-12) natty; urgency=low

  * Impose upper limit on JVM memory usage (LP: #821002)

 -- Muharem Hrnjadovic <mh@foldr3.com>  Mon, 17 Oct 2011 17:35:40 +0200

python-oq-engine (0.4.4-11) oneiric; urgency=low

  * add python-oq-engine_0.4.4.orig.tar.gz to upload

 -- Muharem Hrnjadovic <mh@foldr3.com>  Fri, 14 Oct 2011 11:57:11 +0200

python-oq-engine (0.4.4-10) oneiric; urgency=low

  * Ubuntu 11.10 upload.

 -- Muharem Hrnjadovic <mh@foldr3.com>  Fri, 14 Oct 2011 11:37:17 +0200

python-oq-engine (0.4.4-9) natty; urgency=low

  * 'new_in_this_release' files apply to latest upgrade (LP: #873205)

 -- Muharem Hrnjadovic <mh@foldr3.com>  Thu, 13 Oct 2011 10:36:04 +0200

python-oq-engine (0.4.4-8) natty; urgency=low

  * Make sure all demo files are unzipped (LP: #872816)

 -- Muharem Hrnjadovic <mh@foldr3.com>  Thu, 13 Oct 2011 10:17:08 +0200

python-oq-engine (0.4.4-7) natty; urgency=low

  * More robust detection of the 'openquake' system group (LP #872814)

 -- Muharem Hrnjadovic <mh@foldr3.com>  Wed, 12 Oct 2011 14:37:40 +0200

python-oq-engine (0.4.4-6) natty; urgency=low

  * make the demo files writable by owner *and* group.

 -- Muharem Hrnjadovic <mh@foldr3.com>  Tue, 11 Oct 2011 16:09:51 +0200

python-oq-engine (0.4.4-5) natty; urgency=low

  * Remove unneeded database users (LP #872277)
  * fix smoketests (add DEPTHTO1PT0KMPERSEC, VS30_TYPE parameter defaults)

 -- Muharem Hrnjadovic <mh@foldr3.com>  Tue, 11 Oct 2011 15:48:20 +0200

python-oq-engine (0.4.4-4) natty; urgency=low

  * turn off -x flag in debian/postinst
  * unzip the example files in /usr/openquake/demos

 -- Muharem Hrnjadovic <mh@foldr3.com>  Tue, 11 Oct 2011 14:55:30 +0200

python-oq-engine (0.4.4-3) natty; urgency=low

  * fix lintian warning

 -- Muharem Hrnjadovic <mh@foldr3.com>  Tue, 11 Oct 2011 14:26:25 +0200

python-oq-engine (0.4.4-2) natty; urgency=low

  * Use dh_installexamples to include the smoketests in the package.

 -- Muharem Hrnjadovic <mh@foldr3.com>  Tue, 11 Oct 2011 12:23:06 +0200

python-oq-engine (0.4.4-1) natty; urgency=low

  * fix permissions for config files in /etc/openquake (LP #850766)
  * be more intelligent about pg_hba.conf files (LP #848579)
  * add smoke tests to the package (LP #810982)

 -- Muharem Hrnjadovic <mh@foldr3.com>  Tue, 11 Oct 2011 11:47:30 +0200

python-oq-engine (0.4.3-21) natty; urgency=low

  * Remove unneeded dependency on fabric (LP: #852004)

 -- Muharem Hrnjadovic <mh@foldr3.com>  Fri, 16 Sep 2011 20:47:49 +0000

python-oq-engine (0.4.3-20) natty; urgency=low

  * Shut down celery prior to restarting postgres and setting up the database
    (LP: #846388)

 -- Muharem Hrnjadovic <mh@foldr3.com>  Sat, 10 Sep 2011 19:47:56 +0200

python-oq-engine (0.4.3-19) natty; urgency=low

  * Close all db connections in order to prevent package upgrade failures
   (LP: 846279)

 -- Muharem Hrnjadovic <mh@foldr3.com>  Sat, 10 Sep 2011 09:37:34 +0200

python-oq-engine (0.4.3-18) natty; urgency=low

  * declare the "include_defaults" flag in the openquake script (LP: #845994)

 -- Muharem Hrnjadovic <mh@foldr3.com>  Fri, 09 Sep 2011 22:38:40 +0200

python-oq-engine (0.4.3-17) natty; urgency=low

  * package the correct software revision (LP: #845583)

 -- Muharem Hrnjadovic <mh@foldr3.com>  Fri, 09 Sep 2011 15:00:05 +0200

python-oq-engine (0.4.3-16) natty; urgency=low

  * Add all required db users to pg_hba.conf (LP: #845461)

 -- Muharem Hrnjadovic <mh@foldr3.com>  Fri, 09 Sep 2011 11:25:41 +0200

python-oq-engine (0.4.3-15) natty; urgency=low

  * Remove obsolete dependency on python-geoalchemy (LP: #845439)

 -- Muharem Hrnjadovic <mh@foldr3.com>  Fri, 09 Sep 2011 10:25:25 +0200

python-oq-engine (0.4.3-14) natty; urgency=low

  * turn off 'set -x' in debian/postinst

 -- Muharem Hrnjadovic <mh@foldr3.com>  Fri, 09 Sep 2011 07:18:34 +0200

python-oq-engine (0.4.3-13) natty; urgency=low

  * Better detection of postgresql-8.4

 -- Muharem Hrnjadovic <mh@foldr3.com>  Fri, 09 Sep 2011 07:16:11 +0200

python-oq-engine (0.4.3-12) natty; urgency=low

  * detect the absence of the rabbitmq and postgres services and refrain
    from the corresponding initialization actions  (LP: #845344)

 -- Muharem Hrnjadovic <mh@foldr3.com>  Fri, 09 Sep 2011 06:47:32 +0200

python-oq-engine (0.4.3-11) natty; urgency=low

  * Fix logging sink configuration file and location.

 -- Muharem Hrnjadovic <mh@foldr3.com>  Wed, 07 Sep 2011 14:31:51 +0200

python-oq-engine (0.4.3-10) natty; urgency=low

  * Fix database user/permissions for admin schema.

 -- Muharem Hrnjadovic <mh@foldr3.com>  Wed, 07 Sep 2011 14:07:30 +0200

python-oq-engine (0.4.3-9) natty; urgency=low

  * turn off 'set -x' in debian/postinst

 -- Muharem Hrnjadovic <mh@foldr3.com>  Tue, 06 Sep 2011 17:44:37 +0200

python-oq-engine (0.4.3-8) natty; urgency=low

  * Fixed database (user) setup and general breakage (LP: #842472)

 -- Muharem Hrnjadovic <mh@foldr3.com>  Tue, 06 Sep 2011 17:42:51 +0200

python-oq-engine (0.4.3-7) natty; urgency=low

  * Fix database (user) setup (LP: #842472)
  * Copy configuration file to /etc/openquake (LP: #842468)

 -- Muharem Hrnjadovic <mh@foldr3.com>  Tue, 06 Sep 2011 15:34:17 +0200

python-oq-engine (0.4.3-6) natty; urgency=low

  * Delay the import of openquake.engine.job to allow the user to see the version
    and/or help without errors (LP: #842604)

 -- Muharem Hrnjadovic <mh@foldr3.com>  Tue, 06 Sep 2011 14:37:06 +0200

python-oq-engine (0.4.3-5) natty; urgency=low

  * Copy configuration file to /usr/openquake (LP: #842468)

 -- Muharem Hrnjadovic <mh@foldr3.com>  Tue, 06 Sep 2011 11:45:55 +0200

python-oq-engine (0.4.3-4) natty; urgency=low

  * Fix 'Architecture' field in debian/control.

 -- Muharem Hrnjadovic <mh@foldr3.com>  Mon, 05 Sep 2011 21:35:10 +0200

python-oq-engine (0.4.3-3) natty; urgency=low

  * Add Django as a dependency (LP: #830974)

 -- Muharem Hrnjadovic <mh@foldr3.com>  Mon, 05 Sep 2011 21:33:01 +0200

python-oq-engine (0.4.3-2) natty; urgency=low

  * Make db error detection smarter (LP: #819710)

 -- Muharem Hrnjadovic <mh@foldr3.com>  Mon, 05 Sep 2011 21:30:16 +0200

python-oq-engine (0.4.3-1) natty; urgency=low

  * Upstream release (LP: #839424)

 -- Muharem Hrnjadovic <mh@foldr3.com>  Mon, 05 Sep 2011 18:13:42 +0200

python-oq-engine (0.4.1-12) natty; urgency=low

  * Better error detection for schema creation output (LP #819710)
  * Remove unneeded python-guppy dependency (LP #826487)

 -- Muharem Hrnjadovic <mh@foldr3.com>  Mon, 15 Aug 2011 03:16:43 +0200

python-oq-engine (0.4.1-11) natty; urgency=low

  * Add the cache garbage collector script (LP #817541)

 -- Muharem Hrnjadovic <mh@foldr3.com>  Thu, 28 Jul 2011 16:56:33 +0200

python-oq-engine (0.4.1-10) natty; urgency=low

  * The name of the default db should be 'openquake'

 -- Muharem Hrnjadovic <mh@foldr3.com>  Tue, 26 Jul 2011 15:47:18 +0200

python-oq-engine (0.4.1-9) natty; urgency=low

  * postgresql reload after pg_hba.conf modification was missing

 -- Muharem Hrnjadovic <mh@foldr3.com>  Tue, 26 Jul 2011 15:28:52 +0200

python-oq-engine (0.4.1-8) natty; urgency=low

  * log4j.properties needs to live in the openquake source code tree
    (LP #816397)

 -- Muharem Hrnjadovic <mh@foldr3.com>  Tue, 26 Jul 2011 14:52:20 +0200

python-oq-engine (0.4.1-7) natty; urgency=low

  * Fix obsolete celeryconfig.py file.

 -- Muharem Hrnjadovic <mh@foldr3.com>  Tue, 26 Jul 2011 14:24:25 +0200

python-oq-engine (0.4.1-6) natty; urgency=low

  * Move xml schemas to the openquake source code tree (LP #816375)

 -- Muharem Hrnjadovic <mh@foldr3.com>  Tue, 26 Jul 2011 13:52:56 +0200

python-oq-engine (0.4.1-5) natty; urgency=low

  * Fix mistake in postinst (db init output in now redirected correctly)

 -- Muharem Hrnjadovic <mh@foldr3.com>  Tue, 26 Jul 2011 12:16:20 +0200

python-oq-engine (0.4.1-4) natty; urgency=low

  * database initialisation is now checked for errors

 -- Muharem Hrnjadovic <mh@foldr3.com>  Tue, 26 Jul 2011 11:25:18 +0200

python-oq-engine (0.4.1-3) natty; urgency=low

  * when invoked from postinst the sudo commands in the create_oq_schema
    script break it (since the latter is run by the postgres user)

 -- Muharem Hrnjadovic <mh@foldr3.com>  Tue, 26 Jul 2011 07:58:31 +0200

python-oq-engine (0.4.1-2) natty; urgency=low

  * get_uiapi_writer_session() has defaults (LP #815912)
  * moved the db-rooted source code tree under openquake (LP #816232)

 -- Muharem Hrnjadovic <mh@foldr3.com>  Tue, 26 Jul 2011 06:35:03 +0200

python-oq-engine (0.4.1-1) natty; urgency=low

  * OpenQuake 0.4.1 release
  * add postgresql-8.4 as a recommended package (LP #810953)
  * configure the OpenQuake database if postgres is installed (LP #810955)
  * add dependencies (LP #813961)
  * add the sticky bit to /usr/openquake (LP #810985)

 -- Muharem Hrnjadovic <mh@foldr3.com>  Thu, 21 Jul 2011 11:48:36 +0200

python-oq-engine (0.3.9-6) natty; urgency=low

  * The rabbitmq-server and redis-server packages should be merely recommended
    since we may want to install the openquake package on worker machines but
    deploy the two daemons in question elsewhere.

 -- Muharem Hrnjadovic <mh@foldr3.com>  Tue, 14 Jun 2011 20:12:50 +0200

python-oq-engine (0.3.9-5) natty; urgency=low

  * The number of celery tasks is based on the number of CPUs/cores
    (when the HAZARD_TASKS parameter is not set).

 -- Muharem Hrnjadovic <mh@foldr3.com>  Thu, 09 Jun 2011 15:15:54 +0200

python-oq-engine (0.3.9-4) natty; urgency=low

  * Create /usr/openquake in postinst

 -- Muharem Hrnjadovic <mh@foldr3.com>  Tue, 07 Jun 2011 16:43:24 +0200

python-oq-engine (0.3.9-3) natty; urgency=low

  * Added java-oq dependency

 -- Muharem Hrnjadovic <mh@foldr3.com>  Tue, 07 Jun 2011 14:58:44 +0200

python-oq-engine (0.3.9-2) natty; urgency=low

  * Added the python-geoalchemy dependency.

 -- Muharem Hrnjadovic <mh@foldr3.com>  Tue, 07 Jun 2011 10:30:02 +0200

python-oq-engine (0.3.9-1) natty; urgency=low

  * Upstream OpenQuake python sources.

 -- Muharem Hrnjadovic <mh@foldr3.com>  Mon, 06 Jun 2011 11:42:24 +0200<|MERGE_RESOLUTION|>--- conflicted
+++ resolved
@@ -1,10 +1,7 @@
   [Michele Simionato]
-<<<<<<< HEAD
   * Avoid storing filtered-away probability maps, thus fixing a bug
-=======
   * Restored the precalculation consistency check that was disabled during the
     transition to engine 2.0
->>>>>>> 13ea1fa2
   * Fixed a bug with `oq engine --delete-calculation`
   * Hazard curves/maps/uniform spectra can now be recomputed
   * Restored the early check on missing taxonomies
