  [Michele Simionato]
<<<<<<< HEAD
  * Fixed a TypeError when reading CSV exposures with occupancy periods
=======
  * Fixed error in classical_risk when num_statistics > num_realizations
>>>>>>> aa2fd7bb
  * Extended the check on duplicated source IDs to models in format NRML 0.5
  * Added a warning when reading the sources if .count_ruptures() is
    suspiciously slow
  * Changed the splitting logic: now all sources are split upfront
  * Improved the splitting of complex fault sources
  * Added a script to renumber source models with non-unique source IDs
  * Made the datastore of calculations using GMPETables relocatable; in
    practice you can run the Canada model on a cluster, copy the .hdf5 on
    a laptop and do the postprocessing there, a feat previously impossible.

  [Valerio Poggi]
  * Included a method to export data directly from the Catalogue() object into
    standard HMTK format.

  [Michele Simionato]
  * Now the parameter `disagg_outputs` is honored, i.e. only the specified
    outputs are extracted from the disaggregation matrix and stored
  * Implemented statistical disaggregation outputs (experimental)
  * Fixed a small bug: we were reading the source model twice in disaggregation
  * Added a check to discard results coming from the wrong calculation
    for the distribution mode `celery_zmq`
  * Removed the long time deprecated commands
    `oq engine --run-hazard` and `oq engine --run-risk`
  * Added a distribution mode `celery_zmq`
  * Added the ability to use a preimported exposure in risk calculations
  * Substantial cleanup of the parallelization framework
  * Fixed a bug with nonparametric sources producing negative probabilities

python3-oq-engine (2.9.0-1~precise01) precise; urgency=low

  [Michele Simionato]
  * Deprecated the NRML format for the GMFs

  [Matteo Nastasi]
  * Debian package moved to Python 3.5

  [Graeme Weatherill]
  * Small bug fix for Derras et al (2014) GMPE when Rjb = 0.0

  [Michele Simionato]
  * Improved the .rst reports for classical calculations with tiling
  * Reduced the data transfer in the event based risk calculator by
    reading the event IDs directly from the workers
  * Integrated the gmf_ebrisk calculator inside the event based calculator
  * Improved the weighting algorithm for the sources in the event based
    rupture calculator
  * Improved error message for source model files declared as nrml/0.5 when
    they actually are nrml/0.4
  * Optimized the classical_bcr calculator for the case of many realizations
  * Extended the exposure CSV importer to manage the `retrofitted` field

  [Marco Pagani, Changlong Li]
  * Adds the Yu et al. (2013) GMPEs

  [Michele Simionato]
  * Fixed a bug in the hazard outputs: they were displayed in the WebUI even
    if they were missing
  * Implemented splitting of nonparametric sources

  [Marco Pagani]
  * Fixed the 'get_closest_points' method for the
    `openquake.hazardlib.geo.surface.gridded.GriddedSurface` class

  [Michele Simionato]
  * Now the source model paths are relative to the source model logic tree file
  * Fixed an international date line bug when using rtree for prefiltering
  * Deprecated `nrml.parse`, it is now called `nrml.to_python`
  * Improved the task distribution by splitting the AreaSources upfront
    and by improving the weighting algorithm

  [Daniele Viganò]
  * TMPDIR can be customized via the `openquake.cfg` file
  * Updated dependencies compatibility in setup.py

  [Michele Simionato]
  * If the hazard is precomputed, setting the `site_model_file`,
    `gsim_logic_tree_file` or `source_model_logic_tree_file` gives a warning
  * Removed the obsolete API `/extract/qgis-` and added `extract/hcurves`,
    `extract/hmaps`, `extract/uhs` for use with the QGIS plugin
  * Removed the deprecated GeoJSON exporters
  * Fixed a bug with `oq engine --run job.ini --exports npz`
  * Fixed the ordering of the IMTs in hazardlib
  * `oq engine --delete-calculation` now aborts the calculation first
  * Added some documentation about how to access the datastore
  * Introduced a minimum_distance for the GSIMs
  * Fixed several small issues with the UCERF calculators; now ucerf_hazard
    can be used as a precalculator of gmf_ebrisk
  * Initial support for disaggregation by source
  * Added the ability to import large exposures as CSV (experimental)
  * Changed the source weights to be proportional to the number of GSIMs
    relevant for the tectonic region type, thus improving the task distribution

  [Daniele Viganò]
  * The RPM python3-oq-engine package replaced python-oq-engine
  * RPM packages moved to Python 3.5

  [Michele Simionato]
  * Added the ability to dump a specific calculation
  * Changed the signature of the extract command to `oq extract what calc_id`,
    where `what` is a path info plus query string;

  [Graeme Weatherill]
  * Implements significant duration GMPEs of Bommer et al. (2009) and Afshari &
    Stewart (2016)
  * Adds significant duration IMT definitions to support IMTs

  [Michele Simionato]
  * Run the DbServer as a detached process
  * Improved the test coverage for event based with GMF correlation
  * Optimized the event based risk calculator from ruptures: now the ruptures
    are instantiated in the workers and not in the controller if possible
  * Exported the parameter `ses_per_logic_tree_path` in the ruptures.csv file
  * Improved the display names for the risk outputs
  * Added a /v1/:calc_id/abort route to the engine server and Abort buttons
    to the WebUI
  * Fixed the seeds properly in the case of vulnerability functions with PMFs:
    now even if the ground motion fields are all equal, the risk numbers
    will be different since there is a different seed per each field
  * Stored a rupture loss table in event based risk calculations
  * Made sure that the number of effective ruptures is stored in csm_info
  * Fixed the HMTK tests to work with numpy from 1.11 to 1.14
  * Added a command `oq shell` to open an embedded (I)Python shell
  * Turned the 'realizations' output into a dynamic output

  [Matteo Nastasi]
  * Split package from python-oq-engine to python-oq-engine,
    python-oq-engine-master and python-oq-engine-worker
  * Implemented an API `/v1/on_same_fs` to check filesystem accessibility
    between engine and a client application

  [Michele Simionato]
  * Reduced the data transfer when computing the hazard curves in postprocessing
  * Removed the FilteredSiteCollection class

  [Nick Ackerley]
  * Some improvements to the plotting routines of the HMTK

  [Michele Simionato]
  * Removed the ability to run `oq engine --run job_h.ini,job_r.ini`
  * Forbidden the site model in gmf_ebrisk calculations
  * When the option `--hc` is given the ruptures can now be read directly
    from the workers, thus saving some startup time
  * Optimized the storage of the ruptures: the site IDs are not saved anymore
  * Added a check for missing `risk_investigation_time`
  * Reduced the data transfer in the gmf_ebrisk calculator
  * Now the gmf_ebrisk calculator builds the aggregate loss curves too
  * Extended the gmf_ebrisk calculator to use the GMFs produced by an event
    based hazard calculation, both via CSV and via the --hc option
  * Fixed a performance bug in the computations of the aggregate loss curves
    by reading the full event loss table at once
  * Fixed `oq zip` to work with gmf_ebrisk calculations
  * Fixed a serious bug in the gmf_ebrisk calculator: the results were in most
    cases wrong and dependent on the number of spawned tasks
  * Now the `master_seed` controls the generation of the epsilons in all
    situations (before in event_based_risk without `asset_correlation` it was
    managed by `random_seed`)
  * Changed the management of the epsilons in the gmf_ebrisk calculator to
    be the same as in the event_based_risk calculator
  * Added a check on the input files: the listed paths must be relative paths
  * Fixed a bug when storing the disagg-bins in the case the lenghts of the
    arrays are not the same for all sites
  * In the case of a single tile the prefiltering was applied twice: fixed the
    problem and generally improved the filtering/weighting of the sources
  * Fixed the CSV exporter for disaggregation outputs when iml_disagg is set

  [Graeme Weatherill]
  * Fixed ASK14 GMPE behaviour to remove ValueError
  * Implements comprehensive suite of NGA East ground motion models for
    central and eastern United States
  * Minor modification of check_gsim functions to permit instantiated classes
    to be passed

 -- Matteo Nastasi (GEM Foundation) <nastasi@openquake.org>  Mon, 26 Feb 2018 08:53:58 +0100

python3-oq-engine (2.8.0-0~precise01) precise; urgency=low

  [Michele Simionato]
  * `iml_disagg` and `poes_disagg` cannot coexist in the job.ini file
  * Added a check on `conditional_loss_poes` in the event_based_risk calculator:
    now it requires `asset_loss_table` to be set

  [Anirudh Rao]
  * Sorted taxonomies before comparison in the BCR calculator

  [Michele Simionato]
  * Optimized the disaggregation calculation by performing the PMF extraction
    only once at the end of the calculation and not in the workers
  * Added an `oq zip` command
  * Avoided running an useless classical calculation if `iml_disagg` is given

  [Valerio Poggi]
  * Implemented subclasses for ZhaoEtAl2006Asc and AtkinsonBoore2006 to account
    for the distance filter used by SGS in their PSHA model for Saudi Arabia.
    Distance threshold is hard coded to 5km in this implementation.

  [Michele Simionato]
  * Added a warning if the aggregated probability of exceedence (poe_agg) in
    a disaggregation output is very dissimilar from poes_disagg
  * Removed the flag `split_sources`
  * Optimized the operation `arrange_data_in_bins` in the disaggregation
    calculator and reduced the data transfer by the number of tectonic
    region types
  * Improved the sending of the sources to the workers, especially for the
    MultiPointSources
  * Better error message if the user sets a wrong site_id in the sites.csv file
  * Now the distance and lon lat bins for disaggregation are built directly
    from the integration distance
  * Used uniform bins for disaggregation (before they were potentially
    different across realizations / source models)
  * Improved the error message if the user forgets both sites and sites.csv
    in a calculation starting from predetermined GMFs
  * Improved the error message if the user specifies a non-existing file in
    the job.ini
  * Change the ordering of the TRT bins in disaggregation: now they are
    ordered lexicographically
  * Added more validity checks on the job.ini file for disaggregation
  * Changed the .hdf5 format generated by `oq extract -1 hazard/rlzs`; you can
    still produce the old format by using `oq extract -1 qgis-hazard/rlzs`
  * Optimized the disaggregation calculator by instantiating
    `scipy.stats.truncnorm` only once per task and not once per rupture
  * Optimized the disaggregation calculator when `iml_disagg` is specified,
    by caching duplicated results
  * Made sure that `oq dbserver stop` also stops the zmq workers if the zmq
    distribution is enabled
  * Added a check when disaggregating for a PoE too big for the source model
  * If `iml_disagg` is given, forbid `intensity_measure_types_and_levels`
  * Fixed the disaggregation outputs when `iml_disagg` is given: the PoE has
    been removed by the name of the output and correct PoE is in the XML file
  * Fixed `oq export loss_curves/rlzs` for event_based_risk/case_master
  * Removed the obsolete parameter `loss_curve_resolution`
  * Fixed a Python 3 unicode error with `oq engine --run job.zip`
  * Added a command `oq abort <calc_id>`
  * Stored the avg_losses in classical risk in the same way as in
    event_based_risk and made them exportable with the same format
  * Removed the outputs losses_by_tag from the event based risk calculators
    and changed the default for the avg_losses flag to True
  * WebUI: now every job runs in its own process and has name oq-job-<ID>
  * Refactored the WebUI tests to use the DbServer and django.test.Client
  * Added an experimental feature `optimize_same_id_sources`
  * Fixed a bug in gmf_ebrisk when there are zero losses and added more
    validity checks on the CSV file
  * The parameter `number_of_ground_motion_fields` is back to being optional in
    scenario calculators reading the GMFs from a file, since it can be inferred
  * Removed the deprecated risk outputs dmg_by_tag, dmg_total,
    losses_by_tag, losses_total
  * Deprecated the .geojson exporters for hazard curves and maps
  * We now keep the realization weights in case of logic tree sampling (before
    they were rescaled to 1 / R and considered all equals)
  * Optimized sampling for extra-large logic trees
  * Added a check on missing `source_model_logic_tree`
  * Fix to the gmf_ebrisk calculator: the realization index in the event loss
    table was incorrect and too many rows were saved
  * Added a way to restrict the source logic model tree by setting a sm_lt_path
    variable in the job.ini (experimental)
  * Fixed the precedence order when reading openquake.cfd

 -- Matteo Nastasi (GEM Foundation) <nastasi@openquake.org>  Wed, 29 Nov 2017 14:33:05 +0100

python-oq-engine (2.7.0-0~precise01) precise; urgency=low

  [Michele Simionato]
  * Fixed the risk exporters for tags containing non-ASCII characters

  [Valerio Poggi]
  * Implemented the Pankow and Pechmann 2004 GMPE (not verified)

  [Graeme Weatherill]
  * Added Derras et al. (2014) GMPE
  * Implemented the Zhao et al. (2016) GMPE for active shallow crustal,
    subduction interface and subduction slab events
  * Adds 'rvolc' (volcanic path distance) to the distance context

  [Michele Simionato]
  * The outputs loss_curves-rlzs and loss_curves-stats are now visible again
    as engine outputs (before they were hidden)
  * Added a debug command `oq plot_assets` and fixed `oq plot_sites`
  * Added a flag `--multipoint` to the command `oq upgrade_nrml`
  * Deprecated several outputs: hcurves-rlzs, agg_loss_table, losses_total,
    dmg_by_tag, dmg_total, losses_by_tag, losses_by_tag-rlzs
  * Extended the command `oq extract job_id` to check the database
  * Optimized the scenario damage calculator by vectorizing the calculation
    of the damage states
  * Extended the FragilityFunctions to accept sequences/arrays of intensity
    levels, as requested by Hyeuk Ryu

  [Daniele Viganò]
  * Added support for groups in the WebUI/API server

  [Michele Simionato]
  * Added an experimental distribution mode of kind "zmq"
  * Implemented an API `/extract/agglosses/loss_type?tagname1=tagvalue1&...`
    with the ability to select all tagvalues (`*`) for a given tagname
  * Deprecated reading hazard curves from CSV, since it was an experimental
    features and nobody is using it
  * Changed the exporter of the event loss table to export all realizations
   into a single file

  [Graeme Weatherill]
  * Adds the Bindi et al. (2017) GMPEs for Joyner-Boore and Hypocentral
    Distance

  [Michele Simionato]
  * Made it mandatory to specify the sites for all calculators reading the
    GMFs from a CSV file
  * Tested also the case of calculators requiring a shared_dir
  * Improved the error checking when parsing vulnerability functions with PMF

  [Daniele Viganò]
  * Fixed a bug in `oq reset` command which was not stopping
    the DbServer properly

  [Michele Simionato]
  * Implemented an API `/extract/aggcurves/loss_type?tagname1=tagvalue1&...`
  * Implemented an API `/extract/aggdamages/loss_type?tagname1=tagvalue1&...`
  * Every time a new calculation starts, we check if there is a newer version
    of the engine available on GitHub
  * Changed the search logic for the configuration file `openquake.cfg`
  * Implemented an API `/extract/agglosses/loss_type?tagname1=tagvalue1&...`
  * Fixed several bugs in the gmf_ebrisk calculator, in particular in presence
    of asset correlation and missing values on some sites
  * Fixed a bug with logging configured a WARN level instead of INFO level
    if rtree was missing (affecting only `oq run`)
  * Changed the ScenarioDamage demo to use two GSIMs
  * Added a node `<tagNames>` in the exposure
  * Added a web API to extract the attributes of a datastore object
  * Fixed `oq to_shapefile` and `oq from_shapefile` to work with NRML 0.5
    (except MultiPointSources)
  * Added information about the loss units to the `agg_curve` outputs
  * `oq extract hazard/rlzs` now extracts one realization at the time
  * The rupture filtering is now applied during disaggregation
  * Changed the /extract wen API to return a compressed .npz file
  * Fixed a bug with multi-realization disaggregation, celery and no
    shared_dir: now the calculation does not hang anymore

 -- Matteo Nastasi (GEM Foundation) <nastasi@openquake.org>  Thu, 19 Oct 2017 13:53:08 +0200

python-oq-engine (2.6.0-0~precise01) precise; urgency=low

  [Michele Simionato]
  * Fixed the GMF .npz export when the GMFs are extracted from a file
  * Stored the number of nonzero losses per asset and realization in
    event_based_risk calculations with asset_loss_table=True

  [Daniele Viganò]
  * Fixed 'openquake' user creation in RPM when SELinux is in enforcing mode
  * Changed the behaviour during RPM upgrades:
    the old openquake.cfg configuration file is left untouched and the new one
    installed as openquake.cfg.rpmnew

  [Michele Simionato]
  * Added a check on `number_of_ground_motion_fields` when the GMFs are
    extracted from a NRML file
  * Added a command `oq extract` able to extract hazard outputs into HDF5 files
  * Fixed a bug when reading GMFs from a NRML file: the hazard sites were
    read from the exposure (incorrectly) and not from the GMFs
  * Fixed a bug in MultiMFDs of kind `arbitraryMFD`

  [Valerio Poggi]
  * Implemented the Atkinson (2010) GMPE as subclass `Atkinson2010Hawaii`
    of `BooreAtkinson2008`

  [Michele Simionato]
  * Used the new loss curves algorithm for the asset loss curves and loss maps
  * Added a generic `extract` functionality to the web API
  * Fixed a bug when computing the rjb distances with multidimensional meshes
  * Changed the GMF CSV exporter to export the sites too; unified it with the
    event based one

  [Daniele Viganò]
  * Changed the 'CTRL-C' behaviour to make sure that all children
    processes are killed when a calculation in interrupted

  [Michele Simionato]
  * Fixed a bug in the statistical loss curves exporter for classical_risk
  * Replaced the agg_curve outputs with losses by return period outputs
  * Turned the DbServer into a multi-threaded server
  * Used zmq in the DbServer
  * Fixed correct_complex_sources.py
  * Fixed `oq export hcurves-rlzs -e hdf5`
  * Changed the source weighting algorithm: now it is proportional to the
    the number of affected sites
  * Added a command `oq show dupl_sources` and enhances `oq info job.ini`
    to display information about the duplicated sources
  * Added a flag `split_sources` in the job.ini (default False)
  * Updated the demos to the format NRML 0.5

  [Valerio Poggi]
  * Implemented the Munson and Thurber 1997 (Volcanic) GMPE

  [Graeme Weatherill]
  * Adapts CoeffsTable to be instantiated with dictionaries as well as strings

  [Daniele Viganò]
  * Extended the 'oq reset' command to work on multi user installations

  [Michele Simionato]
  * Fixed a bug: if there are multiple realizations and no hazard stats,
    it is an error to set hazard_maps=true or uniform_hazard_spectra=true
  * Implemented aggregation by asset tag in the risk calculators
  * Fixed a small bug in the HMTK (in `get_depth_pmf`)
  * Extended the demo LogicTreeCase1ClassicalPSHA to two IMTs and points
  * Added a documentation page `oq-commands.md`
  * Removed the automatic gunzip functionality and added an automatic
    checksum functionality plus an `oq checksum` command
  * Made the demo LogicTreeCase2ClassicalPSHA faster
  * Fixed the export by realization of the hazard outputs
  * Changed the generation of loss_maps in event based risk, without the option
    `--hc`: now it is done in parallel, except when reading the loss ratios
  * Renamed `--version-db` to `--db-version`, to avoid
    confusions between `oq --version` and `oq engine -version`
  * Fixed bug in the exported outputs: a calculation cannot export the results
    of its parent
  * Extended the `sz` field in the rupture surface to 2 bytes, making it
    possible to use a smaller mesh spacing
  * Changed the ordering of the fields in the loss curves and loss maps
    generated by the event based risk calculator; now the insured fields
    are at the end, before they were intermixed with each loss type
  * Changed the format of array `all_loss_ratios/indices`
  * The size in bytes of the GMFs was saved incorrectly
  * Added an exporter gmf_scenario/rup-XXX working also for event based
  * First version of the calculator gmf_ebrisk
  * Implemented risk statistics for the classical_damage calculator
  * Added a .csv importer for the ground motion fields
  * Implemented risk statistics for the classical_bcr calculator

  [Armando Scarpati]
  * Show to the user the error message when deleting a calculation
    in the WebUI fails

  [Michele Simionato]
  * Better error message when running a risk file in absence of hazard
    calculation
  * Changed the sampling logic in event based calculators
  * Imported GMFs from external file into the datastore

  [Daniele Viganò]
  * Added the 'celery-status' script in 'utils' to check the
    task distribution in a multi-node celery setup

  [Michele Simionato]
  * Removed an excessive check from the WebUI: now if an output exists,
    it can be downloaded even if the calculation was not successful

  [Armando Scarpati]
  * Visualized the calculation_mode in the WebUI

  [Michele Simionato]
  * Made the upgrade_manager transactional again
  * Changed the storage of the GMFs; as a consequence the exported .csv
    has a different format

  [Daniele Viganò]
  * Fixed a bug introduced by a change in Django 1.10 that was causing
    the HTTP requests log to be caught by our logging system and
    then saved in the DbServer
  * Updated requirements to allow installation of Django 1.11 (LTS)

  [Michele Simionato]
  * Added two commands `oq dump` and `oq restore`
  * Added a check that on the number of intensity measure types when
    generating uniform hazard spectra (must be > 1)

 -- Matteo Nastasi (GEM Foundation) <nastasi@openquake.org>  Mon, 25 Sep 2017 15:05:45 +0200

python-oq-engine (2.5.0-0~precise01) precise; urgency=low

  [Armando Scarpati]
  * Added a confirmation dialog when trying to remove a calculation via the
    WebUI

  [Michele Simionato]
  * Hazard maps were not exposed to the engine in event based calculations
  * Fixed the check on the DbServer instance: it was failing in presence
    of symbolic links
  * Optimized MultiMFD objects for the case of homogeneous parameters
  * Added an .npz exporter for the scenario_damage output `dmg_by_asset`
  * Removed the pickled CompositeSourceModel from the datastore
  * Improved the error message when the rupture mesh spacing is too small
  * Unified the versions of baselib, hazardlib and engine
  * Raised a clear error if the user does not set the `calculation_mode`
  * Made it is possible to pass the hdf5 full path to the DataStore class
  * Made it possible to use CELERY_RESULT_BACKEND != 'rpc://'

  [Michele Simionato, Daniele Viganò]
  * Merged the `oq-hazardlib` repository into `oq-engine`.
    The `python-oq-hazardlib` package is now provided by `python-oq-engine`

  [Michele Simionato]
  * Added CSV exports for the agg_curve outputs
  * Fixed a bug in `oq export hcurves-rlzs --exports hdf5`
  * Restored the parameter sites_per_tile with a default of 20,000, i.e.
    tiling starts automatically if there are more than 20,000 sites
  * Better error message for invalid exposures
  * Removed the deprecated XML outputs of the risk calculators
  * Added an end point `v1/calc/XXX/oqparam` to extract the calculation
    parameters as a JSON dictionary
  * Fixed the excessive logic tree reduction in event based calculators
  * Improved the command `oq db`
  * Fixed an encoding bug when logging a filename with a non-ASCII character
  * Fixed a bug when exporting a GMF with `ruptureId=0`
  * Added a parameter `disagg_outputs` to specify the kind of disaggregation
    outputs to export
  * Raised an early error if the consequence model is missing some taxonomies
  * Restored the tiling functionality in the classical calculator; to enable
    it, set `num_tiles` in the job.ini file
  * If there are no statistical hazard curves to compute, do not transfer
    anything
  * Fixed a small bug in `oq plot` and added a test

  [Daniele Viganò]
  * Added `collectstatic` and `createsuperuser` subcommands to the
    `oq webui` command
  * Added a `local_settings.py.pam` template to use PAM as the authentication
    provider for API and WebUI
  * Now the command `oq webui start` tries to open a browser tab
    with the WebUI loaded

 -- Daniele Viganò (GEM Foundation) <daniele@openquake.org>  Wed, 14 Jun 2017 10:32:28 +0200

python-oq-engine (2.4.0-0~precise01) precise; urgency=low

  [Michele Simionato]
  * Now the command `oq export loss_curves/rlz-XXX` works both for the
    `classical_risk` calculator and the `event_based_risk` calculator

  [Daniele Viganò]
  * Remove the default 30 day-old view limit in the WebUI calculation list

  [Michele Simionato]
  * Fixed a broken import affecting the command `oq upgrade_nrml`
  * Made it possible to specify multiple file names in <uncertaintyValue/>
    in the source_model_logic_tree file
  * Reduced the data transfer in the object `RlzsAssoc` and improved the
    postprocessing of hazard curves when the option `--hc` is given
  * Changed the `ruptures.xml` exporter to export unique ruptures
  * Fixed a bug when downloading the outputs from the WebUI on Windows
  * Made `oq info --report` fast again by removing the rupture fine filtering
  * Improved the readibility of the CSV export `dmg_total`
  * Removed the column `eid` from the CSV export `ruptures`; also
    renamed the field `serial` to `rup_id` and reordered the fields
  * Changed the event loss table exporter: now it exports an additional
    column with the `rup_id`
  * Changed scenario npz export to export also the GMFs outside the maximum
    distance
  * Fixed scenario npz export when there is a single event
  * Replaced the event tags with numeric event IDs
  * The mean hazard curves are now generated by default
  * Improved the help message of the command `oq purge`
  * Added a `@reader` decorator to mark tasks reading directly from the
    file system
  * Removed the .txt exporter for the GMFs, used internally in the tests
  * Fixed a bug with relative costs which affected master for a long time,
    but not the release 2.3. The insured losses were wrong in that case.
  * Added an .hdf5 exporter for the asset loss table
  * Loss maps and aggregate losses are computed in parallel or sequentially
    depending if the calculation is a postprocessing calculation or not
  * Deprecated the XML risk exporters
  * Removed the .ext5 file
  * Restored the parameter `asset_loss_table` in the event based calculators
  * Added a full .hdf5 exporter for `hcurves-rlzs`
  * Removed the `individual_curves` flag: now by default only the statistical
    hazard outputs are exported
  * Saved *a lot* of memory in the computation of the hazard curves and stats
  * Renamed the parameter `all_losses` to `asset_loss_table`
  * Added an experimental version of the event based risk calculator which
    is able to use GMFs imported from an external file
  * Added a `max_curve` functionality to compute the upper limit of the
    hazard curves amongst realizations
  * Raised an error if the user specifies `quantile_loss_curves`
    or `conditional_loss_poes` in a classical_damage calculation
  * Added a CSV exporter for the benefit-cost-ratio calculator
  * The classical_risk calculator now reads directly the probability maps,
    not the hazard curves
  * Turned the loss curves into on-demand outputs
    for the event based risk calculator
  * The loss ratios are now stored in the datastore and not in an
    external .ext5 file
  * The engine outputs are now streamed by the WebUI
  * Used a temporary export directory in the tests, to avoid conflicts
    in multiuser situations
  * Added an .npz exporter for the loss maps
  * Raised an error early when using a complex logic tree in scenario
    calculations
  * Changed the CSV exporter for the loss curves: now it exports all the
    curves for a given site for the classical_risk calculator
  * Fixed the save_ruptures procedure when there are more than 256
    surfaces in the MultiSurface
  * Renamed the `csq_` outputs of the scenario_damage to `losses_`
  * Changed the way scenario_damage are stored internally to be more
    consistent with the other calculators
  * Removed the GSIM from the exported file name of the risk outputs
  * New CSV exporter for GMFs generated by the event based calculator
  * The event IDs are now unique and a constraint on the maximum
    number of source groups (65,536) has been added
  * Added an output `losses_by_event` to the scenario_risk calculator
  * Changed the output `ruptures.csv` to avoid duplications
  * Added an output `losses_by_taxon` to the scenario_risk calculator
  * Fixed a performance bug in `get_gmfs`: now the scenario risk and damage
    calculators are orders of magnitude faster for big arrays
  * Added an export test for the event loss table in the case of multiple TRTs
  * Removed the experimental `rup_data` output
  * Added an .npz export for the output `losses_by_asset`
  * Exported the scenario_risk aggregate losses in a nicer format

  [Daniele Viganò]
  * The 'oq webui' command now works on a multi-user installation
  * Splitted RPM packages into python-oq-engine (single node)and
    python-oq-engine-master/python-oq-engine-worker (multi-node)

  [Paolo Tormene]
  * The 'Continue' button in the Web UI is now available also for risk
    calculations

  [Michele Simionato]
  * Fixed a Python 3 bug in the WebUI when continuing a calculation: the
    hazard_calculation_id was passed as a string and not as an integer
  * Changed to rupture storage to use variable length-arrays, with a speedup
    of two orders of magnitude
  * Avoided storing twice the rupture events
  * Optimized the serialization of ruptures on HDF5 by using a `sids` output
  * Changed the Web UI button from "Run Risk" to "Continue"
  * The `avg` field in the loss curves is computed as the integral of the curve
    again, and it is not extracted from the avg_losses output anymore
  * Made the `fullreport` exportable
  * Fixed the `rup_data` export, since the boundary field was broken
  * Restored the output `losses_by_taxon` in the event_based_risk calculator
  * Fixed the calculator event based UCERF so that average losses can
    be stored

  [Daniele Viganò]
  * Added a check to verify that an 'oq' client is talking to the
    right DbServer instance
  * Introduced an optional argument for 'oq dbserver' command line
    to be able to override its default interface binding behaviour

  [Michele Simionato]
  * Optimized the event based calculators by reducing the number of calls
    to the GmfComputer and by using larger arrays
  * Added a check on missing vulnerability functions for some loss type
    for some taxonomy
  * Now we save the GMFs on the .ext5 file, not the datastore
  * Fixed bug in event_based_risk: it was impossible to use vulnerability
    functions with "PM" distribution
  * Fixed bug in event_based_risk: the ebrisk calculator is required as
    precalculator of event_based_risk, not others
  * Fixed bug in scenario_risk: the output `all_losses-rlzs` was aggregated
    incorrectly
  * Now the ucerf_risk calculators transfer only the events, not the ruptures,
    thus reducing the data transfer of several orders of magnitude
  * Added a view `get_available_gsims` to the WebUI and fixed the API docs
  * Introduced a configuration parameter `max_site_model_distance` with default
    of 5 km
  * Implemented sampling in the UCERF event based hazard calculator

  [Daniele Viganò]
  * Use threads instead of processes in DbServer because SQLite3
    isn't fork-safe on macOS Sierra

  [Michele Simionato]
  * Fixed a TypeError when deleting a calculation from the WebUI
  * Extended the command `oq to_hdf5` to manage source model files too
  * Improved significantly the performance of the event based calculator
    when computing the GMFs and not the hazard curves
  * Stored information about the mean ground motion in the datastore
  * Saved the rupture mesh with 32 floats instead of 64 bit floats
  * Raised the limit on the event IDs from 2^16 to 2^32 per task
  * Fixed classical_risk: there was an error when computing the statistics
    in the case of multiple assets of the same taxonomy on the same site
  * Changed the UCERF event based calculators to parallelize by SES
  * Fixed a site model bug: when the sites are extracted from the site model
    there is no need to perform geospatial queries to get the parameters
  * Added a command `oq normalize` to produce good `sites.csv` files
  * Introduced a `ses_seed` parameter to specify the seed used to generate
    the stochastic event sets; `random_seed` is used for the sampling only
  * Changed the `build_rcurves` procedure to read the loss ratios directly from
    the workers

 -- Matteo Nastasi (GEM Foundation) <nastasi@openquake.org>  Tue, 23 May 2017 10:46:56 +0200

python-oq-engine (2.3.0-0~precise01) precise; urgency=low

  [Michele Simionato]
  * `oq info --report` now filters the ruptures and reports the correct
    number of effective ruptures even for classical calculators
  * Stripped the TRT information from the event loss table CSV export
    and optimized its performance
  * Fixed a bug when storing the GMPE logic tree file in the datastore
  * Added a command `oq run_tiles` (experimental)
  * Fixed the event based calculator so that it can run UCERF ruptures
  * Fixed a bug in the scenario_risk calculator in case of multiple assets
    of the same taxonomy on the same site with no insurance losses
  * Now the event IDs are generated in the workers in the event based calculator
    and there is a limit of 65536 tasks with 65536 ruptures each
  * Changed the UCERF classical calculators to compute one branch at the time
  * Fixed the header `occupants:float32` in the CSV risk exports involving
    occupants
  * Fixed the name of the zipped files downloaded by the Web UI: there
    was a spurious dot
  * Fixed the UCERF classical calculator in the case of sampling
  * Reduced the size of the event tags in the event based calculators, thus
    saving GB of disk space in UCERF calculations
  * Fixed the name of the files downloaded by the Web UI: they must not
    contain slashes
  * Now deleting a calculation from the Web UI really deletes it, before
    if was only hiding it

  [Daniele Viganò]
  * Moved the OpenQuake Engine manual sources inside doc/manual

  [Michele Simionato]
  * Introduced an experimental classical time dependent UCERF calculator
  * Added a dynamic output for source group information
  * Changed the UCERF rupture calculator to fully store the ruptures
  * Fixed a bug in `combine_maps`: realizations with zero probability were
    discarded, thus breaking the computation of the statistics
  * Added a command `oq reset` to reset database and datastores
  * Reduced the data transfer back and disk space occupation for UCERF
    event based risk calculations
  * Tasks meant to be used with a shared directory are now marked with a
    boolean attribute `.shared_dir_on`
  * Added a warning when running event based risk calculations with sampling
  * Made sure that the openquake.cfg file is read only once

  [Daniele Viganò]
  * Moved the openquake.cfg config file inside the python package
    under openquake/engine/openquake.cfg
  * Removed support to OQ_LOCAL_CFG_PATH and OQ_SITE_CFG_PATH vars;
    only the OQ_CONFIG_FILE enviroment variable is read

  [Michele Simionato]
  * If there is a single realization, do not compute the statistics
  * Changed the separator from comma to tab for the output `ruptures`
  * If there are no conditional_loss_poes, the engine does not try to
    export the loss maps anymore
  * Fixed `oq engine --make-html-report` when using Python 3
  * Fixed bug when running `oq info job.ini` with NRML 0.5 source models

 -- Matteo Nastasi (GEM Foundation) <nastasi@openquake.org>  Thu, 23 Feb 2017 14:37:44 +0100

python-oq-engine (2.2.0-0~precise01) precise; urgency=low

  [Michele Simionato]
  * Fixed an HDF5 bug by not using a `vstr` array for the asset references
  * Fixed a wrong error message generated by `oq purge`
  * Added information about the rupture in the event loss table exports
  * Fixed a bug and added a test calculation with nonparametric sources
  * Fixed the classical UCERF calculator when there is more than one branch
  * Added .npz exporter for gmf_data for event based calculations

  [Daniele Viganò]
  * Port WebUI/API server to Django 1.9 and 1.10
  * Add dependencies to setup.py
  * Update Copyright to 2017

  [Michele Simionato]
  * Increased the splitting of ComplexFaultSources
  * Added a way to reuse the CompositeSourceModel from a previous computation
  * Turned the loss maps into dynamically generated outputs
  * Extended the source model writer to serialize the attributes
    src_interdep, rup_interdep, srcs_weights
  * Fixed a bug when exporting the uniform hazard spectra in presence of
    IMTs non spectral acceleration
  * Fixed a bug when computing the loss maps in presence of insurance,
    temporarily introduced in master
  * Made the datastore for event based risk calculations much lighter
    by computing the statistical outputs at export time
  * Now it is possible to post process event based risk outputs with the
    `--hc` option
  * Added a command `oq to_hdf5` to convert .npz files into .hdf5 files
  * Moved commonlib.parallel into baselib
  * Merged the experimental calculator ebrisk into event_based_risk and
    used correctly the random_seed for generating the GMFs (not the master_seed)
  * Added a flag `ignore_covs` to ignore the coefficients of variation
  * Changed the GMF scenario exporter to avoid generating composite arrays with
    a large number of fields
  * Exporting in .npz format rather than HDF5
  * Introduced a `shared_dir` parameter in openquake.cfg
  * Fixed a serialization bug for planar surfaces
  * Removed the flag `asset_loss_table`: the loss ratios are
    saved if and only if the `loss_ratios` dictionary is non-empty
  * Added a CSV exporter for the GMFs in the event based calculator
  * Added a CSV exporter for the rup_data output
  * Added a CSV exporter for the disaggregation output
  * Stored the disaggregation matrices directly (no pickle)
  * Turned the CompositeRiskModel into a HDF5-serializable object
  * Fixed all doctests for Python 3

  [Daniele Viganò]
  * Removed the 'oq-engine' wrapper (command already deprecated)

  [Michele Simionato]
  * Assigned a year label to each seismic event in the event based calculator
  * Now the ebrisk calculator supports the case of asset_correlation=1 too
  * Made it possible to export the losses generated by a specific event
  * Lowered the limit on the length of source IDs to 60 chars
  * Fixed excessive strictness when validating `consequenceFunction.id`
  * Added an `ucerf_rupture` calculator able to store seismic events and
    rupture data and reduced the data transfer

  [Daniele Viganò]
  * MANIFEST now includes all files, with any extension located in the
    tests folders. It is now possible to run tests from an installation
    made with packages

  [Michele Simionato]
  * Improved error message when the user gives a source model file instead of
    a source model logic tree file
  * Fixed the management of negative calculation IDs
  * Relaxed the tolerance so that the tests pass on Mac OS X
  * Implemented csv exporter for the ruptures
  * Optimized the epsilon generation in the ebrisk calculator for
    asset_correlation=0
  * Improved the performance of the scenario risk calculators
  * Now by default we do not save the ruptures anymore
  * Fixed a memory leak recently introduced in parallel.py
  * Simplified classical_risk (the numbers can be slightly different now)
  * Serialized the ruptures in the HDF5 properly (no pickle)
  * Introduced a parameter `iml_disagg` in the disaggregation calculator
  * Fixed `oq reduce` to preserve the NRML version
  * Fixed a bug when splitting the fault sources by magnitude

 -- Matteo Nastasi (GEM Foundation) <nastasi@openquake.org>  Mon, 23 Jan 2017 14:36:48 +0100

python-oq-engine (2.1.0-0~precise01) precise; urgency=low

  [Michele Simionato]
  * There is now a flag `save_ruptures` that can be turned off on demand;
    by default the ruptures are always saved in the event based calculators
  * Optimized the memory consumption when using a ProcessPoolExecutor (i.e
    fork before reading the source model) by means of a `wakeup` task
  * Reduced the splitting of the fault sources
  * Added a view `task_slowest` displaying info about the slowest task
    (only for classical calculations for the moment)
  * concurrent_tasks=0 disable the concurrency
  * Optimized the saving time of the GMFs
  * Changed the default number of concurrent tasks and increased the
    relative weight of point sources and area sources
  * Fixed the UCERF event loss table export and added a test for it
  * Optimized the computation of the event loss table
  * Introduced two new calculators ucerf_risk and ucerf_risk_fast

  [Paolo Tormene]
  * Added to the engine server the possibility to log in and out
    programmatically by means of HTTP POST requests

  [Michele Simionato]
  * Optimized the memory consumption of the event based risk calculators
  * Extended the `oq show` command to work in a multi-user environment
  * Improved the test coverage of the exports in the WebUI
  * Removed the SourceManager: now the sources are filtered in the workers
    and we do not split in tiles anymore
  * Made the full datastore downloadable from the WebUI
  * Added a command "oq db" to send commands the engine database
    (for internal usage)
  * By default the WebUI now displays only the last 100 calculations
  * Added more validity checks to the disaggregation parameters; split the
    sources even in the disaggregation phase
  * Added an optimized event based calculator computing the total losses by
    taxonomy and nothing else
  * Filtered the sources up front when there are few sites (<= 10)
  * Reduced the number of tasks generated when filter_sources is False
  * Saved engine_version and hazardlib_version as attributes of the datastore
  * Avoided saving the ruptures when ground_motion_fields is True
  * Finalized the HDF5 export for hazard curves, hazard maps and uniform
    hazard spectra
  * Restored a weight of 1 for each rupture in the event based calculator
  * Removed the MultiHazardCurveXMLWriter
  * Improved the saving of the ruptures in event based calculations
  * Reduced the data transfer due to the `rlzs_by_gsim` parameter
  * Added an HDF5 export for scenario GMFs
  * If `filter_sources` if false, the light sources are not filtered, but the
    heavy sources are always filtered
  * Now the dbserver can be stopped correctly with CTRL-C
  * Parallelized the splitting of heavy sources
  * Changed the event loss table exporter: now a single file per realization
    is exported, containing all the loss types
  * Removed the dependency from the Django ORM
  * Now the WebUI restarts the ProcessPoolExecutor at the end of each job,
    to conserve resources
  * Optimized the computation of hazard curves and statistics, especially
    for the memory consumption
  * Reduced the data transfer due to the `rlzs_assoc` and `oqparam` objects
  * Fixed a bug in the disaggregation calculator when a source group has
    been filtered away by the maximum distance criterium
  * Fixed an encoding error in the reports when the description contains a
    non-ASCII character
  * Changed the distribution framework: celery is supported in a way more
    consistent with the other approaches; moreover, ipyparallel is supported
  * Hazard maps are now a fake output, dynamically generated at export time
  * Made the number of produced tasks proportional to the number of tiles
  * Raised an error for event_based_risk producing no GMFs
  * Added a view for the slow sources
  * Transmitted the attributes of a SourceGroup to the underlying sources
  * Fixed the names of exported files for hazard maps in .geojson format
  * Added an header with metadata to the exported hazard curves and maps
  * Avoid storing filtered-away probability maps, thus fixing a bug
  * Restored the precalculation consistency check that was disabled during the
    transition to engine 2.0
  * Fixed a bug with `oq engine --delete-calculation`
  * Hazard curves/maps/uniform spectra can now be recomputed
  * Restored the early check on missing taxonomies
  * Raise an early error if an user forget the `rupture_mesh_spacing` parameter
  * Fixed a bug while deleting jobs from the db in Ubuntu 12.04
  * Ported the shapefile converter from the nrml_converters
  * Added source model information in the file `realizations.csv`
  * `oq engine --run job.ini --exports csv` now also exports the realizations
  * Introduced the format NRML 0.5 for source models
  * Added a check on the version in case of export errors
  * Extended `oq purge` to remove calculations from the database too
  * Fixed `--make-html-report`: the view task_info was not registered
  * Stored several strings as HDF5-variable-length strings
  * Fixed an export bug for the hazard curves in .geojson format
  * Removed the array cost_types from the datastore
  * Taxonomies with chars not in the range a-z0-9 were incorrectly rejected
  * Improved the XML parsing utilities in speed, memory, portability and
    easy of use
  * Forbidden the reuse of exposure because is was fragile and error prone
  * Fixed a bug with the `realizations` array, which in hazard calculations
    was empty in the datastore

 -- Matteo Nastasi (GEM Foundation) <nastasi@openquake.org>  Fri, 14 Oct 2016 11:07:26 +0200

python-oq-engine (2.0.0-0~precise01) precise; urgency=low

  [Michele Simionato]
  * Quoted the taxonomies in the CSV exports
  * Fixed a bug in classical_damage and added a master test for it
  * Fixed the escaping of the taxonomies in the datastore
  * Fixed the names of the exported risk files
  * Fixed a segfault in the WebUI when exporting files with h5py >= 2.4
  * Added a command `oq dbserver` to start/stop the database server
  * The engine exports the hazard curves one file per IMT
  * Exported lon and lat with 5 digits after the decimal point
  * Added a command `oq info --build-reports`
  * Introduced experimental support for exporting .hdf5 files

  [Daniele Viganò]
  * Reworked substantially the engine documentation: removed obsolete pages,
    updated to engine 2.0 and added instructions for Windows and Mac OS X
  * Remove oq_create_db script, db is created by the DbServer
  * Move oq_reset_db into utils and clean old code

  [Michele Simionato]
  * Now the DbServer automatically upgrades the database if needed
  * Renamed oq-lite -> oq and added a subcommand `oq engine`
  * Added a CSV reader for the hazard curves
  * Having time_event=None in the hazard part of a calculation is now valid
  * Added an exporter for the rupture data, including the occurrence rate
  * Refactored the CSV exporters
  * Moved celeryconfig.py; now celery must be started with
    `celery worker --config openquake.engine.celeryconfig`
  * Added a default location `~/oqdata/dbserver.log` for the DbServer log
  * Added an early check on the SA periods supported by the GSIMs
  * Now the gsim_logic_tree file is parsed only once
  * Added a document about the architecture of the engine
  * The realizations are now exported as a CSV file
  * Escaped taxonomies in the datastore
  * The Web UI log tool is now escaping the HTML
  * Moved openquake.commonlib.commands -> openquake.commands and
    openquake.commonlib.valid -> openquake.risklib.valid to have a
    linear tower of internal dependencies
  * Supported all versions of Django >= 1.5
  * Provided a better error message in the absence of openquake.cfg
  * Removed the check on the export_dir when using the WebUI
  * Reduce the data transfer of the realization association object
  * If uniform_hazard_spectra is true, the UHS curves are generated
    even if hazard_maps is false; the hazard maps are not exported
  * Optimized the filtering of PointSources
  * Initial work on the UCERF event based hazard calculator
  * Added a test calculation crossing the International Date Line (Alaska)

  [Daniele Viganò]
  * Remove the dependency from the python 'pwd' package which is not
    available on Windows
  * Supervisord init scripts are now provided for the dbserver, celery
    and the webui. Celery is not started by default, other two are.

  [Michele Simionato]
  * Another export fix: made sure it is run by the current user
  * Fixed the export: if the export directory does not exists, it is created
  * Introduced the configuration variable `multi_user`, false for source
    installations and true for package installations
  * Fixed the WebUI export
  * Removed the .txt outputs from the WebUI page engine/<output_id>/outputs
    (they are useful only internally)
  * Fixed the export: first the xml exporter is tried and then the csv exporter;
    if both are available, only the first is used, not both of them
  * Optimized the case when the epsilons are not required, i.e. all the
    covariance coefficients are zero in the vulnerability functions
  * Added another test for event based risk (`case_miriam`)
  * Revisited the distribution mechanism and refined the weight of the
    ruptures in the event based calculators to avoid generating slow tasks
  * Added an automatic help for the subcommands of oq-lite and managed
    --version correctly
  * The event based risk calculator now use different seeds for different
    realizations; also, the performance has been substantially improved
  * Improved the .rst reports with data transfer information
  * Removed the RlzsAssoc object from the datastore
  * Fixed the number of tasks generated by the risk calculators
  * Refactored the serialization of CompositionInfo instances to HDF5
  * Used exponential notation with 5 decimal digits in most exported XML files
  * Refactored the sampling mechanics in the event based calculators
  * The event_based_risk calculator infers the minimum intensity of the GMFs
    from the vulnerability functions (if not specified in the job.ini)
  * Fixed the `avg_losses-stats`: they were not generated in absence of
    loss curves
  * Added a command `oq-lite info --exports`
  * Added filtering on the mininum intensity also in the event based
    hazard calculator; improved the performance and memory occupation
  * Added a view displaying the calculation times by source typology
  * Fixed the test of GMPETable after the correction in hazardlib
  * Optimized the saving of the asset loss table
  * Optimized the case of multiple assets of the same taxonomy on the
    same point and introduced a datastore view `assets_by_site`
  * Fixed HDF5 segmentation faults in the tests for Ubuntu 16.04

  [Daniele Viganò]
  * Add support for Ubuntu 16.04 (xenial) packages
  * Removed the openquake_worker.cfg file because it is not used anymore

  [Michele Simionato]
  * Replaced PostgreSQL with SQLite
  * Introduced a dbserver to mediate the interaction with the database
  * Restored the signal handler to manage properly `kill` signals so that
    the workers are revoked when a process is killed manually
  * Fixed in a more robust way the duplicated log bug
  * Made more robust the killing of processes by patching concurrent.futures
  * Fixed a critical bug with celery not being used even when `use_celery`
    was true.
  * Improved the validation of NRML files
  * Added a command `oq-engine --show-log <job_id>`

  [Daniele Viganò]
  * Use the 'postgresql' meta package as dependency of the .deb
    package to support newer versions of Postgres; this makes
    Trusty package installable on Ubuntu 16.04 and Debian 8

  [Daniele Viganò, Michele Simionato]
  * Fixed a bug in `oq-engine --export-outputs`

  [Daniele Viganò, Matteo Nastasi]
  * Allow installation of the binary package on Ubuntu derivatives

  [Matteo Nastasi]
  * Backport of libhdf5 and h5py for ubuntu 'precise' serie

  [Michele Simionato]
  * Removed openquake/engine/settings.py
  * Made the dependency on celery required only in cluster installations
  * Integrated the authentication database in the engine server database
  * Fixed the description in the Web UI (before it was temporarily set to
    the string "A job").
  * Introduced filtering on the minimum intensity of the ground shaking
  * Solved the issue of serializing large SES collections, over the HDF5 limit
  * The loss maps and curves XML exporters now export the coordinates
    of the assets, not the coordinates of the closest hazard site
  * Stored the job.ini parameters into a table in the datastore
  * Added a check on the IMTs coming from the risk models
  * Changed the aggregate loss table exporter to export the event tags,
    not the event IDs
  * Fixed a bug with the CSV export of the ground motion fields
  * Fixed a bug with the export of UHS curves with `--exports=xml`
  * Reduced substantially the data transfer and the memory occupation
    for event based calculations with a large number of assets: we
    can run the California exposure with half million assets now
  * Fixed a bug in the SESCollection exporter
  * Changed the asset<->epsilons association: before for a given taxonomy the
    assets were ordered by `asset_ref`, now they are ordered by `id`. This
    has a minor impact on the numbers sensitive to the epsilons, akin to a
    change of seeds
  * Added a test on the ordering of the epsilons
  * Accepted `.` and `|` as valid characters for source IDs
  * Changed the GMF calculator to use a single seed per unique rupture
  * Changed the SESCollection exporter: now a single file is exported, before
    we were exporting one file per source model path per tectonic region model
  * Changed the event based calculators to avoid duplicating ruptures
    occurring more than once
  * Changed the risk calculators to work in blocks of assets on the same site
  * Made it possible to set different integration distances for different
    tectonic region types
  * Optimized the aggregation by asset in the event based risk calculator
  * Reporting the source_id when the filtering fails

 -- Matteo Nastasi (GEM Foundation) <nastasi@openquake.org>  Tue, 21 Jun 2016 14:17:03 +0200

python-oq-engine (1.9.1-0~precise01) precise; urgency=low

  [Michele Simionato]
  * Fixed a bug in the Web UI when running a risk calculation starting
    from a previous calculation

 -- Matteo Nastasi (GEM Foundation) <nastasi@openquake.org>  Mon, 07 Mar 2016 11:11:59 +0100

python-oq-engine (1.9.0-0~precise01) precise; urgency=low

  [Michele Simionato]
  * Fixed a bug such that in some circumstances the logging stream handler
    was instantiated twice, resulting in duplicated logs
  * Changed the default job status to 'executing' (was 'pre_executing')
  * Fixed the ordering of the logs in the Web UI
  * Removed the dependency from PostGIS
  * Restored the monitoring which was accidentally removed
  * Removed the obsolete option `--hazard-output-id`
  * Printed the names of the files exported by the engine, even when there
    are multiple files for a single output
  * Introduced four new tables job, output, log, performance: all the other
    60+ database tables are not used anymore

 -- Matteo Nastasi (GEM Foundation) <nastasi@openquake.org>  Wed, 02 Mar 2016 14:33:38 +0100

python-oq-engine (1.8.0-0~precise01) precise; urgency=low

  [Michele Simionato]
  * Removed two `oq-engine` switches (`--export-stats` and `--list-inputs`)
    and fixed `--show-view`; unified `--delete-hazard-calculation` and
    `--delete-risk-calculation` into a single `--delete-calculation`
  * Updated `make_html_report.py` to extract the full report from the
    datastore
  * If `use_celery` is true, use celery to determine a good default for
    the parameter `concurrent_tasks`
  * Made celery required only in cluster situations
  * Fixed the duplication of exported result in the classical_damage
    calculator when there is more than one realization
  * Removed several obsolete or deprecated switches from the `oq-engine` command
  * Replaced all classical calculators with their lite counterparts
  * Fixed the site-ordering in the UHS exporter (by lon-lat)

  [Paolo Tormene]
  * Added API to validate NRML

  [Michele Simionato]
  * The engine can now zip files larger than 2 GB (used in the export)
  * Now the loss maps and curves are exported with a fixed ordering: first
    by lon-lat, then by asset ID
  * Replaced the old disaggregation calculator with the oq-lite one

 -- Matteo Nastasi (GEM Foundation) <nastasi@openquake.org>  Mon, 15 Feb 2016 12:06:54 +0100

python-oq-engine (1.7.0-0~precise01) precise; urgency=low

  [Michele Simionato]
  * Fixed an encoding bug in --lhc
  * Fixed an export bug: it is now possible to export the outputs generated
    by another user, if the read permissions are set correctly

 -- Matteo Nastasi (GEM Foundation) <nastasi@openquake.org>  Mon, 14 Dec 2015 10:40:26 +0100

python-oq-engine (1.6.0-0~precise01) precise; urgency=low

  [Daniele Viganò]
  * Added the oq_reset_db script. It removes and recreates the database and
    the datastore

  [Matteo Nastasi]
  * Demos moved to /usr/share/openquake/risklib

  [Michele Simionato]
  * Removed the 'view' button from the Web UI
  * Removed the epsilon_sampling configuration parameter
  * Made customizable the display_name of datastore outputs (before it was
    identical to the datastore key)
  * The zip files generated for internal use of the Web UI are now hidden
  * Made visible to the engine only the exportable outputs of the datastore
  * Closed explicitly the datastore after each calculation
  * Replaced the old scenario calculators with the HDF5-based calculators
  * Fixed a very subtle bug in the association queries: some sites outside
    of the region constraint were not discarded in some situations
  * Removed the self-termination feature `terminate_job_when_celery_is_down`
  * Removed the epsilon sampling "feature" from the scenario_risk calculator
  * Replaced the event based calculators based on Postgres with the new ones
    based on the HDF5 technology

 -- Matteo Nastasi (GEM Foundation) <nastasi@openquake.org>  Tue, 17 Nov 2015 11:29:47 +0100

python-oq-engine (1.5.1-0~precise01) precise; urgency=low

  [Michele Simionato]
  * Fixed a bug affecting exposures with multiple assets on the same site

 -- Matteo Nastasi (GEM Foundation) <nastasi@openquake.org>  Fri, 25 Sep 2015 14:22:08 +0200

python-oq-engine (1.5.0-0~precise01) precise; urgency=low

  [Michele Simionato]
  * The event based calculators in the engine are now officially deprecated
    and they raise a warning when used
  * Optimization: we do not generate the full epsilon matrix if all
    coefficients of variation are zero
  * Fixed two subtle bugs in the management of the epsilons: it means that
    all event based risk calculations with nonzero coefficients of variations
    will produce slightly different numbers with respect to before
  * Removed excessive checking on the exposure attributes 'deductible' and
    'insuredLimit' that made it impossible to run legitimate calculations
  * Changed the meaning of 'average_loss' for the aggregated curves: now it
    is the sum of the aggregated losses in the event loss table,
    before it was extracted from the aggregated loss curve
  * Changed the way the average losses (and insured average losses) are
    computed by the event based risk calculator: now they are extracted
    from the event loss table, before they were extracted from the loss curves
  * Set to NULL the stddev_losses and stddev_insured_losses for the event based
    risk calculator, since they were computed incorrectly
  * Introduced a new experimental command
    'oq-engine --show-view CALCULATION_ID VIEW_NAME'; the only view available
    for the moment is 'mean_avg_losses'
  * Negative calculation IDs are interpreted in a Pythonic way, i.e. -1
    means the last calculation, -2 the calculation before the last one, etc.
  * If a site parameter is more distant than 5 kilometers from its closest
    site, a warning is logged
  * Changed the splitting of fault sources to reduce the number of generated
    sources and avoid data transfer failures if rupture_mesh_spacing is too
    small
  * Changed the event loss table export: now the CSV file does not contain
    the magnitude and the rows are ordered by rupture tag first and loss second
  * Removed the calculator EventBasedBCR
  * Longitude and latitude are now rounded to 5 digits
  * Fixed a very subtle bug in the vulnerability functions, potentially
    affecting calculations with nonzero coefficients of variation and nonzero
    minIML; the numbers produced by the engine were incorrect; see
    https://bugs.launchpad.net/oq-engine/+bug/1459926
  * 'investigation_time' has been replaced by 'risk_investigation_time' in
    risk configuration files
  * Initial support for Django 1.7

  [Daniele Viganò]
  * Removed the bin/openquake wrapper: now only bin/oq-engine is
    available

  [Michele Simionato]
  * Added parameter parallel_source_splitting in openquake.cfg

  [Daniele Viganò]
  * setup.py improvements
  * Added MANIFEST.in
  * celeryconfig.py moved from /usr/openquake/engine to
    /usr/share/openquake/engine

  [Matteo Nastasi]
  * Packaging system improvement

 -- Matteo Nastasi (GEM Foundation) <nastasi@openquake.org>  Wed, 23 Sep 2015 15:48:01 +0200

python-oq-engine (1.4.1-0~precise01) precise; urgency=low

  [Michele Simionato]
  * Added a new 'ebr' hazard/risk calculator
  * Fixed the engine core export: now it can export datastore outputs as
    zip files
  * Now the parameter concurrent_tasks is read from the .ini file
  * Parallelized the source splitting procedure
  * Fixed a bug in the hazard calculators which were not using the parameter
    concurrent_tasks from the configuration file

 -- Matteo Nastasi (GEM Foundation) <nastasi@openquake.org>  Fri, 15 May 2015 10:06:26 +0200

python-oq-engine (1.4.0-2~precise01) precise; urgency=low

  [Daniele Viganò]
  * Fixed debian/control: add missing lsb-release to build deps

 -- Matteo Nastasi (GEM Foundation) <nastasi@openquake.org>  Fri, 08 May 2015 14:33:26 +0200

python-oq-engine (1.4.0-1~precise01) precise; urgency=low

  [Matteo Nastasi, Daniele Viganò]
  * Fixed dependencies version management

 -- Matteo Nastasi (GEM Foundation) <nastasi@openquake.org>  Thu, 07 May 2015 14:14:09 +0200

python-oq-engine (1.4.0-0~precise01) precise; urgency=low

  [Matteo Nastasi, Daniele Viganò]
  * Add binary package support for both Ubuntu 12.04 (Precise)
    and Ubuntu 14.04 (Trusty)

  [Michele Simionato]
  * Removed the SiteModel table: now the association between the sites and the
    site model is done by using hazardlib.geo.geodetic.min_distance

  [Daniele Viganò]
  * added authentication support to the 'engineweb' and the 'engineserver'

  [Michele Simionato]
  * the aggregate loss curves can be exported in CSV format

  [Matteo Nastasi]
  * added 'outtypes' attribute with list of possible output types for
    each output item in outputs list API command
  * added '/v1/calc/<id>/status' API command
  * added 'engineweb' django application as local web client for oq-engine

  [Michele Simionato]
  * Renamed the maximum_distance parameter of the risk calculators to
    asset_hazard_distance, to avoid confusion with the maximum_distance
    parameter of the hazard calculators, which has a different meaning;
    is it an error to set the maximum_distance in a job_risk.ini file
  * Added to the API an URL /v1/calc/:calc_id/remove to hide jobs
  * A new key is_running is added to the list of dictionaries returned by
    the URL /v1/calc/list
  * Replaced the mock tests for the engine server with real functional tests
  * Added a resource /v1/calc/:calc_id/traceback to get the traceback of a
    failed calculation
  * Now the logs are stored also in the database, both for the controller node
    and the worker nodes
  * Bypassed Django when deleting calculations from the database: this avoids
    running out of memory for large calculations
  * Fixed an issue in the scenario calculator: the GMFs were not filtered
    according to the distance to the rupture
  * Now critical errors appear in the log file
  * Added a --run command to run hazard and risk together
  * Fixed bug in the event based calculator; in the case
    number_of_logic_tree_samples > 0 it was generating incorrect hazard curves.
    Also improved (a lot) the performance in this case.
  * Fixed a tricky bug happening when some tectonic region type are filtered
    away.
  * The event based risk calculator now save only the non-zero losses in
    the table event_loss_asset.
  * Added a CSV exporter for the Stochastic Event Sets, for debugging purposes.
  * The GMF CSV exporter now sorts the output by rupture tag.

  [Matteo Nastasi]
  * Each pull request must be accompanied by an update of the debian
    changelog now.

 -- Matteo Nastasi (GEM Foundation) <nastasi@openquake.org>  Thu, 07 May 2015 11:33:24 +0200

python-oq-engine (1.3.0-1) precise; urgency=low

  [Matteo Nastasi]
  * gunzip xml demos files after copied into /usr/openquake/engine directory

 -- Matteo Nastasi (GEM Foundation) <nastasi@openquake.org>  Thu, 26 Feb 2015 16:35:20 +0100

python-oq-engine (1.3.0-0) precise; urgency=low

  [Michele Simionato]
  * Updated python-django dependency >= 1.6.1, (our repository already
    includes a backported version for Ubuntu 'precise' 12.04); this change
    makes unnecessary "standard_conforming_strings" postgresql configuration
    variable setting
  * The event based risk calculator is able to disaggregate the event loss
    table per asset. To enable this feature, just list the assets you are
    interested in in the job.ini file: "specific_assets = a1 a2 a3"
  * We have a new hazard calculator, which can be invoked by setting in the
    job.ini file: "calculation_mode = classical_tiling"
    This calculators is the same as the classical calculator (i.e. you will
    get the same numbers) but instead of considering all the hazard sites at
    once, it splits them in tiles and compute the hazard curves for each tile
    sequentially. The intended usage is for very large calculations that
    exceed the available memory. It is especially convenient when you have
    very large logic trees and you are interested only in the statistics (i.e.
    mean curves and quantile curves). In that case you should use it with the
    option individual_curves=false. Notice that this calculator is still in
    an experimental stage and at the moment is does not support UHS curves.
    Hazard maps and hazard curves are supported.
  * We have a new risk calculator, which can be invoked by setting in the
    job.ini file: "calculation_mode = classical_damage"
    This calculator is able to compute the damage distribution for each asset
    starting from the hazard curves produced by the classical
    (or classical_tiling) calculator and a set of fragility functions. Also
    this calculator should be considered in experimental stage.
  * A significant change has been made when the parameter
    number_of_logic_tree_samples is set to a non-zero value. Now, if a branch
    of the source model logic tree is sampled twice we will generate the
    ruptures twice; before the ruptures were generated once and counted twice.
    For the classical calculator there is no effect on the numbers (sampling
    the same branch twice will produce two copies of identical ruptures);
    however, for the event based calculator, sampling the same branch twice
    will produce different ruptures. For instance, in the case of a simple
    source model with a single tectonic region type, before we would have
    generated a single file with the stochastic event sets, now we generate
    number_of_logic_tree_samples files with different stochastic event sets.
    The previous behavior was an optimization-induced bug.
  * Better validation of the input files (fragility models, job.ini)
  * The ability to extract the sites from the site_model.xml file
  * Several missing QA tests have been added
  * The export mechanism has been enhanced and more outputs are being exported
    in CSV format
  * New parameter complex_fault_mesh_spacing
  * Some error messages have been improved
  * A lot of functionality has been ported from the engine to oq-lite,
    i.e.  a lite version of the engine that does not depend on
    PostgreSQL/PostGIS/Django nor from RabbitMQ/Celery. This version is
    much easier to install than the regular engine and it is meant for
    small/medium computation that do not require a cluster. The engine
    demos, have been moved to the oq-risklib repository, so that they can
    be run via the oq-lite command without installing the full engine.
  * Currently the following calculators have been ported (all are to be
    intended as experimental): classical hazard, classical tiling, event
    based hazard, scenario hazard, classical risk, scenario damage,
    classical damage.

 -- Matteo Nastasi (GEM Foundation) <nastasi@openquake.org>  Thu, 26 Feb 2015 10:44:03 +0100

python-oq-engine (1.2.2-0) precise; urgency=low

  * consistency in version management between debian/ubuntu package and
    library from git sources

 -- Matteo Nastasi (GEM Foundation) <nastasi@openquake.org>  Thu, 18 Dec 2014 16:25:05 +0100

python-oq-engine (1.2.1-2) precise; urgency=low

  * Fixed custom dependencies versions (again)

 -- Matteo Nastasi (GEM Foundation) <nastasi@openquake.org>  Tue, 16 Dec 2014 10:48:19 +0100

python-oq-engine (1.2.1-1) precise; urgency=low

  * Fixed custom dependencies versions

 -- Matteo Nastasi (GEM Foundation) <nastasi@openquake.org>  Tue, 16 Dec 2014 09:48:19 +0100

python-oq-engine (1.2.1-0) precise; urgency=low

  * Fixed the logging handler

 -- Matteo Nastasi (GEM Foundation) <nastasi@openquake.org>  Mon, 15 Dec 2014 10:17:30 +0100

python-oq-engine (1.2.0-3) precise; urgency=low

  * Add constraint on python-django dependency version

 -- Matteo Nastasi (GEM Foundation) <nastasi@openquake.org>  Thu, 11 Dec 2014 10:04:45 +0100

python-oq-engine (1.2.0-2) precise; urgency=low

  * More precise exception message

 -- Matteo Nastasi (GEM Foundation) <nastasi@openquake.org>  Wed, 10 Dec 2014 16:21:06 +0100

python-oq-engine (1.2.0-1) precise; urgency=low

  * Bugs fixed in 1.2 release: http://goo.gl/GjbF2r
  * Replace a reference to the 'openquake' command with 'oq-engine'
  * Moved the expected outputs of the ScenarioDamage QA tests in qa_tests_data
  * Moved the logic tree realizations into commonlib
  * It is now possible to compute the uniform spectra even when
    individual_curves is false
  * Reduced the precision when exporting GMFs to XML
  * Fixed test_job_from_file
  * Delayed the OqParam validation
  * Simplified the monitoring
  * Extract the QA tests data from the engine
  * Renamed commonlib.general -> baselib.general
  * Removed the dependency from oq-commonlib
  * Avoid warning no XML exporter for event_loss
  * Update packager and postinst to use the openquake2 db (new default one)
  * Use shallow-clone to improve CI builds speed
  * Download calculation results as files
  * Added an API to retrieve the engine version
  * Unified the export framework for hazard and risk
  * Fast export of the GMFs
  * Fast scenario export
  * Fixed test_is_readable_all_files_lack_permissions when run as root
  * Now 'test_script_lower_than_current_version' does not require an Internet
    connection
  * Warn the user if she asks for statistical outputs but using a single hazard
    output
  * Move the calculation of input/output weights into commonlib
  * Changed the export_dir in several tests
  * Now the packagers makes a HTML report with the performances of the demos
  * Remove hardcoded references to openquake2 in oq_create_db
  * Move JobStats creation inside job_from_file
  * Fixed precision
  * Align openquake_worker.cfg with openquake.cfg
  * Implement memory hard limit control
  * Using commonlib.readinput.get_source_models
  * Check that the hazard calculation mode is consistent with risk calculation
    mode
  * Rollback only if a transaction is on
  * Fixed a bug in export_risk
  * Daily html report
  * Reflected the API change in commonlib.readinput.get_oqparam
  * Updated the engine to cope with the changes in risklib and commonlib
  * Fixed the name of the SES file
  * Changed some hard-coded weights in general.py
  * Changed the import of the calc module
  * Drop risk calculation table
  * Simplified the risk calculators
  * Reflected the API change in hazardlib.calc.gmf.GmfComputer
  * Added a test for duplicated tags in import_gmf_scenario.py
  * Implemented losses per event per asset
  * Dependency check
  * Removed more risk unit tests
  * Removed another couple of redundant tests
  * Remove check on setup.py version since now it's taken from init
  * Fixed _calc_to_response_data
  * Fixed bug when running risk calculations from the platform
  * openquake wrapper script
  * Changed version number in setup.py too
  * Updated version to 1.2
  * Renamed nrml_version->commonlib_version
  * Fixed a bug in the engine server (wrong calculation_id)
  * Fix oq-engine command name in output list
  * Removed the dependency from nrmllib
  * Fixed two merge errors
  * Important fixes pre-2.0 copied from the better-risk branch
  * Renamed the command openquake->oq-engine
  * Change ses collection
  * Fixed the migration script 0007
  * Fixed a bug with the quantile_hazard_curves attribute
  * Removed EventBasedHazardCalculatorTestCase
  * Remove the hazard_calculation table
  * correct complex source for wrong order in edges points
  * missing file open fixed
  * Removed routing tests
  * Added the script correct_complex_sources
  * Complex surf validation
  * Insert the IMT in the db, if not already there
  * The intensity measure types are now sorted also in the scenario calculator
  * Simplified the QA test scenario_damage/case_4
  * Enable 'set -x' when $GEM_SET_DEBUG is true
  * Remove a try finally in engine server task.py
  * Simplification because now the maximum_distance is mandatory
  * Fixed a wrong source model used in the Event Based export test
  * Fixed the what_if_I_upgrade check
  * Added a table imt_taxonomy
  * Fixed the management of missing db upgrades
  * Now the engine is using the new validation mechanism for the hazard sources
  * Fixed the name of a field (risk_job_id->job_id)
  * Special case when the hazard is known at the exact sites of the assets
  * Moved the epsilons from the getters to the database
  * Update the database name in openquake_worker.cfg
  * Removed the old validation mechanism
  * The parameter concurrent_tasks must be available to the workers too
  * Solved the problem with UHS
  * Fixed master https://ci.openquake.org/job/master_oq-engine/1208
  * If individual_curves is set, multi-imt curves must not be generated
  * --what-if-I-upgrade functionality
  * Stats only
  * Short output summary
  * Removed task_no
  * Hazard curves from gmfs
  * Fixed a critical bug with --hazard-output-id
  * Fix the test check_limits_event_based
  * Changed the output_weight for the event based calculator
  * Introduced --hazard-job-id and made it possible to reuse exposures imported
    in the hazard part of the computation
  * Replaced the ScenarioGetter with the GroundMotionFieldGetter
  * Return loss matrix
  * Removed --schema-path from oq_create_db
  * Calculation limits
  * Fixed a bug on tablespace permissions
  * Make the event based calculator more debuggable
  * Added the column uniq_ruptures to the table source_info
  * Db migrations
  * Db migrations 2
  * Saved more sources in source_info
  * Perform means and quantiles in memory
  * Parallel filtering
  * Reintroduce the 'terminate_job_when_celery_is_down' config option
  * Fix risk disaggregation
  * Ordering the sources after filtering-splitting
  * Source ordering
  * Gmf from ruptures
  * Fixed a stupid bug with OQ_TERMINATE_JOB_WHEN_CELERY_IS_DOWN
  * Introduced a variable OQ_TERMINATE_JOB_WHEN_CELERY_IS_DOWN
  * The random seeds have now a default value of 42
  * Added a check for invalid quantile computations
  * Now hazard calculations can be deleted safely
  * Add a file openquake_worker.cfg to be read in the workers
  * Simplified the LOG_FORMAT by removing the name
  * Avoid an ugly error when no tasks are spawned
  * Added a view on the event loss table for convenience of analysis
  * Epsilon sampling feature
  * Distribute-by-rupture phase 2
  * Restored distribution-by-rupture in the event based calculator
  * Provide a good error message when a source model contains GSIMs not in the
    file gsim_logic_tree
  * Moved parse_config from the engine to commonlib
  * Added a test checking the existence of the __init__.py files and fixed the
    QA test classical/case_15
  * Refactored initialize_realizations and added a warning when
    num_samples > num_realizations
  * Fixed a missing import
  * Saving the rupture hypocenter fully into the database
  * Removed an offending ALTER OWNER
  * Source info table
  * Added a test for sampling a large source model logic tree
  * Hazard curves from gmfs
  * Removed num_sites and num_sources from job_stats
  * Removed redundant tests
  * Retrieved the correct output directly, not via an order by
  * Making use of commonlib.parallel in the engine
  * Enhanced qatest_1, so that it subsumes regression_1 and regression_2
  * Taking advantage of the new riskloaders in commonlib
  * Added a missing integer cast
  * Changed disagg/case_1 to use full enumeration
  * Fixed the ordering of the ruptures in the event based calculator
  * Fixed a bug in the GroundMotionValuesGetter
  * Reflected the API change in refactor-risk-model
  * Sent the tectonic region types with less sources first, and fixed
    an ordering bug in a QA test
  * Turn AMQPChannelExceptions into warnings
  * Hide the SES output from a scenario calculator
  * Add a debug flag to enable set -x in packager.sh
  * Better task spawning
  * Reflected the changes to the GmfComputer in hazardlib
  * Fixed the bug in the risk event based calculator with multiple realizations
  * Fix gmf duplication
  * Removed the need for logictree.enumerate_paths
  * Fixed a small bug
  * Removed a commonlib dependency breaking the oqcreate script
  * Now the indices of the filtered sites are stored in the
    ProbabilisticRupture table
  * Fixed another import
  * Fixed a wrong import
  * Moved logictree to commonlib and fixed all the tests
  * Removed the obsolete table hzrdr.ses and small refactoring
  * Tasks with fewer assets are submitted first
  * Better parallelization of the risk calculators
  * Reducing the celery timeout from 30s to 3s
  * Fixed a tricky bug in the scenario calculator with duplicate imts
  * Fixed the ScenarioExportTestCase by changing the position of the points
  * The scenario calculator is now block-size independent
  * Use only the relevant tectonic region types to build the GMPE logic tree
  * Fixed a broadcasting in the classical calculator
  * Saving memory on the controller node
  * Restored the source model sampling feature
  * Complex logic tree test
  * Solved the block size dependence in the risk calculators
  * Fixed a critical ordering bug
  * Changed the _do_run_calc signature
  * Avoid returning duplicated data in the classical calculator
  * Changed the order of the statements in 01-remove-cnode_stats.sql
  * Added a cache on the GSIMs for the probabilities of no exceedence in the
    classical calculator
  * Fix the export of GmfSets in the case of multiple source models
  * Fixed underflow error in postgres
  * Fixed a bug with celery ping
  * Avoid errors on signals when the engine is run through the server
  * Errors in a task are converted into a RuntimeError
  * Remove calculation unit
  * The IML must be extrapolated to zero for large poes
  * Log a warning when more than 80% of the memory is used
  * Refactored the hazard getters
  * Removed the SES table
  * Added a nice error message for far away sources
  * Add support in the engine for a local_settings.py
  * Send the site collection via rabbitmq, not via the database
  * Improvements to the CeleryNodeMonitor
  * Minimal tweaks to the risk calculators
  * Save the number of sites in JobStats as soon as it is available
  * Fix branch var to be compliant within the new CI git plugin
  * Restored the lost fine monitoring on the hazard getters
  * Cluster monitor
  * Celery check
  * Removed the obsolete table uiapi.cnode_stats
  * Make use of the light site collection introduced in hazardlib
  * Optimize the disaggregation calculator
  * Fix a memory leak of celery
  * Remove python-gdal and fix issue with postinst
  * Manual pickling/unpickling
  * Updates Copyright to 2014
  * The rupture tag must be unique
  * Turn SIGTERM into SIGINT
  * Remove another engine-server test script from pylint
  * Removed the dependency on the current working directory from
    utils_config_test
  * Replace README.txt with README.md in the packager script
  * Increase the tolerance in the disaggregation test
  * Readme merge
  * Avoid storing copies of the ruptures
  * Untrapped exceptions in oqtask give ugly error messages
  * Support for posting zipfiles to the engine-server
  * Using iter_native in celery
  * Added test for the loss_fraction exporter
  * Fixed a missing loss_type in export_loss_fraction_xml
  * Merging the engine server inside the engine repository
  * Removing ruptures phase 2
  * Restored qatest 1
  * Added tests for failing computations
  * Removed the progress handler from the engine
  * Better error and logging management
  * Exclude tests folder from pylint check
  * Fixing the build master_oq-engine #790
  * Ruptures are not read from the database anymore, only written
  * In development mode celery is automatically started/stopped together with
    the engine server
  * Remove common directory from risk demos
  * Remove duplication hazard risk
  * Removing the duplication run_hazard/run_risk in engine.py
  * Renamed directories and packages to be consistent with GEM conventions
  * Fixed test_initialize_sources
  * Getting a more uniform distribution of the tasks
  * Remove celery
  * Remove time_span from disaggregation calculator
  * Return the traceback from celery to the controller node
  * If there are no GMVs within the maximum distance for the given assets, the
    computation should not fail with an ugly error but print a warning
  * Better error management
  * Fixed a stupid error in compute_hazard_curves
  * Support for non-parametric sources
  * Fixed the issue of slow sources
  * Fixed the two upgrade scripts breaking the migration from 1.0 to 1.1
  * Add --export-hazard-outputs and --export-risk-outputs switches; also add
    geojson export for hazard curves
  * Light monitor
  * Set CELERY_MAX_CACHED_RESULTS = 1
  * Changed from relative path to full path
  * Fix the feature "import gmf scenario data from file"
  * version: remove warning for pkg install + git program installed case
  * Remove block_size and point_source_block_size
  * Move the unit tests inside the openquake.engine directory
  * Version visualization improvement
  * Added missing CASCADE on a DB migration script
  * Raised the tolerance in ClassicalHazardCase13TestCase
  * In the event based calculator split by ruptures, not by SES
  * BROKER_POOL_LIMIT is causing problem so set it to none
  * Split area sources
  * Force BROKER_POOL_LIMIT to 10
  * Fixed an upgrade script
  * Prefiltering sources in all calculators
  * Savaged the easy part of the work on the decouple-logic-trees branch
  * Changed the way hazard map are interpolated
  * Fixed a bug with static urls
  * Remove database related code
  * Removed hazard curve progress
  * Improved the IMT management in the engine by leveraging the new
    functionality in hazardlib
  * Configuration file for storing oq-platform connection parameters
  * Add loss type to risk outputs
  * Remove parsed source
  * Fix remove demos symlinks
  * gmf.lt_realization_id can be NULL
  * Fixed the _prep_geometry feature of Risk and Hazard calculations
  * Remove a reference to the removed view hzrdr.gmf_family
  * Engine-Server: support for multiple platform installations
  * Removed the complete_logic_tree flags
  * Fixed setup.py
  * Removed the SourceProgress table
  * New risk demos
  * Run a risk calculation
  * Remove validation on site models
  * Removed the rest of the stuff related to the supervisor
  * Removed the supervisor, redis, kombu and related stuff
  * Removed a wrong import
  * An import ordering issue is breaking Jenkins
  * Various small fixes for oq_create_db script
  * Do not register a progress handler if it is not passed
  * Engine Unit test fix
  * Geonode integration
  * Progress Bar support
  * Finally fixed the dependency from the blocksize in the event based
    calculator
  * A simple fix for engine_test.py
  * Replace numpy arrays with postgres array fields in output tables
  * Dump and restore Stochastic Event Set
  * Removed the old distribution and used parallelize as default distribution
    mechanism everywhere
  * Change the distribution in the risk calculators
  * Save in job_stats how much the database increased during the current
    computation
  * Removed calc_num task properly
  * Change dist classical
  * Improve the table job_stats
  * Now the CacheImporter infers the fields from the database, in the right
    order
  * Removed parsed_rupture_model from the db
  * The revoke command should not terminate the workers
  * Remove JobCompletedError
  * Override hazard investigation time in risk event based calculator
  * Companion of https://github.com/gem/oq-engine/pull/1298/
  * Companion of https://github.com/gem/oq-nrmllib/pull/116
  * Simplify schema
  * Filter the sources before storing them in the database
  * Improve the parallelize distribution
  * Fix disaggregation
  * Changed the distance in hazardlib
  * Improve memory consumption in the GMF calculation
  * The file with the exported disagg matrix must contain the poe in the name
  * The multiple sites QA test (classical/case_13) broke
  * Solve the dependency from the parameter concurrent_tasks
  * QA test for multiple sites
  * Cross domain ajax fix for view methods [r=matley] [f=*1234765]
  * Tweaks to make platform calcs work [r=matley] [f=*1234765]
  * Create job and calculation objects in a transaction
  * Make test fixtures optional
  * Get the list of the available magnitude scaling relationships at runtime
  * Save memory when exporting the GMF
  * Fixed a typo in an ordering query
  * Insured loss curves statistics
  * When exporting the GMF, we need to export the rupture tags, not the ids
  * Hazard Curve Parser import update [r=micheles] [f=*trivial]
  * To save space in the db and to avoid running into the text field size
    limit, change model_content.raw_content to store gzipped content
  * Add a tag to the ruptures
  * Change the dump/restore procedures to work with directories, not tarfiles
  * Fix risk QA tests fixtures
  * Documentation for the REST API
  * Fix hazard_curve_multi export path
  * Revise insured losses algorithm
  * Post-calculation migration
  * Correction of baseline DB revision
  * Review Risk demos
  * A couple of fixes to scenario tests
  * Compute standard deviation of losses
  * Validate time_event
  * Add 404 responses in the case of non-existent artifacts
  * Run calcs, part 2
  * Minor loss map export fix
  * Fix for installing source code via pip/git
  * Remove cache from HazardCurveGetterPerAsset
  * Changed an import from nrmllib
  * Pyflakes fixes to the calculators and engine module
  * Reading logic trees from DB - follow up (fix for a careless refactoring
    error)
  * Raise an error when no gmvs are available in a scenario computation
  * Small fix in dump_hazards.py: the filenames list contained duplicates
  * Add 'engine' functionality to disable the job supervisor
  * Read logic trees from DB (instead of the filesystem)
  * Extend forms.CharField to allow null values
  * Small fixes to the script restore_hazards.py
  * Update test fixtures used for risk scenario calculations
  * Trivial: Some small tweaks/cleanups
  * File parsing fix
  * Risk BaseCalculator refactoring
  * Run calculations via REST API (initial sketch)
  * Better input loading (update to 'engine' API)
  * Update Risk Event Based QA test
  * Fixed a very subtle bug with the ordering of sites
  * Added index to hzrdi.hazard_site
  * Updated tests to the new interface
    of 'openquake.engine.db.models.SiteCollection'
  * Compute ground motion values from Stochastic Event Set
    in a risk calculation
  * "List calc results" views
  * Misc. engine fixes to stabilize the build
  * Record all OQ software versions in oq_job
  * Export to path or file (not just path)
  * Minor fix to risk QA test collection
  * Engine API improvements
  * Hazard map GeoJSON export
  * Refactoring: moved risk calculation logic to risklib
  * GeoJSON loss map support
  * GeoJSON export prep
  * Include API version in URLs
  * 'calc info' views
  * Rough sketch of the 'list calculations' views
  * Export loss_fraction quantile fix
  * Fix 'hazard_curve_multi' export
  * Fix Risk QA test collection (nosetests)
  * Remove site_collection column from the database
  * Pack and risk demos LP: #1197737
  * Added more monitoring to the hazard calculators

 -- Matteo Nastasi (GEM Foundation) <nastasi@openquake.org>  Wed, 10 Dec 2014 11:17:03 +0100

python-oq-engine (1.0.0-1) precise; urgency=low

  * 'occupants' is now a float
  * Hazard curve import tool: updated NRML hazard curve parser
  * Made sure that the task_ids are stored in the performance table soon enough
    (LP: #1180271)
  * Added fixtures for risk tests
  * Some support to compute avg and std for the GMFs (LP: #1192413)
  * Renamed the GMF tables (LP: #1192512)
  * Kill running celery tasks on job failure (LP: #1180271)
  * Removed 'patches' folder
  * Event loss csv: fix delimiting character (LP: #1192179)
  * Fixed restore_hazards_test.py (LP: #1189772)
  * Fix restore hazards (LP: #1189772)
  * Fix risk/classical/case_3 (LP: #1190569)
  * Fix get_asset_chunk unit test
  * Added dumping of ses_collection/ses/ses_rupture (LP: #1189750)
  * Fixed the issue with sequences in restore_hazards.py (LP: #1189772)
  * Risk Probabilistic Event Based Calculator - QA Test
  * Fix the GMF export and tables (LP: #1169078,#1187413)
  * Some work to fix qa_tests/risk/event_based_bcr (LP: #1188497)
  * Run risk demos to test the package (LP: #1188117)
  * Update risk demos
  * renamed units -> number_of_units. Support for asset_category == "population"
    (LP: #1188104)
  * Fixed the z1pt0<->z2pt5 inversion problem (LP: #1186490)
  * Removed the special case for gmf_scenario
  * Exposure DB schema update (LP: #1185488)
  * Fix the site_data table to store one site per row; change gmf_agg to point
    to site_data (LP: #1184603)
  * Fix export of Benefit Cost Ratio calculator outputs. (LP: #1181182)
  * Inserted the GMFs with the CacheInserter instead of the BulkInserter
    (LP: #1184624)
  * Added better instrumentation to the hazard getters
  * Make the engine smart enough to infer the right block size (LP: #1183329)
  * New risk demos (LP: #1180698,#1181182)
  * Time event validation fix (LP: #1181235)
  * Unicode list cast fix
  * Implement distribution by SES in the event based hazard calculator
    (LP: #1040141)
  * Remove gmf scenario (LP: #1170628)
  * Purge gmf table (LP: #1170632)
  * Parallelize the queries of kind "insert into gmf agg" by using the standard
    mechanism (LP: #1178054)
  * Skipped hazard/event_based/case_4/test.py (LP: #1181908)
  * Remove the dependency from the gmf/gmf_set tables in the XML export
    procedure (LP: #1169078)
  * Saved memory in the hazard getters by returning only the distinct GMFs
    (LP: #1175941)
  * Fixed the case of no gmfcollections and cleaned up the post processing
    mechanism (LP: #1176887)
  * Filter the ruptures according to the maximum_distance criterium
    (LP: #1178571)
  * New hazard demos (LP: #1168756)
  * Parallelize insert into gmf_agg table (LP: #1178054)
  * Removed some verbose logs in debug mode (LP: #1170938)
  * lxc sandbox - improved CI with sandboxed source tests (LP: #1177319)
  * Report "calculation", not the job (LP: #1178583)
  * Fix performance_monitor_test.py on Mac OS X (LP: #1177403)
  * Remove config.gem files from demos
  * Vulnerability functions for contents, occupants and non-structural damage
    (LP: #1174231)
  * Improved the memory profiling (LP: #1175941)
  * Cleanup of the hazard getters and small improvements to help the performance
    analysis of risk calculators (LP: #1175941)
  * Add a facility to import hazard_curves from XML files (LP: #1175452)
  * Refactoring of risk calculators (LP: #1175702)
  * Added references to RiskCalculation model
  * --config-file option (LP: #1174316)
  * Update calls to risklib to the latest interface (LP: #1174301)
  * Event-Based Hazard: Better hazard curve / GMF validation (LP: #1167302)
  * Improved hazard doc
  * CONTRIBUTORS.txt
  * DB cleanup
  * --optimize-source-model pre-processing option (LP: #1096867)
  * Relax validation rules on interest rate for benefit-cost ratio analysis
    (LP: #1172324)
  * Support non-unique taxonomy -> IMT association across different
    vulnerability files (LP: #1171782)
  * Point source block size (LP: #1096867)
  * Use "hazard curve multi imt" also when all the realizations are considered
    (LP: #1171389)
  * Fix aggregate loss curve computation (LP: #1171361)
  * Add instrumentation via the EnginePerformanceMonitor to all the calculators
    (LP: #1171060)
  * Replaced run_job_sp with run_hazard_job (LP: #1153512)
  * Cleanup input reuse
  * Simplify hazard getter query
  * Add a forgotten constrain ON DELETE CASCADE on the table gmf_agg
    (LP: #1170637)
  * Mean loss curve computation updated (LP: #1168454,#1169886,#1170630)
  * Changed the generation of hazard_curves to use the gmf_agg table
    (LP: #1169703)
  * Add geospatial index on gmf_agg
  * Fix hazard map and UHS export filenames (include PoE) (LP: #1169988)
  * Lower the parameter ses_per_logic_tree_path in the event_based QA tests to
    make them much faster (LP: #1169883)
  * Fix Event based mean loss curve computation (LP: #1168454)
  * An attempt to solve the memory occupation issue for the event_based risk
    calculator (LP: #1169577)
  * Update event based mean/quantile loss curve computation (LP: #1168454)
  * Fix disagg export file name (LP: #1163276)
  * Include 'investigation_time' in exported UHS XML (LP: #1169106)
  * Raise warnings when invalid/unknown/unnecessary params are specified
    (LP: #1164324)
  * Fix characteristic fault rupture serialization (LP: #1169069)
  * Fixed a bug in event_based/core_test.py due to the version of mock used
    (LP: #1167310)
  * Make sure the generated XML are valid according to NRML (LP: #1169106)
  * Fix the tests of the event_based depending on random number details
    (LP: #1167310)
  * Scenario risk is using "default" connection on a cluster (LP: #1167969)
  * Add a mechanism to populate the db from CSV files, without the need to run
    a fake calculation (LP: #1167310,#1167693)
  * Source model NRML to hazardlib conversion now throws useful error messages
    (LP: #1154512)
  * Organization of hazard exports (LP: #1163276)
  * Some trivial optimizations in Risk Event Based calculator
  * Do not use 'default' user on raw cursors. (LP: #1167776)
  * Removed a bunch of old test fixtures
  * release updated
  * hazard curves in multiple imts (LP: #1160427)
  * Critical fix to disaggregation interpolation (LP: #1167245)
  * Fix setup.py version number
  * Fix char source logic tree validation (LP: #1166756)
  * Update version to 1.0
  * Reflect latest interface changes in risklib (LP: #1166252)
  * Event base performance (LP: #1168233)
  * Fix a "reproducibility" issue when getting hazard sites from exposure
    (LP: #1163818)
  * Disaggregation in event based risk calculator (LP: #1160993)
  * Read 'sites' from 'sites_csv' (LP: #1097618)
  * add debconf tool to manage postgresql.conf file modification
  * Issue 1160993 (LP: #1160993,#1160845)
  * Importing GMF from XML: step 2 (LP: #1160398)
  * Disaggregation of losses by taxonomy (LP: #1160845)
  * Vulnerability model validation (LP: #1157072)
  * Big docs cleanup
  * Mean and quantile Loss map support (LP: #1159865)
  * Event-Based Hazard: Save multi-surface ruptures (LP: #1144225)
  * Fix loss curve export (LP: #1157072)
  * Fix an incorrect parameter in event-based hazard QA tests, cases 2 and 4
  * end-to-end qa tests for Scenario Risk and Scenario Damage
  * Trivial fix for setup.py
  * New E2E regression tests
  * Updated QA tests due to change in risklib
  * Engine cleanup
  * Characteristic source logic tree support (LP: #1144225)
  * Added a script to dump the hazard outputs needed for the risk (LP: #1156998)
  * Remove complete logic tree flags when redundant (LP: #1155904)
  * Do not read risk inputs from fylesystem but from ModelContent
  * Remove --force-inputs feature (LP: #1154552)
  * UHS Export (LP: #1082312)
  * UHS post-processing (LP: #1082312)
  * Fragility model using structure dependent IMT (LP: #1154549)
  * Correct bin/openquake help string for --log-level
  * Hazard post-processing code cleanup (LP: #1082312)
  * Allow Event-Based hazard post-processing to run without celery
  * More event-based hazard QA tests (LP: #1088864)
  * Real errors are masked in the qa_test since the real computation runs in a
    subprocess (LP: #1153512)
  * Minor simplification of the hazard_getter query
  * Correlation model qa tests (LP: #1097646)
  * Vulnerability model using structure dependent intensity measure types
    (LP: #1149270)
  * Fix a broken scenario hazard export test
  * Support for Characteristic Fault Sources (LP: #1144225)
  * Added a missing KILOMETERS_TO_METERS conversion in the hazard_getters
  * Average Losses (LP: #1152237)
  * Improved the error message for unavailable gsims
  * Companion changes to https://github.com/gem/oq-risklib/pull/38
  * Fix 1144741 (LP: #1144741)
  * Fix 1144388 (LP: #1144388)
  * Fixed ordering bug in the XML export of gmf_scenario (LP: #1152172)
  * Don't save hazard curves to the DB which are all zeros (LP: #1096926)
  * Add hazard nose attribute to the hazard QA test
  * Avoid fully qualified name in the XML <uncertaintyModel> tag (LP: #1116398)
  * Fix Scenario Risk calculator
  * New CLI functionality: delete old calculations (LP: #1117052)
  * DB security cleanup (LP: #1117052)
  * Event-Based Hazard Spatial Correlation QA tests (LP: #1099467)
  * Correct OQ engine version in db script
  * Preloaded exposure (LP: #1132902)
  * 1132708 and 1132731 (LP: #1132731)
  * Stabilize classical hazard QA test case 11
  * DB schema bootstrap script now runs silently by default
  * Fix aggregate loss export test
  * Fix a broken disagg/core test
  * Easy hazard getters optimization (LP: #1132708)
  * Fix progress risk
  * Event loss tables (LP: #1132699)
  * Fix the memory occupation issue for the scenario_risk calculator
    (LP: #1132018,#1132017)
  * Performance monitor to measure times and memory occupation of bottleneck
    code (LP: #1132017)
  * Scenario insured losses
  * Version fix (already present fix in master, add a test to verify it)
  * Classical Hazard QA test, SA IMT case (LP: #1073591)
  * Optimize hazard curve insertion (LP: #1100332)
  * updates due to the latest risklib api changes
  * Fixed the bug introduced by change the location field from Geometry to
    Geography
  * "openquake --version broked" fix
  * Fixed bug in the distribution of the realizations logic
  * Simplified the hazard getters so that they are pickleable without effort
  * Update to disaggregation equation (LP: #1116262)
  * Scenario Aggregated Loss
  * Risk maximum distance (LP: #1095582)
  * Add timestamps to calculation summary output (LP: #1129271)
  * More efficient hazard curve update transactions. (LP: #1121825)
  * Scenario risk tests
  * Added parameter taxonomies_from_fragility_model (LP: #1122817)
  * Add a check for missing taxonomies in the scenario_damage calculator
    (LP: #1122817)
  * Add '_update_progress' for clearer profiling (LP: #1121825)
  * Removed many global dictionaries and adopted a convention-over-configuration
    approach
  * Generation of ground motion fields only within a certain distance from the
    rupture (LP: #1121940)
  * Link between Rupture / Stochastic Event Set and Ground motion field outputs
    (LP: #1119553)
  * Fixed the qa_test for scenario_damage
  * Fix HazardCalculation.get_imts()
  * Donot save absolute losses (LP: #1096881)
  * Scenario hazard: fix a reference to the site collection
  * Fixes scenario hazard correlation
  * Scenario risk
  * Changed DmgState to have a foreign key to OqJob, not to Output; also removed
    the CollapseMap special treatment (LP: #1100371)
  * Drop upload table
  * Remove several global dictionaries from the engine
  * Mean and quantile Loss curve computation (LP: #1101270)
  * Cache the SiteCollection to avoid redundant recreation (LP: #1096915)
  * Scenario hazard correlation model (LP: #1097646)

 -- Matteo Nastasi (GEM Foundation) <nastasi@openquake.org>  Mon, 24 Jun 2013 17:39:07 +0200

python-oq-engine (0.9.1-1) precise; urgency=low

  * upstream release

 -- Matteo Nastasi (GEM Foundation) <nastasi@openquake.org>  Mon, 11 Feb 2013 11:00:54 +0100

python-oq-engine (0.8.3-3) precise; urgency=low

  * Add missing monitor.py source

 -- Muharem Hrnjadovic <mh@foldr3.com>  Tue, 23 Oct 2012 10:16:18 +0200

python-oq-engine (0.8.3-2) precise; urgency=low

  * Use arch-independent JAVA_HOME env. variable values (LP: #1069804)

 -- Muharem Hrnjadovic <mh@foldr3.com>  Mon, 22 Oct 2012 15:30:39 +0200

python-oq-engine (0.8.3-1) precise; urgency=low

  * upstream release

 -- Muharem Hrnjadovic <mh@foldr3.com>  Fri, 19 Oct 2012 19:53:00 +0200

python-oq-engine (0.8.2-5) precise; urgency=low

  * Make sure the vs30_type param is capitalized (LP: #1050792)

 -- Muharem Hrnjadovic <mh@foldr3.com>  Fri, 21 Sep 2012 12:01:34 +0200

python-oq-engine (0.8.2-4) precise; urgency=low

  * fix JAVA_HOME value so it works in ubuntu 12.04 LTS (LP: #1051941)

 -- Muharem Hrnjadovic <mh@foldr3.com>  Mon, 17 Sep 2012 14:52:12 +0200

python-oq-engine (0.8.2-3) precise; urgency=low

  * Insured loss probabilistic event based calculator (LP: #1045318)

 -- Muharem Hrnjadovic <mh@foldr3.com>  Wed, 05 Sep 2012 09:22:36 +0200

python-oq-engine (0.8.2-2) precise; urgency=low

  * remove namespace/module ambiguity

 -- Muharem Hrnjadovic <mh@foldr3.com>  Tue, 04 Sep 2012 17:08:17 +0200

python-oq-engine (0.8.2-1) precise; urgency=low

  * Upstream release (LP: #1045214)

 -- Muharem Hrnjadovic <mh@foldr3.com>  Tue, 04 Sep 2012 08:52:53 +0200

python-oq-engine (0.8.1-5) precise; urgency=low

  * rm threaded serialization patch (since it increases overall run time)

 -- Muharem Hrnjadovic <mh@foldr3.com>  Wed, 25 Jul 2012 17:01:32 +0200

python-oq-engine (0.8.1-4) precise; urgency=low

  * Try threaded serialization in order to fix performance regression
    (LP: #1027874)

 -- Muharem Hrnjadovic <mh@foldr3.com>  Mon, 23 Jul 2012 13:21:32 +0200

python-oq-engine (0.8.1-3) precise; urgency=low

  * Fix import exception when DJANGO_SETTINGS_MODULE is not set (LP: #1027776)

 -- Muharem Hrnjadovic <mh@foldr3.com>  Mon, 23 Jul 2012 09:08:01 +0200

python-oq-engine (0.8.1-2) precise; urgency=low

  * Fix for region discretization bug (LP: #1027041)

 -- Muharem Hrnjadovic <mh@foldr3.com>  Sun, 22 Jul 2012 10:12:25 +0200

python-oq-engine (0.8.1-1) precise; urgency=low

  * new upstream release (LP: #1027030)

 -- Muharem Hrnjadovic <mh@foldr3.com>  Fri, 20 Jul 2012 15:06:18 +0200

python-oq-engine (0.7.0-4) precise; urgency=low

  * fix typo in oq_restart script (LP: #994565)

 -- Muharem Hrnjadovic <mh@foldr3.com>  Fri, 04 May 2012 15:01:54 +0200

python-oq-engine (0.7.0-3) precise; urgency=low

  * Correct the version displayed by OpenQuake (on demand).

 -- Muharem Hrnjadovic <mh@foldr3.com>  Fri, 04 May 2012 08:20:18 +0200

python-oq-engine (0.7.0-2) oneiric; urgency=low

  * Fix bug in the classical PSHA calculator (LP: #984055)

 -- Muharem Hrnjadovic <mh@foldr3.com>  Wed, 02 May 2012 22:00:59 +0200

python-oq-engine (0.7.0-1) oneiric; urgency=low

  * Upstream release, rev. 0.7.0

 -- Muharem Hrnjadovic <mh@foldr3.com>  Wed, 02 May 2012 21:34:03 +0200

python-oq-engine (0.6.1-9) oneiric; urgency=low

  * Fix db router config for the oqmif schema (LP: #993256)

 -- Muharem Hrnjadovic <mh@foldr3.com>  Wed, 02 May 2012 15:23:40 +0200

python-oq-engine (0.6.1-8) oneiric; urgency=low

  * Re-apply fix for ERROR: role "oq_ged4gem" does not exist (LP: #968056)

 -- Muharem Hrnjadovic <mh@foldr3.com>  Wed, 02 May 2012 10:23:40 +0200

python-oq-engine (0.6.1-7) oneiric; urgency=low

  * delete obsolete .pyc files in /usr/openquake (LP: #984912)

 -- Muharem Hrnjadovic <mh@foldr3.com>  Thu, 19 Apr 2012 10:28:45 +0200

python-oq-engine (0.6.1-6) oneiric; urgency=low

  * Remove spurious 'oqmif' db user from settings.py (LP: #980769)

 -- Muharem Hrnjadovic <mh@foldr3.com>  Fri, 13 Apr 2012 14:35:54 +0200

python-oq-engine (0.6.1-5) oneiric; urgency=low

  * Pass the postgres port to the 'createlang' command as well.

 -- Muharem Hrnjadovic <mh@foldr3.com>  Fri, 13 Apr 2012 10:37:26 +0200

python-oq-engine (0.6.1-4) oneiric; urgency=low

  * Fix psql invocation.

 -- Muharem Hrnjadovic <mh@foldr3.com>  Fri, 13 Apr 2012 06:01:12 +0200

python-oq-engine (0.6.1-3) oneiric; urgency=low

  * Support machines with multiple postgres versions (LP: #979881)

 -- Muharem Hrnjadovic <mh@foldr3.com>  Fri, 13 Apr 2012 05:49:41 +0200

python-oq-engine (0.6.1-2) oneiric; urgency=low

  * Fix oq_restart_workers script so it uses the correct db table (oq_job)

 -- Muharem Hrnjadovic <mh@foldr3.com>  Wed, 04 Apr 2012 11:29:36 +0200

python-oq-engine (0.6.1-1) oneiric; urgency=low

  * OpenQuake 0.6.1 upstream release (LP: #971541)

 -- Muharem Hrnjadovic <mh@foldr3.com>  Tue, 03 Apr 2012 08:52:39 +0200

python-oq-engine (0.6.0-15) oneiric; urgency=low

  * Support machines with multiple postgres versions (LP: #979881)

 -- Muharem Hrnjadovic <mh@foldr3.com>  Thu, 12 Apr 2012 18:56:58 +0200

python-oq-engine (0.6.0-14) oneiric; urgency=low

  * Improved version string, post-installation actions

 -- Muharem Hrnjadovic <mh@foldr3.com>  Fri, 30 Mar 2012 17:21:40 +0200

python-oq-engine (0.6.0-13) oneiric; urgency=low

  * proper fix for GMF serialization problem (LP: #969014)

 -- Muharem Hrnjadovic <mh@foldr3.com>  Fri, 30 Mar 2012 15:14:41 +0200

python-oq-engine (0.6.0-12) oneiric; urgency=low

  * Fix GMF serialization in the hazard event based calculator (LP: #969014)

 -- Muharem Hrnjadovic <mh@foldr3.com>  Fri, 30 Mar 2012 12:15:44 +0200

python-oq-engine (0.6.0-11) oneiric; urgency=low

  * Fix ERROR: role "oq_ged4gem" does not exist (LP: #968056)

 -- Muharem Hrnjadovic <mh@foldr3.com>  Thu, 29 Mar 2012 10:44:23 +0200

python-oq-engine (0.6.0-10) oneiric; urgency=low

  * Fix BaseHazardCalculator, so self.calc gets initialized.

 -- Muharem Hrnjadovic <mh@foldr3.com>  Fri, 23 Mar 2012 07:20:47 +0100

python-oq-engine (0.6.0-9) oneiric; urgency=low

  * Turn off accidental worker-side logic tree processing (LP: #962788)

 -- Muharem Hrnjadovic <mh@foldr3.com>  Fri, 23 Mar 2012 06:27:36 +0100

python-oq-engine (0.6.0-8) oneiric; urgency=low

  * Package tested and ready for deployment.

 -- Muharem Hrnjadovic <mh@foldr3.com>  Tue, 20 Mar 2012 15:54:31 +0100

python-oq-engine (0.6.0-7) oneiric; urgency=low

  * All demos pass, rebuild this package

 -- Muharem Hrnjadovic <mh@foldr3.com>  Wed, 07 Mar 2012 18:12:26 +0100

python-oq-engine (0.6.0-6) oneiric; urgency=low

  * Another db user fix

 -- Muharem Hrnjadovic <mh@foldr3.com>  Wed, 07 Mar 2012 17:18:31 +0100

python-oq-engine (0.6.0-5) oneiric; urgency=low

  * Fix database users

 -- Muharem Hrnjadovic <mh@foldr3.com>  Wed, 07 Mar 2012 16:39:49 +0100

python-oq-engine (0.6.0-4) oneiric; urgency=low

  * Fix distro series

 -- Muharem Hrnjadovic <mh@foldr3.com>  Wed, 07 Mar 2012 09:25:57 +0100

python-oq-engine (0.6.0-3) precise; urgency=low

  * Added license file

 -- Muharem Hrnjadovic <mh@foldr3.com>  Wed, 07 Mar 2012 08:35:12 +0100

python-oq-engine (0.6.0-2) oneiric; urgency=low

  * added sample celeryconfig.py file

 -- Muharem Hrnjadovic <mh@foldr3.com>  Mon, 05 Mar 2012 20:07:23 +0100

python-oq-engine (0.6.0-1) oneiric; urgency=low

  * OpenQuake rev. 0.6.0 upstream release (LP: #946879)
  * add postgresql-plpython-9.1 dependency (LP: #929429)

 -- Muharem Hrnjadovic <mh@foldr3.com>  Mon, 05 Mar 2012 11:05:22 +0100

python-oq-engine (0.5.1-2) oneiric; urgency=low

  * add postrm script (LP: #906613)

 -- Muharem Hrnjadovic <mh@foldr3.com>  Thu, 02 Feb 2012 13:00:06 +0100

python-oq-engine (0.5.1-1) oneiric; urgency=low

  * 0.5.1 upstream release (LP: #925339)

 -- Muharem Hrnjadovic <mh@foldr3.com>  Thu, 02 Feb 2012 10:11:58 +0100

python-oq-engine (0.5.0-9) oneiric; urgency=low

  * Fix error resulting from backporting code.

 -- Muharem Hrnjadovic <mh@foldr3.com>  Wed, 25 Jan 2012 16:27:49 +0100

python-oq-engine (0.5.0-8) oneiric; urgency=low

  * Fix hazard map serialization failure (LP: #921604)

 -- Muharem Hrnjadovic <mh@foldr3.com>  Wed, 25 Jan 2012 16:06:54 +0100

python-oq-engine (0.5.0-7) oneiric; urgency=low

  * Remove one last 'sudo' from db setup script

 -- Muharem Hrnjadovic <mh@foldr3.com>  Wed, 25 Jan 2012 12:17:35 +0100

python-oq-engine (0.5.0-6) oneiric; urgency=low

  * NRML files are written only once (LP: #914614)
  * optimize parallel results collection (LP: #914613)
  * fix "current realization" progress counter value (LP: #914477)

 -- Muharem Hrnjadovic <mh@foldr3.com>  Thu, 19 Jan 2012 15:16:51 +0100

python-oq-engine (0.5.0-5) oneiric; urgency=low

  * Revert to the usual database user names.

 -- Muharem Hrnjadovic <mh@foldr3.com>  Tue, 10 Jan 2012 10:49:49 +0100

python-oq-engine (0.5.0-4) oneiric; urgency=low

  * Remove "sudo" from db setup script (LP: #914139)

 -- Muharem Hrnjadovic <mh@foldr3.com>  Tue, 10 Jan 2012 08:18:14 +0100

python-oq-engine (0.5.0-3) oneiric; urgency=low

  * Fix demo files.

 -- Muharem Hrnjadovic <mh@foldr3.com>  Mon, 09 Jan 2012 21:10:08 +0100

python-oq-engine (0.5.0-2) oneiric; urgency=low

  * Calculation and serialization are to be carried out in parallel
    (LP: #910985)

 -- Muharem Hrnjadovic <mh@foldr3.com>  Mon, 09 Jan 2012 15:53:05 +0100

python-oq-engine (0.5.0-1) oneiric; urgency=low

  * Prepare rel. 0.5.0 of python-oq-engine (LP: #913540)
  * set JAVA_HOME for celeryd (LP: #911697)

 -- Muharem Hrnjadovic <mh@foldr3.com>  Mon, 09 Jan 2012 07:15:31 +0100

python-oq-engine (0.4.6-11) oneiric; urgency=low

  * Facilitate java-side kvs connection caching
    (LP: #894261, #907760, #907993).

 -- Muharem Hrnjadovic <mh@foldr3.com>  Mon, 02 Jan 2012 13:42:42 +0100

python-oq-engine (0.4.6-10) oneiric; urgency=low

  * Only use one amqp log handler per celery worker (LP: #907360).

 -- Muharem Hrnjadovic <mh@foldr3.com>  Mon, 02 Jan 2012 13:10:50 +0100

python-oq-engine (0.4.6-9) oneiric; urgency=low

  * add a debian/preinst script that makes sure we have no garbage
    from previous package installation lying around (LP: #906613).

 -- Muharem Hrnjadovic <mh@foldr3.com>  Tue, 20 Dec 2011 10:43:12 +0100

python-oq-engine (0.4.6-8) oneiric; urgency=low

  * Repackage 0.4.6-6 (no asynchronous classical PSHA code)
    for oneiric (also fix the postgres-9.1 issues).

 -- Muharem Hrnjadovic <mh@foldr3.com>  Fri, 16 Dec 2011 11:34:47 +0100

python-oq-engine (0.4.6-6) oneiric; urgency=low

  * Make sure /var/lib/openquake/disagg-results exists and has an
    appropriate owner and permissions (LP: #904659)

 -- Muharem Hrnjadovic <mh@foldr3.com>  Thu, 15 Dec 2011 12:26:28 +0100

python-oq-engine (0.4.6-5) natty; urgency=low

  * Make sure the demos that were broken in 0.4.6 are not installed
    (LP: #901112)

 -- Muharem Hrnjadovic <mh@foldr3.com>  Fri, 09 Dec 2011 16:40:50 +0100

python-oq-engine (0.4.6-4) natty; urgency=low

  * Tolerate the failure of chown and/or chmod on /var/lib/openquake
    (LP: #902083)

 -- Muharem Hrnjadovic <mh@foldr3.com>  Fri, 09 Dec 2011 10:38:46 +0100

python-oq-engine (0.4.6-3) natty; urgency=low

  * Remove UHS changes in order to fix python-java-bridge failures
    (LP: #900617)

 -- Muharem Hrnjadovic <mh@foldr3.com>  Fri, 09 Dec 2011 07:51:19 +0100

python-oq-engine (0.4.6-2) oneiric; urgency=low

  * Add missing dependency, python-h5py (LP: #900300)

 -- Muharem Hrnjadovic <mh@foldr3.com>  Mon, 05 Dec 2011 15:09:37 +0100

python-oq-engine (0.4.6-1) oneiric; urgency=low

  * Upstream release (LP: #898634)
  * Make postgres dependencies less version dependent (LP: #898622)

 -- Muharem Hrnjadovic <mh@foldr3.com>  Mon, 05 Dec 2011 10:51:46 +0100

python-oq-engine (0.4.4-19) oneiric; urgency=low

  * Functions called from celery tasks should not make use of logic trees
    (LP: #880743)

 -- Muharem Hrnjadovic <mh@foldr3.com>  Mon, 24 Oct 2011 14:37:41 +0200

python-oq-engine (0.4.4-18) oneiric; urgency=low

  * Add python-setuptools as a python-oq-engine dependency (LP: #877915)

 -- Muharem Hrnjadovic <mh@foldr3.com>  Sun, 23 Oct 2011 18:29:41 +0200

python-oq-engine (0.4.4-17) oneiric; urgency=low

  * Refresh the demos and make sure the newest ones are always installed
    under /usr/openquake/demos

 -- Muharem Hrnjadovic <mh@foldr3.com>  Sun, 23 Oct 2011 18:12:59 +0200

python-oq-engine (0.4.4-16) oneiric; urgency=low

  * Remove superfluous OPENQUAKE_ROOT import.

 -- Muharem Hrnjadovic <mh@foldr3.com>  Sun, 23 Oct 2011 16:42:17 +0200

python-oq-engine (0.4.4-15) oneiric; urgency=low

  * Added the python code needed for the new logic tree implementation
    (LP: #879451)

 -- Muharem Hrnjadovic <mh@foldr3.com>  Sun, 23 Oct 2011 12:27:15 +0200

python-oq-engine (0.4.4-14) oneiric; urgency=low

  * leave exceptions raised by celery tasks alone (LP: #878736)

 -- Muharem Hrnjadovic <mh@foldr3.com>  Thu, 20 Oct 2011 12:30:50 +0200

python-oq-engine (0.4.4-13) oneiric; urgency=low

  * Avoid failures while reraising exceptions (LP: #877992)

 -- Muharem Hrnjadovic <mh@foldr3.com>  Wed, 19 Oct 2011 15:03:58 +0200

python-oq-engine (0.4.4-12) natty; urgency=low

  * Impose upper limit on JVM memory usage (LP: #821002)

 -- Muharem Hrnjadovic <mh@foldr3.com>  Mon, 17 Oct 2011 17:35:40 +0200

python-oq-engine (0.4.4-11) oneiric; urgency=low

  * add python-oq-engine_0.4.4.orig.tar.gz to upload

 -- Muharem Hrnjadovic <mh@foldr3.com>  Fri, 14 Oct 2011 11:57:11 +0200

python-oq-engine (0.4.4-10) oneiric; urgency=low

  * Ubuntu 11.10 upload.

 -- Muharem Hrnjadovic <mh@foldr3.com>  Fri, 14 Oct 2011 11:37:17 +0200

python-oq-engine (0.4.4-9) natty; urgency=low

  * 'new_in_this_release' files apply to latest upgrade (LP: #873205)

 -- Muharem Hrnjadovic <mh@foldr3.com>  Thu, 13 Oct 2011 10:36:04 +0200

python-oq-engine (0.4.4-8) natty; urgency=low

  * Make sure all demo files are unzipped (LP: #872816)

 -- Muharem Hrnjadovic <mh@foldr3.com>  Thu, 13 Oct 2011 10:17:08 +0200

python-oq-engine (0.4.4-7) natty; urgency=low

  * More robust detection of the 'openquake' system group (LP #872814)

 -- Muharem Hrnjadovic <mh@foldr3.com>  Wed, 12 Oct 2011 14:37:40 +0200

python-oq-engine (0.4.4-6) natty; urgency=low

  * make the demo files writable by owner *and* group.

 -- Muharem Hrnjadovic <mh@foldr3.com>  Tue, 11 Oct 2011 16:09:51 +0200

python-oq-engine (0.4.4-5) natty; urgency=low

  * Remove unneeded database users (LP #872277)
  * fix smoketests (add DEPTHTO1PT0KMPERSEC, VS30_TYPE parameter defaults)

 -- Muharem Hrnjadovic <mh@foldr3.com>  Tue, 11 Oct 2011 15:48:20 +0200

python-oq-engine (0.4.4-4) natty; urgency=low

  * turn off -x flag in debian/postinst
  * unzip the example files in /usr/openquake/demos

 -- Muharem Hrnjadovic <mh@foldr3.com>  Tue, 11 Oct 2011 14:55:30 +0200

python-oq-engine (0.4.4-3) natty; urgency=low

  * fix lintian warning

 -- Muharem Hrnjadovic <mh@foldr3.com>  Tue, 11 Oct 2011 14:26:25 +0200

python-oq-engine (0.4.4-2) natty; urgency=low

  * Use dh_installexamples to include the smoketests in the package.

 -- Muharem Hrnjadovic <mh@foldr3.com>  Tue, 11 Oct 2011 12:23:06 +0200

python-oq-engine (0.4.4-1) natty; urgency=low

  * fix permissions for config files in /etc/openquake (LP #850766)
  * be more intelligent about pg_hba.conf files (LP #848579)
  * add smoke tests to the package (LP #810982)

 -- Muharem Hrnjadovic <mh@foldr3.com>  Tue, 11 Oct 2011 11:47:30 +0200

python-oq-engine (0.4.3-21) natty; urgency=low

  * Remove unneeded dependency on fabric (LP: #852004)

 -- Muharem Hrnjadovic <mh@foldr3.com>  Fri, 16 Sep 2011 20:47:49 +0000

python-oq-engine (0.4.3-20) natty; urgency=low

  * Shut down celery prior to restarting postgres and setting up the database
    (LP: #846388)

 -- Muharem Hrnjadovic <mh@foldr3.com>  Sat, 10 Sep 2011 19:47:56 +0200

python-oq-engine (0.4.3-19) natty; urgency=low

  * Close all db connections in order to prevent package upgrade failures
   (LP: 846279)

 -- Muharem Hrnjadovic <mh@foldr3.com>  Sat, 10 Sep 2011 09:37:34 +0200

python-oq-engine (0.4.3-18) natty; urgency=low

  * declare the "include_defaults" flag in the openquake script (LP: #845994)

 -- Muharem Hrnjadovic <mh@foldr3.com>  Fri, 09 Sep 2011 22:38:40 +0200

python-oq-engine (0.4.3-17) natty; urgency=low

  * package the correct software revision (LP: #845583)

 -- Muharem Hrnjadovic <mh@foldr3.com>  Fri, 09 Sep 2011 15:00:05 +0200

python-oq-engine (0.4.3-16) natty; urgency=low

  * Add all required db users to pg_hba.conf (LP: #845461)

 -- Muharem Hrnjadovic <mh@foldr3.com>  Fri, 09 Sep 2011 11:25:41 +0200

python-oq-engine (0.4.3-15) natty; urgency=low

  * Remove obsolete dependency on python-geoalchemy (LP: #845439)

 -- Muharem Hrnjadovic <mh@foldr3.com>  Fri, 09 Sep 2011 10:25:25 +0200

python-oq-engine (0.4.3-14) natty; urgency=low

  * turn off 'set -x' in debian/postinst

 -- Muharem Hrnjadovic <mh@foldr3.com>  Fri, 09 Sep 2011 07:18:34 +0200

python-oq-engine (0.4.3-13) natty; urgency=low

  * Better detection of postgresql-8.4

 -- Muharem Hrnjadovic <mh@foldr3.com>  Fri, 09 Sep 2011 07:16:11 +0200

python-oq-engine (0.4.3-12) natty; urgency=low

  * detect the absence of the rabbitmq and postgres services and refrain
    from the corresponding initialization actions  (LP: #845344)

 -- Muharem Hrnjadovic <mh@foldr3.com>  Fri, 09 Sep 2011 06:47:32 +0200

python-oq-engine (0.4.3-11) natty; urgency=low

  * Fix logging sink configuration file and location.

 -- Muharem Hrnjadovic <mh@foldr3.com>  Wed, 07 Sep 2011 14:31:51 +0200

python-oq-engine (0.4.3-10) natty; urgency=low

  * Fix database user/permissions for admin schema.

 -- Muharem Hrnjadovic <mh@foldr3.com>  Wed, 07 Sep 2011 14:07:30 +0200

python-oq-engine (0.4.3-9) natty; urgency=low

  * turn off 'set -x' in debian/postinst

 -- Muharem Hrnjadovic <mh@foldr3.com>  Tue, 06 Sep 2011 17:44:37 +0200

python-oq-engine (0.4.3-8) natty; urgency=low

  * Fixed database (user) setup and general breakage (LP: #842472)

 -- Muharem Hrnjadovic <mh@foldr3.com>  Tue, 06 Sep 2011 17:42:51 +0200

python-oq-engine (0.4.3-7) natty; urgency=low

  * Fix database (user) setup (LP: #842472)
  * Copy configuration file to /etc/openquake (LP: #842468)

 -- Muharem Hrnjadovic <mh@foldr3.com>  Tue, 06 Sep 2011 15:34:17 +0200

python-oq-engine (0.4.3-6) natty; urgency=low

  * Delay the import of openquake.engine.job to allow the user to see the version
    and/or help without errors (LP: #842604)

 -- Muharem Hrnjadovic <mh@foldr3.com>  Tue, 06 Sep 2011 14:37:06 +0200

python-oq-engine (0.4.3-5) natty; urgency=low

  * Copy configuration file to /usr/openquake (LP: #842468)

 -- Muharem Hrnjadovic <mh@foldr3.com>  Tue, 06 Sep 2011 11:45:55 +0200

python-oq-engine (0.4.3-4) natty; urgency=low

  * Fix 'Architecture' field in debian/control.

 -- Muharem Hrnjadovic <mh@foldr3.com>  Mon, 05 Sep 2011 21:35:10 +0200

python-oq-engine (0.4.3-3) natty; urgency=low

  * Add Django as a dependency (LP: #830974)

 -- Muharem Hrnjadovic <mh@foldr3.com>  Mon, 05 Sep 2011 21:33:01 +0200

python-oq-engine (0.4.3-2) natty; urgency=low

  * Make db error detection smarter (LP: #819710)

 -- Muharem Hrnjadovic <mh@foldr3.com>  Mon, 05 Sep 2011 21:30:16 +0200

python-oq-engine (0.4.3-1) natty; urgency=low

  * Upstream release (LP: #839424)

 -- Muharem Hrnjadovic <mh@foldr3.com>  Mon, 05 Sep 2011 18:13:42 +0200

python-oq-engine (0.4.1-12) natty; urgency=low

  * Better error detection for schema creation output (LP #819710)
  * Remove unneeded python-guppy dependency (LP #826487)

 -- Muharem Hrnjadovic <mh@foldr3.com>  Mon, 15 Aug 2011 03:16:43 +0200

python-oq-engine (0.4.1-11) natty; urgency=low

  * Add the cache garbage collector script (LP #817541)

 -- Muharem Hrnjadovic <mh@foldr3.com>  Thu, 28 Jul 2011 16:56:33 +0200

python-oq-engine (0.4.1-10) natty; urgency=low

  * The name of the default db should be 'openquake'

 -- Muharem Hrnjadovic <mh@foldr3.com>  Tue, 26 Jul 2011 15:47:18 +0200

python-oq-engine (0.4.1-9) natty; urgency=low

  * postgresql reload after pg_hba.conf modification was missing

 -- Muharem Hrnjadovic <mh@foldr3.com>  Tue, 26 Jul 2011 15:28:52 +0200

python-oq-engine (0.4.1-8) natty; urgency=low

  * log4j.properties needs to live in the openquake source code tree
    (LP #816397)

 -- Muharem Hrnjadovic <mh@foldr3.com>  Tue, 26 Jul 2011 14:52:20 +0200

python-oq-engine (0.4.1-7) natty; urgency=low

  * Fix obsolete celeryconfig.py file.

 -- Muharem Hrnjadovic <mh@foldr3.com>  Tue, 26 Jul 2011 14:24:25 +0200

python-oq-engine (0.4.1-6) natty; urgency=low

  * Move xml schemas to the openquake source code tree (LP #816375)

 -- Muharem Hrnjadovic <mh@foldr3.com>  Tue, 26 Jul 2011 13:52:56 +0200

python-oq-engine (0.4.1-5) natty; urgency=low

  * Fix mistake in postinst (db init output in now redirected correctly)

 -- Muharem Hrnjadovic <mh@foldr3.com>  Tue, 26 Jul 2011 12:16:20 +0200

python-oq-engine (0.4.1-4) natty; urgency=low

  * database initialisation is now checked for errors

 -- Muharem Hrnjadovic <mh@foldr3.com>  Tue, 26 Jul 2011 11:25:18 +0200

python-oq-engine (0.4.1-3) natty; urgency=low

  * when invoked from postinst the sudo commands in the create_oq_schema
    script break it (since the latter is run by the postgres user)

 -- Muharem Hrnjadovic <mh@foldr3.com>  Tue, 26 Jul 2011 07:58:31 +0200

python-oq-engine (0.4.1-2) natty; urgency=low

  * get_uiapi_writer_session() has defaults (LP #815912)
  * moved the db-rooted source code tree under openquake (LP #816232)

 -- Muharem Hrnjadovic <mh@foldr3.com>  Tue, 26 Jul 2011 06:35:03 +0200

python-oq-engine (0.4.1-1) natty; urgency=low

  * OpenQuake 0.4.1 release
  * add postgresql-8.4 as a recommended package (LP #810953)
  * configure the OpenQuake database if postgres is installed (LP #810955)
  * add dependencies (LP #813961)
  * add the sticky bit to /usr/openquake (LP #810985)

 -- Muharem Hrnjadovic <mh@foldr3.com>  Thu, 21 Jul 2011 11:48:36 +0200

python-oq-engine (0.3.9-6) natty; urgency=low

  * The rabbitmq-server and redis-server packages should be merely recommended
    since we may want to install the openquake package on worker machines but
    deploy the two daemons in question elsewhere.

 -- Muharem Hrnjadovic <mh@foldr3.com>  Tue, 14 Jun 2011 20:12:50 +0200

python-oq-engine (0.3.9-5) natty; urgency=low

  * The number of celery tasks is based on the number of CPUs/cores
    (when the HAZARD_TASKS parameter is not set).

 -- Muharem Hrnjadovic <mh@foldr3.com>  Thu, 09 Jun 2011 15:15:54 +0200

python-oq-engine (0.3.9-4) natty; urgency=low

  * Create /usr/openquake in postinst

 -- Muharem Hrnjadovic <mh@foldr3.com>  Tue, 07 Jun 2011 16:43:24 +0200

python-oq-engine (0.3.9-3) natty; urgency=low

  * Added java-oq dependency

 -- Muharem Hrnjadovic <mh@foldr3.com>  Tue, 07 Jun 2011 14:58:44 +0200

python-oq-engine (0.3.9-2) natty; urgency=low

  * Added the python-geoalchemy dependency.

 -- Muharem Hrnjadovic <mh@foldr3.com>  Tue, 07 Jun 2011 10:30:02 +0200

python-oq-engine (0.3.9-1) natty; urgency=low

  * Upstream OpenQuake python sources.

 -- Muharem Hrnjadovic <mh@foldr3.com>  Mon, 06 Jun 2011 11:42:24 +0200<|MERGE_RESOLUTION|>--- conflicted
+++ resolved
@@ -1,9 +1,6 @@
   [Michele Simionato]
-<<<<<<< HEAD
+  * Fixed error in classical_risk when num_statistics > num_realizations
   * Fixed a TypeError when reading CSV exposures with occupancy periods
-=======
-  * Fixed error in classical_risk when num_statistics > num_realizations
->>>>>>> aa2fd7bb
   * Extended the check on duplicated source IDs to models in format NRML 0.5
   * Added a warning when reading the sources if .count_ruptures() is
     suspiciously slow
