  [Michele Simionato]
<<<<<<< HEAD
  * Optimized the serialization of ruptures on HDF5 by using a `sids` output
=======
  * Changed the Web UI button from "Run Risk" to "Continue"
>>>>>>> 20817f9c
  * The `avg` field in the loss curves is computed as the integral of the curve
    again, and it is not extracted from the avg_losses output anymore
  * Made the `fullreport` exportable
  * Fixed the `rup_data` export, since the boundary field was broken
  * Restored the output `losses_by_taxon` in the event_based_risk calculator
  * Fixed the calculator event based UCERF so that average losses can
    be stored

  [Daniele Viganò]
  * Added a check to verify that an 'oq' client is talking to the
    right DbServer instance
  * Introduced an optional argument for 'oq dbserver' command line
    to be able to override its default interface binding behaviour

  [Michele Simionato]
  * Optimized the event based calculators by reducing the number of calls
    to the GmfComputer and by using larger arrays
  * Added a check on missing vulnerability functions for some loss type
    for some taxonomy
  * Now we save the GMFs on the .ext5 file, not the datastore
  * Fixed bug in event_based_risk: it was impossible to use vulnerability
    functions with "PM" distribution
  * Fixed bug in event_based_risk: the ebrisk calculator is required as
    precalculator of event_based_risk, not others
  * Fixed bug in scenario_risk: the output `all_losses-rlzs` was aggregated
    incorrectly
  * Now the ucerf_risk calculators transfer only the events, not the ruptures,
    thus reducing the data transfer of several orders of magnitude
  * Added a view `get_available_gsims` to the WebUI and fixed the API docs
  * Introduced a configuration parameter `max_site_model_distance` with default
    of 5 km
  * Implemented sampling in the UCERF event based hazard calculator

  [Daniele Viganò]
  * Use threads instead of processes in DbServer because SQLite3
    isn't fork-safe on macOS Sierra

  [Michele Simionato]
  * Fixed a TypeError when deleting a calculation from the WebUI
  * Extended the command `oq to_hdf5` to manage source model files too
  * Improved significantly the performance of the event based calculator
    when computing the GMFs and not the hazard curves
  * Stored information about the mean ground motion in the datastore
  * Saved the rupture mesh with 32 floats instead of 64 bit floats
  * Raised the limit on the event IDs from 2^16 to 2^32 per task
  * Fixed classical_risk: there was an error when computing the statistics
    in the case of multiple assets of the same taxonomy on the same site
  * Changed the UCERF event based calculators to parallelize by SES
  * Fixed a site model bug: when the sites are extracted from the site model
    there is no need to perform geospatial queries to get the parameters
  * Added a command `oq normalize` to produce good `sites.csv` files
  * Introduced a `ses_seed` parameter to specify the seed used to generate
    the stochastic event sets; `random_seed` is used for the sampling only
  * Changed the `build_rcurves` procedure to read the loss ratios directly from
    the workers

python-oq-engine (2.3.0-0~precise01) precise; urgency=low

  [Michele Simionato]
  * `oq info --report` now filters the ruptures and reports the correct
    number of effective ruptures even for classical calculators
  * Stripped the TRT information from the event loss table CSV export
    and optimized its performance
  * Fixed a bug when storing the GMPE logic tree file in the datastore
  * Added a command `oq run_tiles` (experimental)
  * Fixed the event based calculator so that it can run UCERF ruptures
  * Fixed a bug in the scenario_risk calculator in case of multiple assets
    of the same taxonomy on the same site with no insurance losses
  * Now the event IDs are generated in the workers in the event based calculator
    and there is a limit of 65536 tasks with 65536 ruptures each
  * Changed the UCERF classical calculators to compute one branch at the time
  * Fixed the header `occupants:float32` in the CSV risk exports involving
    occupants
  * Fixed the name of the zipped files downloaded by the Web UI: there
    was a spurious dot
  * Fixed the UCERF classical calculator in the case of sampling
  * Reduced the size of the event tags in the event based calculators, thus
    saving GB of disk space in UCERF calculations
  * Fixed the name of the files downloaded by the Web UI: they must not
    contain slashes
  * Now deleting a calculation from the Web UI really deletes it, before
    if was only hiding it

  [Daniele Viganò]
  * Moved the OpenQuake Engine manual sources inside doc/manual

  [Michele Simionato]
  * Introduced an experimental classical time dependent UCERF calculator
  * Added a dynamic output for source group information
  * Changed the UCERF rupture calculator to fully store the ruptures
  * Fixed a bug in `combine_maps`: realizations with zero probability were
    discarded, thus breaking the computation of the statistics
  * Added a command `oq reset` to reset database and datastores
  * Reduced the data transfer back and disk space occupation for UCERF
    event based risk calculations
  * Tasks meant to be used with a shared directory are now marked with a
    boolean attribute `.shared_dir_on`
  * Added a warning when running event based risk calculations with sampling
  * Made sure that the openquake.cfg file is read only once

  [Daniele Viganò]
  * Moved the openquake.cfg config file inside the python package
    under openquake/engine/openquake.cfg
  * Removed support to OQ_LOCAL_CFG_PATH and OQ_SITE_CFG_PATH vars;
    only the OQ_CONFIG_FILE enviroment variable is read

  [Michele Simionato]
  * If there is a single realization, do not compute the statistics
  * Changed the separator from comma to tab for the output `ruptures`
  * If there are no conditional_loss_poes, the engine does not try to
    export the loss maps anymore
  * Fixed `oq engine --make-html-report` when using Python 3
  * Fixed bug when running `oq info job.ini` with NRML 0.5 source models

 -- Matteo Nastasi (GEM Foundation) <nastasi@openquake.org>  Thu, 23 Feb 2017 14:37:44 +0100

python-oq-engine (2.2.0-0~precise01) precise; urgency=low

  [Michele Simionato]
  * Fixed an HDF5 bug by not using a `vstr` array for the asset references
  * Fixed a wrong error message generated by `oq purge`
  * Added information about the rupture in the event loss table exports
  * Fixed a bug and added a test calculation with nonparametric sources
  * Fixed the classical UCERF calculator when there is more than one branch
  * Added .npz exporter for gmf_data for event based calculations

  [Daniele Viganò]
  * Port WebUI/API server to Django 1.9 and 1.10
  * Add dependencies to setup.py
  * Update Copyright to 2017

  [Michele Simionato]
  * Increased the splitting of ComplexFaultSources
  * Added a way to reuse the CompositeSourceModel from a previous computation
  * Turned the loss maps into dynamically generated outputs
  * Extended the source model writer to serialize the attributes
    src_interdep, rup_interdep, srcs_weights
  * Fixed a bug when exporting the uniform hazard spectra in presence of
    IMTs non spectral acceleration
  * Fixed a bug when computing the loss maps in presence of insurance,
    temporarily introduced in master
  * Made the datastore for event based risk calculations much lighter
    by computing the statistical outputs at export time
  * Now it is possible to post process event based risk outputs with the
    `--hc` option
  * Added a command `oq to_hdf5` to convert .npz files into .hdf5 files
  * Moved commonlib.parallel into baselib
  * Merged the experimental calculator ebrisk into event_based_risk and
    used correctly the random_seed for generating the GMFs (not the master_seed)
  * Added a flag `ignore_covs` to ignore the coefficients of variation
  * Changed the GMF scenario exporter to avoid generating composite arrays with
    a large number of fields
  * Exporting in .npz format rather than HDF5
  * Introduced a `shared_dir` parameter in openquake.cfg
  * Fixed a serialization bug for planar surfaces
  * Removed the flag `asset_loss_table`: the loss ratios are
    saved if and only if the `loss_ratios` dictionary is non-empty
  * Added a CSV exporter for the GMFs in the event based calculator
  * Added a CSV exporter for the rup_data output
  * Added a CSV exporter for the disaggregation output
  * Stored the disaggregation matrices directly (no pickle)
  * Turned the CompositeRiskModel into a HDF5-serializable object
  * Fixed all doctests for Python 3

  [Daniele Viganò]
  * Removed the 'oq-engine' wrapper (command already deprecated)

  [Michele Simionato]
  * Assigned a year label to each seismic event in the event based calculator
  * Now the ebrisk calculator supports the case of asset_correlation=1 too
  * Made it possible to export the losses generated by a specific event
  * Lowered the limit on the length of source IDs to 60 chars
  * Fixed excessive strictness when validating `consequenceFunction.id`
  * Added an `ucerf_rupture` calculator able to store seismic events and
    rupture data and reduced the data transfer

  [Daniele Viganò]
  * MANIFEST now includes all files, with any extension located in the
    tests folders. It is now possible to run tests from an installation
    made with packages

  [Michele Simionato]
  * Improved error message when the user gives a source model file instead of
    a source model logic tree file
  * Fixed the management of negative calculation IDs
  * Relaxed the tolerance so that the tests pass on Mac OS X
  * Implemented csv exporter for the ruptures
  * Optimized the epsilon generation in the ebrisk calculator for
    asset_correlation=0
  * Improved the performance of the scenario risk calculators
  * Now by default we do not save the ruptures anymore
  * Fixed a memory leak recently introduced in parallel.py
  * Simplified classical_risk (the numbers can be slightly different now)
  * Serialized the ruptures in the HDF5 properly (no pickle)
  * Introduced a parameter `iml_disagg` in the disaggregation calculator
  * Fixed `oq reduce` to preserve the NRML version
  * Fixed a bug when splitting the fault sources by magnitude

 -- Matteo Nastasi (GEM Foundation) <nastasi@openquake.org>  Mon, 23 Jan 2017 14:36:48 +0100

python-oq-engine (2.1.0-0~precise01) precise; urgency=low

  [Michele Simionato]
  * There is now a flag `save_ruptures` that can be turned off on demand;
    by default the ruptures are always saved in the event based calculators
  * Optimized the memory consumption when using a ProcessPoolExecutor (i.e
    fork before reading the source model) by means of a `wakeup` task
  * Reduced the splitting of the fault sources
  * Added a view `task_slowest` displaying info about the slowest task
    (only for classical calculations for the moment)
  * concurrent_tasks=0 disable the concurrency
  * Optimized the saving time of the GMFs
  * Changed the default number of concurrent tasks and increased the
    relative weight of point sources and area sources
  * Fixed the UCERF event loss table export and added a test for it
  * Optimized the computation of the event loss table
  * Introduced two new calculators ucerf_risk and ucerf_risk_fast

  [Paolo Tormene]
  * Added to the engine server the possibility to log in and out
    programmatically by means of HTTP POST requests

  [Michele Simionato]
  * Optimized the memory consumption of the event based risk calculators
  * Extended the `oq show` command to work in a multi-user environment
  * Improved the test coverage of the exports in the WebUI
  * Removed the SourceManager: now the sources are filtered in the workers
    and we do not split in tiles anymore
  * Made the full datastore downloadable from the WebUI
  * Added a command "oq db" to send commands the engine database
    (for internal usage)
  * By default the WebUI now displays only the last 100 calculations
  * Added more validity checks to the disaggregation parameters; split the
    sources even in the disaggregation phase
  * Added an optimized event based calculator computing the total losses by
    taxonomy and nothing else
  * Filtered the sources up front when there are few sites (<= 10)
  * Reduced the number of tasks generated when filter_sources is False
  * Saved engine_version and hazardlib_version as attributes of the datastore
  * Avoided saving the ruptures when ground_motion_fields is True
  * Finalized the HDF5 export for hazard curves, hazard maps and uniform
    hazard spectra
  * Restored a weight of 1 for each rupture in the event based calculator
  * Removed the MultiHazardCurveXMLWriter
  * Improved the saving of the ruptures in event based calculations
  * Reduced the data transfer due to the `rlzs_by_gsim` parameter
  * Added an HDF5 export for scenario GMFs
  * If `filter_sources` if false, the light sources are not filtered, but the
    heavy sources are always filtered
  * Now the dbserver can be stopped correctly with CTRL-C
  * Parallelized the splitting of heavy sources
  * Changed the event loss table exporter: now a single file per realization
    is exported, containing all the loss types
  * Removed the dependency from the Django ORM
  * Now the WebUI restarts the ProcessPoolExecutor at the end of each job,
    to conserve resources
  * Optimized the computation of hazard curves and statistics, especially
    for the memory consumption
  * Reduced the data transfer due to the `rlzs_assoc` and `oqparam` objects
  * Fixed a bug in the disaggregation calculator when a source group has
    been filtered away by the maximum distance criterium
  * Fixed an encoding error in the reports when the description contains a
    non-ASCII character
  * Changed the distribution framework: celery is supported in a way more
    consistent with the other approaches; moreover, ipyparallel is supported
  * Hazard maps are now a fake output, dynamically generated at export time
  * Made the number of produced tasks proportional to the number of tiles
  * Raised an error for event_based_risk producing no GMFs
  * Added a view for the slow sources
  * Transmitted the attributes of a SourceGroup to the underlying sources
  * Fixed the names of exported files for hazard maps in .geojson format
  * Added an header with metadata to the exported hazard curves and maps
  * Avoid storing filtered-away probability maps, thus fixing a bug
  * Restored the precalculation consistency check that was disabled during the
    transition to engine 2.0
  * Fixed a bug with `oq engine --delete-calculation`
  * Hazard curves/maps/uniform spectra can now be recomputed
  * Restored the early check on missing taxonomies
  * Raise an early error if an user forget the `rupture_mesh_spacing` parameter
  * Fixed a bug while deleting jobs from the db in Ubuntu 12.04
  * Ported the shapefile converter from the nrml_converters
  * Added source model information in the file `realizations.csv`
  * `oq engine --run job.ini --exports csv` now also exports the realizations
  * Introduced the format NRML 0.5 for source models
  * Added a check on the version in case of export errors
  * Extended `oq purge` to remove calculations from the database too
  * Fixed `--make-html-report`: the view task_info was not registered
  * Stored several strings as HDF5-variable-length strings
  * Fixed an export bug for the hazard curves in .geojson format
  * Removed the array cost_types from the datastore
  * Taxonomies with chars not in the range a-z0-9 were incorrectly rejected
  * Improved the XML parsing utilities in speed, memory, portability and
    easy of use
  * Forbidden the reuse of exposure because is was fragile and error prone
  * Fixed a bug with the `realizations` array, which in hazard calculations
    was empty in the datastore

 -- Matteo Nastasi (GEM Foundation) <nastasi@openquake.org>  Fri, 14 Oct 2016 11:07:26 +0200

python-oq-engine (2.0.0-0~precise01) precise; urgency=low

  [Michele Simionato]
  * Quoted the taxonomies in the CSV exports
  * Fixed a bug in classical_damage and added a master test for it
  * Fixed the escaping of the taxonomies in the datastore
  * Fixed the names of the exported risk files
  * Fixed a segfault in the WebUI when exporting files with h5py >= 2.4
  * Added a command `oq dbserver` to start/stop the database server
  * The engine exports the hazard curves one file per IMT
  * Exported lon and lat with 5 digits after the decimal point
  * Added a command `oq info --build-reports`
  * Introduced experimental support for exporting .hdf5 files

  [Daniele Viganò]
  * Reworked substantially the engine documentation: removed obsolete pages,
    updated to engine 2.0 and added instructions for Windows and Mac OS X
  * Remove oq_create_db script, db is created by the DbServer
  * Move oq_reset_db into utils and clean old code

  [Michele Simionato]
  * Now the DbServer automatically upgrades the database if needed
  * Renamed oq-lite -> oq and added a subcommand `oq engine`
  * Added a CSV reader for the hazard curves
  * Having time_event=None in the hazard part of a calculation is now valid
  * Added an exporter for the rupture data, including the occurrence rate
  * Refactored the CSV exporters
  * Moved celeryconfig.py; now celery must be started with
    `celery worker --config openquake.engine.celeryconfig`
  * Added a default location `~/oqdata/dbserver.log` for the DbServer log
  * Added an early check on the SA periods supported by the GSIMs
  * Now the gsim_logic_tree file is parsed only once
  * Added a document about the architecture of the engine
  * The realizations are now exported as a CSV file
  * Escaped taxonomies in the datastore
  * The Web UI log tool is now escaping the HTML
  * Moved openquake.commonlib.commands -> openquake.commands and
    openquake.commonlib.valid -> openquake.risklib.valid to have a
    linear tower of internal dependencies
  * Supported all versions of Django >= 1.5
  * Provided a better error message in the absence of openquake.cfg
  * Removed the check on the export_dir when using the WebUI
  * Reduce the data transfer of the realization association object
  * If uniform_hazard_spectra is true, the UHS curves are generated
    even if hazard_maps is false; the hazard maps are not exported
  * Optimized the filtering of PointSources
  * Initial work on the UCERF event based hazard calculator
  * Added a test calculation crossing the International Date Line (Alaska)

  [Daniele Viganò]
  * Remove the dependency from the python 'pwd' package which is not
    available on Windows
  * Supervisord init scripts are now provided for the dbserver, celery
    and the webui. Celery is not started by default, other two are.

  [Michele Simionato]
  * Another export fix: made sure it is run by the current user
  * Fixed the export: if the export directory does not exists, it is created
  * Introduced the configuration variable `multi_user`, false for source
    installations and true for package installations
  * Fixed the WebUI export
  * Removed the .txt outputs from the WebUI page engine/<output_id>/outputs
    (they are useful only internally)
  * Fixed the export: first the xml exporter is tried and then the csv exporter;
    if both are available, only the first is used, not both of them
  * Optimized the case when the epsilons are not required, i.e. all the
    covariance coefficients are zero in the vulnerability functions
  * Added another test for event based risk (`case_miriam`)
  * Revisited the distribution mechanism and refined the weight of the
    ruptures in the event based calculators to avoid generating slow tasks
  * Added an automatic help for the subcommands of oq-lite and managed
    --version correctly
  * The event based risk calculator now use different seeds for different
    realizations; also, the performance has been substantially improved
  * Improved the .rst reports with data transfer information
  * Removed the RlzsAssoc object from the datastore
  * Fixed the number of tasks generated by the risk calculators
  * Refactored the serialization of CompositionInfo instances to HDF5
  * Used exponential notation with 5 decimal digits in most exported XML files
  * Refactored the sampling mechanics in the event based calculators
  * The event_based_risk calculator infers the minimum intensity of the GMFs
    from the vulnerability functions (if not specified in the job.ini)
  * Fixed the `avg_losses-stats`: they were not generated in absence of
    loss curves
  * Added a command `oq-lite info --exports`
  * Added filtering on the mininum intensity also in the event based
    hazard calculator; improved the performance and memory occupation
  * Added a view displaying the calculation times by source typology
  * Fixed the test of GMPETable after the correction in hazardlib
  * Optimized the saving of the asset loss table
  * Optimized the case of multiple assets of the same taxonomy on the
    same point and introduced a datastore view `assets_by_site`
  * Fixed HDF5 segmentation faults in the tests for Ubuntu 16.04

  [Daniele Viganò]
  * Add support for Ubuntu 16.04 (xenial) packages
  * Removed the openquake_worker.cfg file because it is not used anymore

  [Michele Simionato]
  * Replaced PostgreSQL with SQLite
  * Introduced a dbserver to mediate the interaction with the database
  * Restored the signal handler to manage properly `kill` signals so that
    the workers are revoked when a process is killed manually
  * Fixed in a more robust way the duplicated log bug
  * Made more robust the killing of processes by patching concurrent.futures
  * Fixed a critical bug with celery not being used even when `use_celery`
    was true.
  * Improved the validation of NRML files
  * Added a command `oq-engine --show-log <job_id>`

  [Daniele Viganò]
  * Use the 'postgresql' meta package as dependency of the .deb
    package to support newer versions of Postgres; this makes
    Trusty package installable on Ubuntu 16.04 and Debian 8

  [Daniele Viganò, Michele Simionato]
  * Fixed a bug in `oq-engine --export-outputs`

  [Daniele Viganò, Matteo Nastasi]
  * Allow installation of the binary package on Ubuntu derivatives

  [Matteo Nastasi]
  * Backport of libhdf5 and h5py for ubuntu 'precise' serie

  [Michele Simionato]
  * Removed openquake/engine/settings.py
  * Made the dependency on celery required only in cluster installations
  * Integrated the authentication database in the engine server database
  * Fixed the description in the Web UI (before it was temporarily set to
    the string "A job").
  * Introduced filtering on the minimum intensity of the ground shaking
  * Solved the issue of serializing large SES collections, over the HDF5 limit
  * The loss maps and curves XML exporters now export the coordinates
    of the assets, not the coordinates of the closest hazard site
  * Stored the job.ini parameters into a table in the datastore
  * Added a check on the IMTs coming from the risk models
  * Changed the aggregate loss table exporter to export the event tags,
    not the event IDs
  * Fixed a bug with the CSV export of the ground motion fields
  * Fixed a bug with the export of UHS curves with `--exports=xml`
  * Reduced substantially the data transfer and the memory occupation
    for event based calculations with a large number of assets: we
    can run the California exposure with half million assets now
  * Fixed a bug in the SESCollection exporter
  * Changed the asset<->epsilons association: before for a given taxonomy the
    assets were ordered by `asset_ref`, now they are ordered by `id`. This
    has a minor impact on the numbers sensitive to the epsilons, akin to a
    change of seeds
  * Added a test on the ordering of the epsilons
  * Accepted `.` and `|` as valid characters for source IDs
  * Changed the GMF calculator to use a single seed per unique rupture
  * Changed the SESCollection exporter: now a single file is exported, before
    we were exporting one file per source model path per tectonic region model
  * Changed the event based calculators to avoid duplicating ruptures
    occurring more than once
  * Changed the risk calculators to work in blocks of assets on the same site
  * Made it possible to set different integration distances for different
    tectonic region types
  * Optimized the aggregation by asset in the event based risk calculator
  * Reporting the source_id when the filtering fails

 -- Matteo Nastasi (GEM Foundation) <nastasi@openquake.org>  Tue, 21 Jun 2016 14:17:03 +0200

python-oq-engine (1.9.1-0~precise01) precise; urgency=low

  [Michele Simionato]
  * Fixed a bug in the Web UI when running a risk calculation starting
    from a previous calculation

 -- Matteo Nastasi (GEM Foundation) <nastasi@openquake.org>  Mon, 07 Mar 2016 11:11:59 +0100

python-oq-engine (1.9.0-0~precise01) precise; urgency=low

  [Michele Simionato]
  * Fixed a bug such that in some circumstances the logging stream handler
    was instantiated twice, resulting in duplicated logs
  * Changed the default job status to 'executing' (was 'pre_executing')
  * Fixed the ordering of the logs in the Web UI
  * Removed the dependency from PostGIS
  * Restored the monitoring which was accidentally removed
  * Removed the obsolete option `--hazard-output-id`
  * Printed the names of the files exported by the engine, even when there
    are multiple files for a single output
  * Introduced four new tables job, output, log, performance: all the other
    60+ database tables are not used anymore

 -- Matteo Nastasi (GEM Foundation) <nastasi@openquake.org>  Wed, 02 Mar 2016 14:33:38 +0100

python-oq-engine (1.8.0-0~precise01) precise; urgency=low

  [Michele Simionato]
  * Removed two `oq-engine` switches (`--export-stats` and `--list-inputs`)
    and fixed `--show-view`; unified `--delete-hazard-calculation` and
    `--delete-risk-calculation` into a single `--delete-calculation`
  * Updated `make_html_report.py` to extract the full report from the
    datastore
  * If `use_celery` is true, use celery to determine a good default for
    the parameter `concurrent_tasks`
  * Made celery required only in cluster situations
  * Fixed the duplication of exported result in the classical_damage
    calculator when there is more than one realization
  * Removed several obsolete or deprecated switches from the `oq-engine` command
  * Replaced all classical calculators with their lite counterparts
  * Fixed the site-ordering in the UHS exporter (by lon-lat)

  [Paolo Tormene]
  * Added API to validate NRML

  [Michele Simionato]
  * The engine can now zip files larger than 2 GB (used in the export)
  * Now the loss maps and curves are exported with a fixed ordering: first
    by lon-lat, then by asset ID
  * Replaced the old disaggregation calculator with the oq-lite one

 -- Matteo Nastasi (GEM Foundation) <nastasi@openquake.org>  Mon, 15 Feb 2016 12:06:54 +0100

python-oq-engine (1.7.0-0~precise01) precise; urgency=low

  [Michele Simionato]
  * Fixed an encoding bug in --lhc
  * Fixed an export bug: it is now possible to export the outputs generated
    by another user, if the read permissions are set correctly

 -- Matteo Nastasi (GEM Foundation) <nastasi@openquake.org>  Mon, 14 Dec 2015 10:40:26 +0100

python-oq-engine (1.6.0-0~precise01) precise; urgency=low

  [Daniele Viganò]
  * Added the oq_reset_db script. It removes and recreates the database and
    the datastore

  [Matteo Nastasi]
  * Demos moved to /usr/share/openquake/risklib

  [Michele Simionato]
  * Removed the 'view' button from the Web UI
  * Removed the epsilon_sampling configuration parameter
  * Made customizable the display_name of datastore outputs (before it was
    identical to the datastore key)
  * The zip files generated for internal use of the Web UI are now hidden
  * Made visible to the engine only the exportable outputs of the datastore
  * Closed explicitly the datastore after each calculation
  * Replaced the old scenario calculators with the HDF5-based calculators
  * Fixed a very subtle bug in the association queries: some sites outside
    of the region constraint were not discarded in some situations
  * Removed the self-termination feature `terminate_job_when_celery_is_down`
  * Removed the epsilon sampling "feature" from the scenario_risk calculator
  * Replaced the event based calculators based on Postgres with the new ones
    based on the HDF5 technology

 -- Matteo Nastasi (GEM Foundation) <nastasi@openquake.org>  Tue, 17 Nov 2015 11:29:47 +0100

python-oq-engine (1.5.1-0~precise01) precise; urgency=low

  [Michele Simionato]
  * Fixed a bug affecting exposures with multiple assets on the same site

 -- Matteo Nastasi (GEM Foundation) <nastasi@openquake.org>  Fri, 25 Sep 2015 14:22:08 +0200

python-oq-engine (1.5.0-0~precise01) precise; urgency=low

  [Michele Simionato]
  * The event based calculators in the engine are now officially deprecated
    and they raise a warning when used
  * Optimization: we do not generate the full epsilon matrix if all
    coefficients of variation are zero
  * Fixed two subtle bugs in the management of the epsilons: it means that
    all event based risk calculations with nonzero coefficients of variations
    will produce slightly different numbers with respect to before
  * Removed excessive checking on the exposure attributes 'deductible' and
    'insuredLimit' that made it impossible to run legitimate calculations
  * Changed the meaning of 'average_loss' for the aggregated curves: now it
    is the sum of the aggregated losses in the event loss table,
    before it was extracted from the aggregated loss curve
  * Changed the way the average losses (and insured average losses) are
    computed by the event based risk calculator: now they are extracted
    from the event loss table, before they were extracted from the loss curves
  * Set to NULL the stddev_losses and stddev_insured_losses for the event based
    risk calculator, since they were computed incorrectly
  * Introduced a new experimental command
    'oq-engine --show-view CALCULATION_ID VIEW_NAME'; the only view available
    for the moment is 'mean_avg_losses'
  * Negative calculation IDs are interpreted in a Pythonic way, i.e. -1
    means the last calculation, -2 the calculation before the last one, etc.
  * If a site parameter is more distant than 5 kilometers from its closest
    site, a warning is logged
  * Changed the splitting of fault sources to reduce the number of generated
    sources and avoid data transfer failures if rupture_mesh_spacing is too
    small
  * Changed the event loss table export: now the CSV file does not contain
    the magnitude and the rows are ordered by rupture tag first and loss second
  * Removed the calculator EventBasedBCR
  * Longitude and latitude are now rounded to 5 digits
  * Fixed a very subtle bug in the vulnerability functions, potentially
    affecting calculations with nonzero coefficients of variation and nonzero
    minIML; the numbers produced by the engine were incorrect; see
    https://bugs.launchpad.net/oq-engine/+bug/1459926
  * 'investigation_time' has been replaced by 'risk_investigation_time' in
    risk configuration files
  * Initial support for Django 1.7

  [Daniele Viganò]
  * Removed the bin/openquake wrapper: now only bin/oq-engine is
    available

  [Michele Simionato]
  * Added parameter parallel_source_splitting in openquake.cfg

  [Daniele Viganò]
  * setup.py improvements
  * Added MANIFEST.in
  * celeryconfig.py moved from /usr/openquake/engine to
    /usr/share/openquake/engine

  [Matteo Nastasi]
  * Packaging system improvement

 -- Matteo Nastasi (GEM Foundation) <nastasi@openquake.org>  Wed, 23 Sep 2015 15:48:01 +0200

python-oq-engine (1.4.1-0~precise01) precise; urgency=low

  [Michele Simionato]
  * Added a new 'ebr' hazard/risk calculator
  * Fixed the engine core export: now it can export datastore outputs as
    zip files
  * Now the parameter concurrent_tasks is read from the .ini file
  * Parallelized the source splitting procedure
  * Fixed a bug in the hazard calculators which were not using the parameter
    concurrent_tasks from the configuration file

 -- Matteo Nastasi (GEM Foundation) <nastasi@openquake.org>  Fri, 15 May 2015 10:06:26 +0200

python-oq-engine (1.4.0-2~precise01) precise; urgency=low

  [Daniele Viganò]
  * Fixed debian/control: add missing lsb-release to build deps

 -- Matteo Nastasi (GEM Foundation) <nastasi@openquake.org>  Fri, 08 May 2015 14:33:26 +0200

python-oq-engine (1.4.0-1~precise01) precise; urgency=low

  [Matteo Nastasi, Daniele Viganò]
  * Fixed dependencies version management

 -- Matteo Nastasi (GEM Foundation) <nastasi@openquake.org>  Thu, 07 May 2015 14:14:09 +0200

python-oq-engine (1.4.0-0~precise01) precise; urgency=low

  [Matteo Nastasi, Daniele Viganò]
  * Add binary package support for both Ubuntu 12.04 (Precise)
    and Ubuntu 14.04 (Trusty)

  [Michele Simionato]
  * Removed the SiteModel table: now the association between the sites and the
    site model is done by using hazardlib.geo.geodetic.min_distance

  [Daniele Viganò]
  * added authentication support to the 'engineweb' and the 'engineserver'

  [Michele Simionato]
  * the aggregate loss curves can be exported in CSV format

  [Matteo Nastasi]
  * added 'outtypes' attribute with list of possible output types for
    each output item in outputs list API command
  * added '/v1/calc/<id>/status' API command
  * added 'engineweb' django application as local web client for oq-engine

  [Michele Simionato]
  * Renamed the maximum_distance parameter of the risk calculators to
    asset_hazard_distance, to avoid confusion with the maximum_distance
    parameter of the hazard calculators, which has a different meaning;
    is it an error to set the maximum_distance in a job_risk.ini file
  * Added to the API an URL /v1/calc/:calc_id/remove to hide jobs
  * A new key is_running is added to the list of dictionaries returned by
    the URL /v1/calc/list
  * Replaced the mock tests for the engine server with real functional tests
  * Added a resource /v1/calc/:calc_id/traceback to get the traceback of a
    failed calculation
  * Now the logs are stored also in the database, both for the controller node
    and the worker nodes
  * Bypassed Django when deleting calculations from the database: this avoids
    running out of memory for large calculations
  * Fixed an issue in the scenario calculator: the GMFs were not filtered
    according to the distance to the rupture
  * Now critical errors appear in the log file
  * Added a --run command to run hazard and risk together
  * Fixed bug in the event based calculator; in the case
    number_of_logic_tree_samples > 0 it was generating incorrect hazard curves.
    Also improved (a lot) the performance in this case.
  * Fixed a tricky bug happening when some tectonic region type are filtered
    away.
  * The event based risk calculator now save only the non-zero losses in
    the table event_loss_asset.
  * Added a CSV exporter for the Stochastic Event Sets, for debugging purposes.
  * The GMF CSV exporter now sorts the output by rupture tag.

  [Matteo Nastasi]
  * Each pull request must be accompanied by an update of the debian
    changelog now.

 -- Matteo Nastasi (GEM Foundation) <nastasi@openquake.org>  Thu, 07 May 2015 11:33:24 +0200

python-oq-engine (1.3.0-1) precise; urgency=low

  [Matteo Nastasi]
  * gunzip xml demos files after copied into /usr/openquake/engine directory

 -- Matteo Nastasi (GEM Foundation) <nastasi@openquake.org>  Thu, 26 Feb 2015 16:35:20 +0100

python-oq-engine (1.3.0-0) precise; urgency=low

  [Michele Simionato]
  * Updated python-django dependency >= 1.6.1, (our repository already
    includes a backported version for Ubuntu 'precise' 12.04); this change
    makes unnecessary "standard_conforming_strings" postgresql configuration
    variable setting
  * The event based risk calculator is able to disaggregate the event loss
    table per asset. To enable this feature, just list the assets you are
    interested in in the job.ini file: "specific_assets = a1 a2 a3"
  * We have a new hazard calculator, which can be invoked by setting in the
    job.ini file: "calculation_mode = classical_tiling"
    This calculators is the same as the classical calculator (i.e. you will
    get the same numbers) but instead of considering all the hazard sites at
    once, it splits them in tiles and compute the hazard curves for each tile
    sequentially. The intended usage is for very large calculations that
    exceed the available memory. It is especially convenient when you have
    very large logic trees and you are interested only in the statistics (i.e.
    mean curves and quantile curves). In that case you should use it with the
    option individual_curves=false. Notice that this calculator is still in
    an experimental stage and at the moment is does not support UHS curves.
    Hazard maps and hazard curves are supported.
  * We have a new risk calculator, which can be invoked by setting in the
    job.ini file: "calculation_mode = classical_damage"
    This calculator is able to compute the damage distribution for each asset
    starting from the hazard curves produced by the classical
    (or classical_tiling) calculator and a set of fragility functions. Also
    this calculator should be considered in experimental stage.
  * A significant change has been made when the parameter
    number_of_logic_tree_samples is set to a non-zero value. Now, if a branch
    of the source model logic tree is sampled twice we will generate the
    ruptures twice; before the ruptures were generated once and counted twice.
    For the classical calculator there is no effect on the numbers (sampling
    the same branch twice will produce two copies of identical ruptures);
    however, for the event based calculator, sampling the same branch twice
    will produce different ruptures. For instance, in the case of a simple
    source model with a single tectonic region type, before we would have
    generated a single file with the stochastic event sets, now we generate
    number_of_logic_tree_samples files with different stochastic event sets.
    The previous behavior was an optimization-induced bug.
  * Better validation of the input files (fragility models, job.ini)
  * The ability to extract the sites from the site_model.xml file
  * Several missing QA tests have been added
  * The export mechanism has been enhanced and more outputs are being exported
    in CSV format
  * New parameter complex_fault_mesh_spacing
  * Some error messages have been improved
  * A lot of functionality has been ported from the engine to oq-lite,
    i.e.  a lite version of the engine that does not depend on
    PostgreSQL/PostGIS/Django nor from RabbitMQ/Celery. This version is
    much easier to install than the regular engine and it is meant for
    small/medium computation that do not require a cluster. The engine
    demos, have been moved to the oq-risklib repository, so that they can
    be run via the oq-lite command without installing the full engine.
  * Currently the following calculators have been ported (all are to be
    intended as experimental): classical hazard, classical tiling, event
    based hazard, scenario hazard, classical risk, scenario damage,
    classical damage.

 -- Matteo Nastasi (GEM Foundation) <nastasi@openquake.org>  Thu, 26 Feb 2015 10:44:03 +0100

python-oq-engine (1.2.2-0) precise; urgency=low

  * consistency in version management between debian/ubuntu package and
    library from git sources

 -- Matteo Nastasi (GEM Foundation) <nastasi@openquake.org>  Thu, 18 Dec 2014 16:25:05 +0100

python-oq-engine (1.2.1-2) precise; urgency=low

  * Fixed custom dependencies versions (again)

 -- Matteo Nastasi (GEM Foundation) <nastasi@openquake.org>  Tue, 16 Dec 2014 10:48:19 +0100

python-oq-engine (1.2.1-1) precise; urgency=low

  * Fixed custom dependencies versions

 -- Matteo Nastasi (GEM Foundation) <nastasi@openquake.org>  Tue, 16 Dec 2014 09:48:19 +0100

python-oq-engine (1.2.1-0) precise; urgency=low

  * Fixed the logging handler

 -- Matteo Nastasi (GEM Foundation) <nastasi@openquake.org>  Mon, 15 Dec 2014 10:17:30 +0100

python-oq-engine (1.2.0-3) precise; urgency=low

  * Add constraint on python-django dependency version

 -- Matteo Nastasi (GEM Foundation) <nastasi@openquake.org>  Thu, 11 Dec 2014 10:04:45 +0100

python-oq-engine (1.2.0-2) precise; urgency=low

  * More precise exception message

 -- Matteo Nastasi (GEM Foundation) <nastasi@openquake.org>  Wed, 10 Dec 2014 16:21:06 +0100

python-oq-engine (1.2.0-1) precise; urgency=low

  * Bugs fixed in 1.2 release: http://goo.gl/GjbF2r
  * Replace a reference to the 'openquake' command with 'oq-engine'
  * Moved the expected outputs of the ScenarioDamage QA tests in qa_tests_data
  * Moved the logic tree realizations into commonlib
  * It is now possible to compute the uniform spectra even when
    individual_curves is false
  * Reduced the precision when exporting GMFs to XML
  * Fixed test_job_from_file
  * Delayed the OqParam validation
  * Simplified the monitoring
  * Extract the QA tests data from the engine
  * Renamed commonlib.general -> baselib.general
  * Removed the dependency from oq-commonlib
  * Avoid warning no XML exporter for event_loss
  * Update packager and postinst to use the openquake2 db (new default one)
  * Use shallow-clone to improve CI builds speed
  * Download calculation results as files
  * Added an API to retrieve the engine version
  * Unified the export framework for hazard and risk
  * Fast export of the GMFs
  * Fast scenario export
  * Fixed test_is_readable_all_files_lack_permissions when run as root
  * Now 'test_script_lower_than_current_version' does not require an Internet
    connection
  * Warn the user if she asks for statistical outputs but using a single hazard
    output
  * Move the calculation of input/output weights into commonlib
  * Changed the export_dir in several tests
  * Now the packagers makes a HTML report with the performances of the demos
  * Remove hardcoded references to openquake2 in oq_create_db
  * Move JobStats creation inside job_from_file
  * Fixed precision
  * Align openquake_worker.cfg with openquake.cfg
  * Implement memory hard limit control
  * Using commonlib.readinput.get_source_models
  * Check that the hazard calculation mode is consistent with risk calculation
    mode
  * Rollback only if a transaction is on
  * Fixed a bug in export_risk
  * Daily html report
  * Reflected the API change in commonlib.readinput.get_oqparam
  * Updated the engine to cope with the changes in risklib and commonlib
  * Fixed the name of the SES file
  * Changed some hard-coded weights in general.py
  * Changed the import of the calc module
  * Drop risk calculation table
  * Simplified the risk calculators
  * Reflected the API change in hazardlib.calc.gmf.GmfComputer
  * Added a test for duplicated tags in import_gmf_scenario.py
  * Implemented losses per event per asset
  * Dependency check
  * Removed more risk unit tests
  * Removed another couple of redundant tests
  * Remove check on setup.py version since now it's taken from init
  * Fixed _calc_to_response_data
  * Fixed bug when running risk calculations from the platform
  * openquake wrapper script
  * Changed version number in setup.py too
  * Updated version to 1.2
  * Renamed nrml_version->commonlib_version
  * Fixed a bug in the engine server (wrong calculation_id)
  * Fix oq-engine command name in output list
  * Removed the dependency from nrmllib
  * Fixed two merge errors
  * Important fixes pre-2.0 copied from the better-risk branch
  * Renamed the command openquake->oq-engine
  * Change ses collection
  * Fixed the migration script 0007
  * Fixed a bug with the quantile_hazard_curves attribute
  * Removed EventBasedHazardCalculatorTestCase
  * Remove the hazard_calculation table
  * correct complex source for wrong order in edges points
  * missing file open fixed
  * Removed routing tests
  * Added the script correct_complex_sources
  * Complex surf validation
  * Insert the IMT in the db, if not already there
  * The intensity measure types are now sorted also in the scenario calculator
  * Simplified the QA test scenario_damage/case_4
  * Enable 'set -x' when $GEM_SET_DEBUG is true
  * Remove a try finally in engine server task.py
  * Simplification because now the maximum_distance is mandatory
  * Fixed a wrong source model used in the Event Based export test
  * Fixed the what_if_I_upgrade check
  * Added a table imt_taxonomy
  * Fixed the management of missing db upgrades
  * Now the engine is using the new validation mechanism for the hazard sources
  * Fixed the name of a field (risk_job_id->job_id)
  * Special case when the hazard is known at the exact sites of the assets
  * Moved the epsilons from the getters to the database
  * Update the database name in openquake_worker.cfg
  * Removed the old validation mechanism
  * The parameter concurrent_tasks must be available to the workers too
  * Solved the problem with UHS
  * Fixed master https://ci.openquake.org/job/master_oq-engine/1208
  * If individual_curves is set, multi-imt curves must not be generated
  * --what-if-I-upgrade functionality
  * Stats only
  * Short output summary
  * Removed task_no
  * Hazard curves from gmfs
  * Fixed a critical bug with --hazard-output-id
  * Fix the test check_limits_event_based
  * Changed the output_weight for the event based calculator
  * Introduced --hazard-job-id and made it possible to reuse exposures imported
    in the hazard part of the computation
  * Replaced the ScenarioGetter with the GroundMotionFieldGetter
  * Return loss matrix
  * Removed --schema-path from oq_create_db
  * Calculation limits
  * Fixed a bug on tablespace permissions
  * Make the event based calculator more debuggable
  * Added the column uniq_ruptures to the table source_info
  * Db migrations
  * Db migrations 2
  * Saved more sources in source_info
  * Perform means and quantiles in memory
  * Parallel filtering
  * Reintroduce the 'terminate_job_when_celery_is_down' config option
  * Fix risk disaggregation
  * Ordering the sources after filtering-splitting
  * Source ordering
  * Gmf from ruptures
  * Fixed a stupid bug with OQ_TERMINATE_JOB_WHEN_CELERY_IS_DOWN
  * Introduced a variable OQ_TERMINATE_JOB_WHEN_CELERY_IS_DOWN
  * The random seeds have now a default value of 42
  * Added a check for invalid quantile computations
  * Now hazard calculations can be deleted safely
  * Add a file openquake_worker.cfg to be read in the workers
  * Simplified the LOG_FORMAT by removing the name
  * Avoid an ugly error when no tasks are spawned
  * Added a view on the event loss table for convenience of analysis
  * Epsilon sampling feature
  * Distribute-by-rupture phase 2
  * Restored distribution-by-rupture in the event based calculator
  * Provide a good error message when a source model contains GSIMs not in the
    file gsim_logic_tree
  * Moved parse_config from the engine to commonlib
  * Added a test checking the existence of the __init__.py files and fixed the
    QA test classical/case_15
  * Refactored initialize_realizations and added a warning when
    num_samples > num_realizations
  * Fixed a missing import
  * Saving the rupture hypocenter fully into the database
  * Removed an offending ALTER OWNER
  * Source info table
  * Added a test for sampling a large source model logic tree
  * Hazard curves from gmfs
  * Removed num_sites and num_sources from job_stats
  * Removed redundant tests
  * Retrieved the correct output directly, not via an order by
  * Making use of commonlib.parallel in the engine
  * Enhanced qatest_1, so that it subsumes regression_1 and regression_2
  * Taking advantage of the new riskloaders in commonlib
  * Added a missing integer cast
  * Changed disagg/case_1 to use full enumeration
  * Fixed the ordering of the ruptures in the event based calculator
  * Fixed a bug in the GroundMotionValuesGetter
  * Reflected the API change in refactor-risk-model
  * Sent the tectonic region types with less sources first, and fixed
    an ordering bug in a QA test
  * Turn AMQPChannelExceptions into warnings
  * Hide the SES output from a scenario calculator
  * Add a debug flag to enable set -x in packager.sh
  * Better task spawning
  * Reflected the changes to the GmfComputer in hazardlib
  * Fixed the bug in the risk event based calculator with multiple realizations
  * Fix gmf duplication
  * Removed the need for logictree.enumerate_paths
  * Fixed a small bug
  * Removed a commonlib dependency breaking the oqcreate script
  * Now the indices of the filtered sites are stored in the
    ProbabilisticRupture table
  * Fixed another import
  * Fixed a wrong import
  * Moved logictree to commonlib and fixed all the tests
  * Removed the obsolete table hzrdr.ses and small refactoring
  * Tasks with fewer assets are submitted first
  * Better parallelization of the risk calculators
  * Reducing the celery timeout from 30s to 3s
  * Fixed a tricky bug in the scenario calculator with duplicate imts
  * Fixed the ScenarioExportTestCase by changing the position of the points
  * The scenario calculator is now block-size independent
  * Use only the relevant tectonic region types to build the GMPE logic tree
  * Fixed a broadcasting in the classical calculator
  * Saving memory on the controller node
  * Restored the source model sampling feature
  * Complex logic tree test
  * Solved the block size dependence in the risk calculators
  * Fixed a critical ordering bug
  * Changed the _do_run_calc signature
  * Avoid returning duplicated data in the classical calculator
  * Changed the order of the statements in 01-remove-cnode_stats.sql
  * Added a cache on the GSIMs for the probabilities of no exceedence in the
    classical calculator
  * Fix the export of GmfSets in the case of multiple source models
  * Fixed underflow error in postgres
  * Fixed a bug with celery ping
  * Avoid errors on signals when the engine is run through the server
  * Errors in a task are converted into a RuntimeError
  * Remove calculation unit
  * The IML must be extrapolated to zero for large poes
  * Log a warning when more than 80% of the memory is used
  * Refactored the hazard getters
  * Removed the SES table
  * Added a nice error message for far away sources
  * Add support in the engine for a local_settings.py
  * Send the site collection via rabbitmq, not via the database
  * Improvements to the CeleryNodeMonitor
  * Minimal tweaks to the risk calculators
  * Save the number of sites in JobStats as soon as it is available
  * Fix branch var to be compliant within the new CI git plugin
  * Restored the lost fine monitoring on the hazard getters
  * Cluster monitor
  * Celery check
  * Removed the obsolete table uiapi.cnode_stats
  * Make use of the light site collection introduced in hazardlib
  * Optimize the disaggregation calculator
  * Fix a memory leak of celery
  * Remove python-gdal and fix issue with postinst
  * Manual pickling/unpickling
  * Updates Copyright to 2014
  * The rupture tag must be unique
  * Turn SIGTERM into SIGINT
  * Remove another engine-server test script from pylint
  * Removed the dependency on the current working directory from
    utils_config_test
  * Replace README.txt with README.md in the packager script
  * Increase the tolerance in the disaggregation test
  * Readme merge
  * Avoid storing copies of the ruptures
  * Untrapped exceptions in oqtask give ugly error messages
  * Support for posting zipfiles to the engine-server
  * Using iter_native in celery
  * Added test for the loss_fraction exporter
  * Fixed a missing loss_type in export_loss_fraction_xml
  * Merging the engine server inside the engine repository
  * Removing ruptures phase 2
  * Restored qatest 1
  * Added tests for failing computations
  * Removed the progress handler from the engine
  * Better error and logging management
  * Exclude tests folder from pylint check
  * Fixing the build master_oq-engine #790
  * Ruptures are not read from the database anymore, only written
  * In development mode celery is automatically started/stopped together with
    the engine server
  * Remove common directory from risk demos
  * Remove duplication hazard risk
  * Removing the duplication run_hazard/run_risk in engine.py
  * Renamed directories and packages to be consistent with GEM conventions
  * Fixed test_initialize_sources
  * Getting a more uniform distribution of the tasks
  * Remove celery
  * Remove time_span from disaggregation calculator
  * Return the traceback from celery to the controller node
  * If there are no GMVs within the maximum distance for the given assets, the
    computation should not fail with an ugly error but print a warning
  * Better error management
  * Fixed a stupid error in compute_hazard_curves
  * Support for non-parametric sources
  * Fixed the issue of slow sources
  * Fixed the two upgrade scripts breaking the migration from 1.0 to 1.1
  * Add --export-hazard-outputs and --export-risk-outputs switches; also add
    geojson export for hazard curves
  * Light monitor
  * Set CELERY_MAX_CACHED_RESULTS = 1
  * Changed from relative path to full path
  * Fix the feature "import gmf scenario data from file"
  * version: remove warning for pkg install + git program installed case
  * Remove block_size and point_source_block_size
  * Move the unit tests inside the openquake.engine directory
  * Version visualization improvement
  * Added missing CASCADE on a DB migration script
  * Raised the tolerance in ClassicalHazardCase13TestCase
  * In the event based calculator split by ruptures, not by SES
  * BROKER_POOL_LIMIT is causing problem so set it to none
  * Split area sources
  * Force BROKER_POOL_LIMIT to 10
  * Fixed an upgrade script
  * Prefiltering sources in all calculators
  * Savaged the easy part of the work on the decouple-logic-trees branch
  * Changed the way hazard map are interpolated
  * Fixed a bug with static urls
  * Remove database related code
  * Removed hazard curve progress
  * Improved the IMT management in the engine by leveraging the new
    functionality in hazardlib
  * Configuration file for storing oq-platform connection parameters
  * Add loss type to risk outputs
  * Remove parsed source
  * Fix remove demos symlinks
  * gmf.lt_realization_id can be NULL
  * Fixed the _prep_geometry feature of Risk and Hazard calculations
  * Remove a reference to the removed view hzrdr.gmf_family
  * Engine-Server: support for multiple platform installations
  * Removed the complete_logic_tree flags
  * Fixed setup.py
  * Removed the SourceProgress table
  * New risk demos
  * Run a risk calculation
  * Remove validation on site models
  * Removed the rest of the stuff related to the supervisor
  * Removed the supervisor, redis, kombu and related stuff
  * Removed a wrong import
  * An import ordering issue is breaking Jenkins
  * Various small fixes for oq_create_db script
  * Do not register a progress handler if it is not passed
  * Engine Unit test fix
  * Geonode integration
  * Progress Bar support
  * Finally fixed the dependency from the blocksize in the event based
    calculator
  * A simple fix for engine_test.py
  * Replace numpy arrays with postgres array fields in output tables
  * Dump and restore Stochastic Event Set
  * Removed the old distribution and used parallelize as default distribution
    mechanism everywhere
  * Change the distribution in the risk calculators
  * Save in job_stats how much the database increased during the current
    computation
  * Removed calc_num task properly
  * Change dist classical
  * Improve the table job_stats
  * Now the CacheImporter infers the fields from the database, in the right
    order
  * Removed parsed_rupture_model from the db
  * The revoke command should not terminate the workers
  * Remove JobCompletedError
  * Override hazard investigation time in risk event based calculator
  * Companion of https://github.com/gem/oq-engine/pull/1298/
  * Companion of https://github.com/gem/oq-nrmllib/pull/116
  * Simplify schema
  * Filter the sources before storing them in the database
  * Improve the parallelize distribution
  * Fix disaggregation
  * Changed the distance in hazardlib
  * Improve memory consumption in the GMF calculation
  * The file with the exported disagg matrix must contain the poe in the name
  * The multiple sites QA test (classical/case_13) broke
  * Solve the dependency from the parameter concurrent_tasks
  * QA test for multiple sites
  * Cross domain ajax fix for view methods [r=matley] [f=*1234765]
  * Tweaks to make platform calcs work [r=matley] [f=*1234765]
  * Create job and calculation objects in a transaction
  * Make test fixtures optional
  * Get the list of the available magnitude scaling relationships at runtime
  * Save memory when exporting the GMF
  * Fixed a typo in an ordering query
  * Insured loss curves statistics
  * When exporting the GMF, we need to export the rupture tags, not the ids
  * Hazard Curve Parser import update [r=micheles] [f=*trivial]
  * To save space in the db and to avoid running into the text field size
    limit, change model_content.raw_content to store gzipped content
  * Add a tag to the ruptures
  * Change the dump/restore procedures to work with directories, not tarfiles
  * Fix risk QA tests fixtures
  * Documentation for the REST API
  * Fix hazard_curve_multi export path
  * Revise insured losses algorithm
  * Post-calculation migration
  * Correction of baseline DB revision
  * Review Risk demos
  * A couple of fixes to scenario tests
  * Compute standard deviation of losses
  * Validate time_event
  * Add 404 responses in the case of non-existent artifacts
  * Run calcs, part 2
  * Minor loss map export fix
  * Fix for installing source code via pip/git
  * Remove cache from HazardCurveGetterPerAsset
  * Changed an import from nrmllib
  * Pyflakes fixes to the calculators and engine module
  * Reading logic trees from DB - follow up (fix for a careless refactoring
    error)
  * Raise an error when no gmvs are available in a scenario computation
  * Small fix in dump_hazards.py: the filenames list contained duplicates
  * Add 'engine' functionality to disable the job supervisor
  * Read logic trees from DB (instead of the filesystem)
  * Extend forms.CharField to allow null values
  * Small fixes to the script restore_hazards.py
  * Update test fixtures used for risk scenario calculations
  * Trivial: Some small tweaks/cleanups
  * File parsing fix
  * Risk BaseCalculator refactoring
  * Run calculations via REST API (initial sketch)
  * Better input loading (update to 'engine' API)
  * Update Risk Event Based QA test
  * Fixed a very subtle bug with the ordering of sites
  * Added index to hzrdi.hazard_site
  * Updated tests to the new interface
    of 'openquake.engine.db.models.SiteCollection'
  * Compute ground motion values from Stochastic Event Set
    in a risk calculation
  * "List calc results" views
  * Misc. engine fixes to stabilize the build
  * Record all OQ software versions in oq_job
  * Export to path or file (not just path)
  * Minor fix to risk QA test collection
  * Engine API improvements
  * Hazard map GeoJSON export
  * Refactoring: moved risk calculation logic to risklib
  * GeoJSON loss map support
  * GeoJSON export prep
  * Include API version in URLs
  * 'calc info' views
  * Rough sketch of the 'list calculations' views
  * Export loss_fraction quantile fix
  * Fix 'hazard_curve_multi' export
  * Fix Risk QA test collection (nosetests)
  * Remove site_collection column from the database
  * Pack and risk demos LP: #1197737
  * Added more monitoring to the hazard calculators

 -- Matteo Nastasi (GEM Foundation) <nastasi@openquake.org>  Wed, 10 Dec 2014 11:17:03 +0100

python-oq-engine (1.0.0-1) precise; urgency=low

  * 'occupants' is now a float
  * Hazard curve import tool: updated NRML hazard curve parser
  * Made sure that the task_ids are stored in the performance table soon enough
    (LP: #1180271)
  * Added fixtures for risk tests
  * Some support to compute avg and std for the GMFs (LP: #1192413)
  * Renamed the GMF tables (LP: #1192512)
  * Kill running celery tasks on job failure (LP: #1180271)
  * Removed 'patches' folder
  * Event loss csv: fix delimiting character (LP: #1192179)
  * Fixed restore_hazards_test.py (LP: #1189772)
  * Fix restore hazards (LP: #1189772)
  * Fix risk/classical/case_3 (LP: #1190569)
  * Fix get_asset_chunk unit test
  * Added dumping of ses_collection/ses/ses_rupture (LP: #1189750)
  * Fixed the issue with sequences in restore_hazards.py (LP: #1189772)
  * Risk Probabilistic Event Based Calculator - QA Test
  * Fix the GMF export and tables (LP: #1169078,#1187413)
  * Some work to fix qa_tests/risk/event_based_bcr (LP: #1188497)
  * Run risk demos to test the package (LP: #1188117)
  * Update risk demos
  * renamed units -> number_of_units. Support for asset_category == "population"
    (LP: #1188104)
  * Fixed the z1pt0<->z2pt5 inversion problem (LP: #1186490)
  * Removed the special case for gmf_scenario
  * Exposure DB schema update (LP: #1185488)
  * Fix the site_data table to store one site per row; change gmf_agg to point
    to site_data (LP: #1184603)
  * Fix export of Benefit Cost Ratio calculator outputs. (LP: #1181182)
  * Inserted the GMFs with the CacheInserter instead of the BulkInserter
    (LP: #1184624)
  * Added better instrumentation to the hazard getters
  * Make the engine smart enough to infer the right block size (LP: #1183329)
  * New risk demos (LP: #1180698,#1181182)
  * Time event validation fix (LP: #1181235)
  * Unicode list cast fix
  * Implement distribution by SES in the event based hazard calculator
    (LP: #1040141)
  * Remove gmf scenario (LP: #1170628)
  * Purge gmf table (LP: #1170632)
  * Parallelize the queries of kind "insert into gmf agg" by using the standard
    mechanism (LP: #1178054)
  * Skipped hazard/event_based/case_4/test.py (LP: #1181908)
  * Remove the dependency from the gmf/gmf_set tables in the XML export
    procedure (LP: #1169078)
  * Saved memory in the hazard getters by returning only the distinct GMFs
    (LP: #1175941)
  * Fixed the case of no gmfcollections and cleaned up the post processing
    mechanism (LP: #1176887)
  * Filter the ruptures according to the maximum_distance criterium
    (LP: #1178571)
  * New hazard demos (LP: #1168756)
  * Parallelize insert into gmf_agg table (LP: #1178054)
  * Removed some verbose logs in debug mode (LP: #1170938)
  * lxc sandbox - improved CI with sandboxed source tests (LP: #1177319)
  * Report "calculation", not the job (LP: #1178583)
  * Fix performance_monitor_test.py on Mac OS X (LP: #1177403)
  * Remove config.gem files from demos
  * Vulnerability functions for contents, occupants and non-structural damage
    (LP: #1174231)
  * Improved the memory profiling (LP: #1175941)
  * Cleanup of the hazard getters and small improvements to help the performance
    analysis of risk calculators (LP: #1175941)
  * Add a facility to import hazard_curves from XML files (LP: #1175452)
  * Refactoring of risk calculators (LP: #1175702)
  * Added references to RiskCalculation model
  * --config-file option (LP: #1174316)
  * Update calls to risklib to the latest interface (LP: #1174301)
  * Event-Based Hazard: Better hazard curve / GMF validation (LP: #1167302)
  * Improved hazard doc
  * CONTRIBUTORS.txt
  * DB cleanup
  * --optimize-source-model pre-processing option (LP: #1096867)
  * Relax validation rules on interest rate for benefit-cost ratio analysis
    (LP: #1172324)
  * Support non-unique taxonomy -> IMT association across different
    vulnerability files (LP: #1171782)
  * Point source block size (LP: #1096867)
  * Use "hazard curve multi imt" also when all the realizations are considered
    (LP: #1171389)
  * Fix aggregate loss curve computation (LP: #1171361)
  * Add instrumentation via the EnginePerformanceMonitor to all the calculators
    (LP: #1171060)
  * Replaced run_job_sp with run_hazard_job (LP: #1153512)
  * Cleanup input reuse
  * Simplify hazard getter query
  * Add a forgotten constrain ON DELETE CASCADE on the table gmf_agg
    (LP: #1170637)
  * Mean loss curve computation updated (LP: #1168454,#1169886,#1170630)
  * Changed the generation of hazard_curves to use the gmf_agg table
    (LP: #1169703)
  * Add geospatial index on gmf_agg
  * Fix hazard map and UHS export filenames (include PoE) (LP: #1169988)
  * Lower the parameter ses_per_logic_tree_path in the event_based QA tests to
    make them much faster (LP: #1169883)
  * Fix Event based mean loss curve computation (LP: #1168454)
  * An attempt to solve the memory occupation issue for the event_based risk
    calculator (LP: #1169577)
  * Update event based mean/quantile loss curve computation (LP: #1168454)
  * Fix disagg export file name (LP: #1163276)
  * Include 'investigation_time' in exported UHS XML (LP: #1169106)
  * Raise warnings when invalid/unknown/unnecessary params are specified
    (LP: #1164324)
  * Fix characteristic fault rupture serialization (LP: #1169069)
  * Fixed a bug in event_based/core_test.py due to the version of mock used
    (LP: #1167310)
  * Make sure the generated XML are valid according to NRML (LP: #1169106)
  * Fix the tests of the event_based depending on random number details
    (LP: #1167310)
  * Scenario risk is using "default" connection on a cluster (LP: #1167969)
  * Add a mechanism to populate the db from CSV files, without the need to run
    a fake calculation (LP: #1167310,#1167693)
  * Source model NRML to hazardlib conversion now throws useful error messages
    (LP: #1154512)
  * Organization of hazard exports (LP: #1163276)
  * Some trivial optimizations in Risk Event Based calculator
  * Do not use 'default' user on raw cursors. (LP: #1167776)
  * Removed a bunch of old test fixtures
  * release updated
  * hazard curves in multiple imts (LP: #1160427)
  * Critical fix to disaggregation interpolation (LP: #1167245)
  * Fix setup.py version number
  * Fix char source logic tree validation (LP: #1166756)
  * Update version to 1.0
  * Reflect latest interface changes in risklib (LP: #1166252)
  * Event base performance (LP: #1168233)
  * Fix a "reproducibility" issue when getting hazard sites from exposure
    (LP: #1163818)
  * Disaggregation in event based risk calculator (LP: #1160993)
  * Read 'sites' from 'sites_csv' (LP: #1097618)
  * add debconf tool to manage postgresql.conf file modification
  * Issue 1160993 (LP: #1160993,#1160845)
  * Importing GMF from XML: step 2 (LP: #1160398)
  * Disaggregation of losses by taxonomy (LP: #1160845)
  * Vulnerability model validation (LP: #1157072)
  * Big docs cleanup
  * Mean and quantile Loss map support (LP: #1159865)
  * Event-Based Hazard: Save multi-surface ruptures (LP: #1144225)
  * Fix loss curve export (LP: #1157072)
  * Fix an incorrect parameter in event-based hazard QA tests, cases 2 and 4
  * end-to-end qa tests for Scenario Risk and Scenario Damage
  * Trivial fix for setup.py
  * New E2E regression tests
  * Updated QA tests due to change in risklib
  * Engine cleanup
  * Characteristic source logic tree support (LP: #1144225)
  * Added a script to dump the hazard outputs needed for the risk (LP: #1156998)
  * Remove complete logic tree flags when redundant (LP: #1155904)
  * Do not read risk inputs from fylesystem but from ModelContent
  * Remove --force-inputs feature (LP: #1154552)
  * UHS Export (LP: #1082312)
  * UHS post-processing (LP: #1082312)
  * Fragility model using structure dependent IMT (LP: #1154549)
  * Correct bin/openquake help string for --log-level
  * Hazard post-processing code cleanup (LP: #1082312)
  * Allow Event-Based hazard post-processing to run without celery
  * More event-based hazard QA tests (LP: #1088864)
  * Real errors are masked in the qa_test since the real computation runs in a
    subprocess (LP: #1153512)
  * Minor simplification of the hazard_getter query
  * Correlation model qa tests (LP: #1097646)
  * Vulnerability model using structure dependent intensity measure types
    (LP: #1149270)
  * Fix a broken scenario hazard export test
  * Support for Characteristic Fault Sources (LP: #1144225)
  * Added a missing KILOMETERS_TO_METERS conversion in the hazard_getters
  * Average Losses (LP: #1152237)
  * Improved the error message for unavailable gsims
  * Companion changes to https://github.com/gem/oq-risklib/pull/38
  * Fix 1144741 (LP: #1144741)
  * Fix 1144388 (LP: #1144388)
  * Fixed ordering bug in the XML export of gmf_scenario (LP: #1152172)
  * Don't save hazard curves to the DB which are all zeros (LP: #1096926)
  * Add hazard nose attribute to the hazard QA test
  * Avoid fully qualified name in the XML <uncertaintyModel> tag (LP: #1116398)
  * Fix Scenario Risk calculator
  * New CLI functionality: delete old calculations (LP: #1117052)
  * DB security cleanup (LP: #1117052)
  * Event-Based Hazard Spatial Correlation QA tests (LP: #1099467)
  * Correct OQ engine version in db script
  * Preloaded exposure (LP: #1132902)
  * 1132708 and 1132731 (LP: #1132731)
  * Stabilize classical hazard QA test case 11
  * DB schema bootstrap script now runs silently by default
  * Fix aggregate loss export test
  * Fix a broken disagg/core test
  * Easy hazard getters optimization (LP: #1132708)
  * Fix progress risk
  * Event loss tables (LP: #1132699)
  * Fix the memory occupation issue for the scenario_risk calculator
    (LP: #1132018,#1132017)
  * Performance monitor to measure times and memory occupation of bottleneck
    code (LP: #1132017)
  * Scenario insured losses
  * Version fix (already present fix in master, add a test to verify it)
  * Classical Hazard QA test, SA IMT case (LP: #1073591)
  * Optimize hazard curve insertion (LP: #1100332)
  * updates due to the latest risklib api changes
  * Fixed the bug introduced by change the location field from Geometry to
    Geography
  * "openquake --version broked" fix
  * Fixed bug in the distribution of the realizations logic
  * Simplified the hazard getters so that they are pickleable without effort
  * Update to disaggregation equation (LP: #1116262)
  * Scenario Aggregated Loss
  * Risk maximum distance (LP: #1095582)
  * Add timestamps to calculation summary output (LP: #1129271)
  * More efficient hazard curve update transactions. (LP: #1121825)
  * Scenario risk tests
  * Added parameter taxonomies_from_fragility_model (LP: #1122817)
  * Add a check for missing taxonomies in the scenario_damage calculator
    (LP: #1122817)
  * Add '_update_progress' for clearer profiling (LP: #1121825)
  * Removed many global dictionaries and adopted a convention-over-configuration
    approach
  * Generation of ground motion fields only within a certain distance from the
    rupture (LP: #1121940)
  * Link between Rupture / Stochastic Event Set and Ground motion field outputs
    (LP: #1119553)
  * Fixed the qa_test for scenario_damage
  * Fix HazardCalculation.get_imts()
  * Donot save absolute losses (LP: #1096881)
  * Scenario hazard: fix a reference to the site collection
  * Fixes scenario hazard correlation
  * Scenario risk
  * Changed DmgState to have a foreign key to OqJob, not to Output; also removed
    the CollapseMap special treatment (LP: #1100371)
  * Drop upload table
  * Remove several global dictionaries from the engine
  * Mean and quantile Loss curve computation (LP: #1101270)
  * Cache the SiteCollection to avoid redundant recreation (LP: #1096915)
  * Scenario hazard correlation model (LP: #1097646)

 -- Matteo Nastasi (GEM Foundation) <nastasi@openquake.org>  Mon, 24 Jun 2013 17:39:07 +0200

python-oq-engine (0.9.1-1) precise; urgency=low

  * upstream release

 -- Matteo Nastasi (GEM Foundation) <nastasi@openquake.org>  Mon, 11 Feb 2013 11:00:54 +0100

python-oq-engine (0.8.3-3) precise; urgency=low

  * Add missing monitor.py source

 -- Muharem Hrnjadovic <mh@foldr3.com>  Tue, 23 Oct 2012 10:16:18 +0200

python-oq-engine (0.8.3-2) precise; urgency=low

  * Use arch-independent JAVA_HOME env. variable values (LP: #1069804)

 -- Muharem Hrnjadovic <mh@foldr3.com>  Mon, 22 Oct 2012 15:30:39 +0200

python-oq-engine (0.8.3-1) precise; urgency=low

  * upstream release

 -- Muharem Hrnjadovic <mh@foldr3.com>  Fri, 19 Oct 2012 19:53:00 +0200

python-oq-engine (0.8.2-5) precise; urgency=low

  * Make sure the vs30_type param is capitalized (LP: #1050792)

 -- Muharem Hrnjadovic <mh@foldr3.com>  Fri, 21 Sep 2012 12:01:34 +0200

python-oq-engine (0.8.2-4) precise; urgency=low

  * fix JAVA_HOME value so it works in ubuntu 12.04 LTS (LP: #1051941)

 -- Muharem Hrnjadovic <mh@foldr3.com>  Mon, 17 Sep 2012 14:52:12 +0200

python-oq-engine (0.8.2-3) precise; urgency=low

  * Insured loss probabilistic event based calculator (LP: #1045318)

 -- Muharem Hrnjadovic <mh@foldr3.com>  Wed, 05 Sep 2012 09:22:36 +0200

python-oq-engine (0.8.2-2) precise; urgency=low

  * remove namespace/module ambiguity

 -- Muharem Hrnjadovic <mh@foldr3.com>  Tue, 04 Sep 2012 17:08:17 +0200

python-oq-engine (0.8.2-1) precise; urgency=low

  * Upstream release (LP: #1045214)

 -- Muharem Hrnjadovic <mh@foldr3.com>  Tue, 04 Sep 2012 08:52:53 +0200

python-oq-engine (0.8.1-5) precise; urgency=low

  * rm threaded serialization patch (since it increases overall run time)

 -- Muharem Hrnjadovic <mh@foldr3.com>  Wed, 25 Jul 2012 17:01:32 +0200

python-oq-engine (0.8.1-4) precise; urgency=low

  * Try threaded serialization in order to fix performance regression
    (LP: #1027874)

 -- Muharem Hrnjadovic <mh@foldr3.com>  Mon, 23 Jul 2012 13:21:32 +0200

python-oq-engine (0.8.1-3) precise; urgency=low

  * Fix import exception when DJANGO_SETTINGS_MODULE is not set (LP: #1027776)

 -- Muharem Hrnjadovic <mh@foldr3.com>  Mon, 23 Jul 2012 09:08:01 +0200

python-oq-engine (0.8.1-2) precise; urgency=low

  * Fix for region discretization bug (LP: #1027041)

 -- Muharem Hrnjadovic <mh@foldr3.com>  Sun, 22 Jul 2012 10:12:25 +0200

python-oq-engine (0.8.1-1) precise; urgency=low

  * new upstream release (LP: #1027030)

 -- Muharem Hrnjadovic <mh@foldr3.com>  Fri, 20 Jul 2012 15:06:18 +0200

python-oq-engine (0.7.0-4) precise; urgency=low

  * fix typo in oq_restart script (LP: #994565)

 -- Muharem Hrnjadovic <mh@foldr3.com>  Fri, 04 May 2012 15:01:54 +0200

python-oq-engine (0.7.0-3) precise; urgency=low

  * Correct the version displayed by OpenQuake (on demand).

 -- Muharem Hrnjadovic <mh@foldr3.com>  Fri, 04 May 2012 08:20:18 +0200

python-oq-engine (0.7.0-2) oneiric; urgency=low

  * Fix bug in the classical PSHA calculator (LP: #984055)

 -- Muharem Hrnjadovic <mh@foldr3.com>  Wed, 02 May 2012 22:00:59 +0200

python-oq-engine (0.7.0-1) oneiric; urgency=low

  * Upstream release, rev. 0.7.0

 -- Muharem Hrnjadovic <mh@foldr3.com>  Wed, 02 May 2012 21:34:03 +0200

python-oq-engine (0.6.1-9) oneiric; urgency=low

  * Fix db router config for the oqmif schema (LP: #993256)

 -- Muharem Hrnjadovic <mh@foldr3.com>  Wed, 02 May 2012 15:23:40 +0200

python-oq-engine (0.6.1-8) oneiric; urgency=low

  * Re-apply fix for ERROR: role "oq_ged4gem" does not exist (LP: #968056)

 -- Muharem Hrnjadovic <mh@foldr3.com>  Wed, 02 May 2012 10:23:40 +0200

python-oq-engine (0.6.1-7) oneiric; urgency=low

  * delete obsolete .pyc files in /usr/openquake (LP: #984912)

 -- Muharem Hrnjadovic <mh@foldr3.com>  Thu, 19 Apr 2012 10:28:45 +0200

python-oq-engine (0.6.1-6) oneiric; urgency=low

  * Remove spurious 'oqmif' db user from settings.py (LP: #980769)

 -- Muharem Hrnjadovic <mh@foldr3.com>  Fri, 13 Apr 2012 14:35:54 +0200

python-oq-engine (0.6.1-5) oneiric; urgency=low

  * Pass the postgres port to the 'createlang' command as well.

 -- Muharem Hrnjadovic <mh@foldr3.com>  Fri, 13 Apr 2012 10:37:26 +0200

python-oq-engine (0.6.1-4) oneiric; urgency=low

  * Fix psql invocation.

 -- Muharem Hrnjadovic <mh@foldr3.com>  Fri, 13 Apr 2012 06:01:12 +0200

python-oq-engine (0.6.1-3) oneiric; urgency=low

  * Support machines with multiple postgres versions (LP: #979881)

 -- Muharem Hrnjadovic <mh@foldr3.com>  Fri, 13 Apr 2012 05:49:41 +0200

python-oq-engine (0.6.1-2) oneiric; urgency=low

  * Fix oq_restart_workers script so it uses the correct db table (oq_job)

 -- Muharem Hrnjadovic <mh@foldr3.com>  Wed, 04 Apr 2012 11:29:36 +0200

python-oq-engine (0.6.1-1) oneiric; urgency=low

  * OpenQuake 0.6.1 upstream release (LP: #971541)

 -- Muharem Hrnjadovic <mh@foldr3.com>  Tue, 03 Apr 2012 08:52:39 +0200

python-oq-engine (0.6.0-15) oneiric; urgency=low

  * Support machines with multiple postgres versions (LP: #979881)

 -- Muharem Hrnjadovic <mh@foldr3.com>  Thu, 12 Apr 2012 18:56:58 +0200

python-oq-engine (0.6.0-14) oneiric; urgency=low

  * Improved version string, post-installation actions

 -- Muharem Hrnjadovic <mh@foldr3.com>  Fri, 30 Mar 2012 17:21:40 +0200

python-oq-engine (0.6.0-13) oneiric; urgency=low

  * proper fix for GMF serialization problem (LP: #969014)

 -- Muharem Hrnjadovic <mh@foldr3.com>  Fri, 30 Mar 2012 15:14:41 +0200

python-oq-engine (0.6.0-12) oneiric; urgency=low

  * Fix GMF serialization in the hazard event based calculator (LP: #969014)

 -- Muharem Hrnjadovic <mh@foldr3.com>  Fri, 30 Mar 2012 12:15:44 +0200

python-oq-engine (0.6.0-11) oneiric; urgency=low

  * Fix ERROR: role "oq_ged4gem" does not exist (LP: #968056)

 -- Muharem Hrnjadovic <mh@foldr3.com>  Thu, 29 Mar 2012 10:44:23 +0200

python-oq-engine (0.6.0-10) oneiric; urgency=low

  * Fix BaseHazardCalculator, so self.calc gets initialized.

 -- Muharem Hrnjadovic <mh@foldr3.com>  Fri, 23 Mar 2012 07:20:47 +0100

python-oq-engine (0.6.0-9) oneiric; urgency=low

  * Turn off accidental worker-side logic tree processing (LP: #962788)

 -- Muharem Hrnjadovic <mh@foldr3.com>  Fri, 23 Mar 2012 06:27:36 +0100

python-oq-engine (0.6.0-8) oneiric; urgency=low

  * Package tested and ready for deployment.

 -- Muharem Hrnjadovic <mh@foldr3.com>  Tue, 20 Mar 2012 15:54:31 +0100

python-oq-engine (0.6.0-7) oneiric; urgency=low

  * All demos pass, rebuild this package

 -- Muharem Hrnjadovic <mh@foldr3.com>  Wed, 07 Mar 2012 18:12:26 +0100

python-oq-engine (0.6.0-6) oneiric; urgency=low

  * Another db user fix

 -- Muharem Hrnjadovic <mh@foldr3.com>  Wed, 07 Mar 2012 17:18:31 +0100

python-oq-engine (0.6.0-5) oneiric; urgency=low

  * Fix database users

 -- Muharem Hrnjadovic <mh@foldr3.com>  Wed, 07 Mar 2012 16:39:49 +0100

python-oq-engine (0.6.0-4) oneiric; urgency=low

  * Fix distro series

 -- Muharem Hrnjadovic <mh@foldr3.com>  Wed, 07 Mar 2012 09:25:57 +0100

python-oq-engine (0.6.0-3) precise; urgency=low

  * Added license file

 -- Muharem Hrnjadovic <mh@foldr3.com>  Wed, 07 Mar 2012 08:35:12 +0100

python-oq-engine (0.6.0-2) oneiric; urgency=low

  * added sample celeryconfig.py file

 -- Muharem Hrnjadovic <mh@foldr3.com>  Mon, 05 Mar 2012 20:07:23 +0100

python-oq-engine (0.6.0-1) oneiric; urgency=low

  * OpenQuake rev. 0.6.0 upstream release (LP: #946879)
  * add postgresql-plpython-9.1 dependency (LP: #929429)

 -- Muharem Hrnjadovic <mh@foldr3.com>  Mon, 05 Mar 2012 11:05:22 +0100

python-oq-engine (0.5.1-2) oneiric; urgency=low

  * add postrm script (LP: #906613)

 -- Muharem Hrnjadovic <mh@foldr3.com>  Thu, 02 Feb 2012 13:00:06 +0100

python-oq-engine (0.5.1-1) oneiric; urgency=low

  * 0.5.1 upstream release (LP: #925339)

 -- Muharem Hrnjadovic <mh@foldr3.com>  Thu, 02 Feb 2012 10:11:58 +0100

python-oq-engine (0.5.0-9) oneiric; urgency=low

  * Fix error resulting from backporting code.

 -- Muharem Hrnjadovic <mh@foldr3.com>  Wed, 25 Jan 2012 16:27:49 +0100

python-oq-engine (0.5.0-8) oneiric; urgency=low

  * Fix hazard map serialization failure (LP: #921604)

 -- Muharem Hrnjadovic <mh@foldr3.com>  Wed, 25 Jan 2012 16:06:54 +0100

python-oq-engine (0.5.0-7) oneiric; urgency=low

  * Remove one last 'sudo' from db setup script

 -- Muharem Hrnjadovic <mh@foldr3.com>  Wed, 25 Jan 2012 12:17:35 +0100

python-oq-engine (0.5.0-6) oneiric; urgency=low

  * NRML files are written only once (LP: #914614)
  * optimize parallel results collection (LP: #914613)
  * fix "current realization" progress counter value (LP: #914477)

 -- Muharem Hrnjadovic <mh@foldr3.com>  Thu, 19 Jan 2012 15:16:51 +0100

python-oq-engine (0.5.0-5) oneiric; urgency=low

  * Revert to the usual database user names.

 -- Muharem Hrnjadovic <mh@foldr3.com>  Tue, 10 Jan 2012 10:49:49 +0100

python-oq-engine (0.5.0-4) oneiric; urgency=low

  * Remove "sudo" from db setup script (LP: #914139)

 -- Muharem Hrnjadovic <mh@foldr3.com>  Tue, 10 Jan 2012 08:18:14 +0100

python-oq-engine (0.5.0-3) oneiric; urgency=low

  * Fix demo files.

 -- Muharem Hrnjadovic <mh@foldr3.com>  Mon, 09 Jan 2012 21:10:08 +0100

python-oq-engine (0.5.0-2) oneiric; urgency=low

  * Calculation and serialization are to be carried out in parallel
    (LP: #910985)

 -- Muharem Hrnjadovic <mh@foldr3.com>  Mon, 09 Jan 2012 15:53:05 +0100

python-oq-engine (0.5.0-1) oneiric; urgency=low

  * Prepare rel. 0.5.0 of python-oq-engine (LP: #913540)
  * set JAVA_HOME for celeryd (LP: #911697)

 -- Muharem Hrnjadovic <mh@foldr3.com>  Mon, 09 Jan 2012 07:15:31 +0100

python-oq-engine (0.4.6-11) oneiric; urgency=low

  * Facilitate java-side kvs connection caching
    (LP: #894261, #907760, #907993).

 -- Muharem Hrnjadovic <mh@foldr3.com>  Mon, 02 Jan 2012 13:42:42 +0100

python-oq-engine (0.4.6-10) oneiric; urgency=low

  * Only use one amqp log handler per celery worker (LP: #907360).

 -- Muharem Hrnjadovic <mh@foldr3.com>  Mon, 02 Jan 2012 13:10:50 +0100

python-oq-engine (0.4.6-9) oneiric; urgency=low

  * add a debian/preinst script that makes sure we have no garbage
    from previous package installation lying around (LP: #906613).

 -- Muharem Hrnjadovic <mh@foldr3.com>  Tue, 20 Dec 2011 10:43:12 +0100

python-oq-engine (0.4.6-8) oneiric; urgency=low

  * Repackage 0.4.6-6 (no asynchronous classical PSHA code)
    for oneiric (also fix the postgres-9.1 issues).

 -- Muharem Hrnjadovic <mh@foldr3.com>  Fri, 16 Dec 2011 11:34:47 +0100

python-oq-engine (0.4.6-6) oneiric; urgency=low

  * Make sure /var/lib/openquake/disagg-results exists and has an
    appropriate owner and permissions (LP: #904659)

 -- Muharem Hrnjadovic <mh@foldr3.com>  Thu, 15 Dec 2011 12:26:28 +0100

python-oq-engine (0.4.6-5) natty; urgency=low

  * Make sure the demos that were broken in 0.4.6 are not installed
    (LP: #901112)

 -- Muharem Hrnjadovic <mh@foldr3.com>  Fri, 09 Dec 2011 16:40:50 +0100

python-oq-engine (0.4.6-4) natty; urgency=low

  * Tolerate the failure of chown and/or chmod on /var/lib/openquake
    (LP: #902083)

 -- Muharem Hrnjadovic <mh@foldr3.com>  Fri, 09 Dec 2011 10:38:46 +0100

python-oq-engine (0.4.6-3) natty; urgency=low

  * Remove UHS changes in order to fix python-java-bridge failures
    (LP: #900617)

 -- Muharem Hrnjadovic <mh@foldr3.com>  Fri, 09 Dec 2011 07:51:19 +0100

python-oq-engine (0.4.6-2) oneiric; urgency=low

  * Add missing dependency, python-h5py (LP: #900300)

 -- Muharem Hrnjadovic <mh@foldr3.com>  Mon, 05 Dec 2011 15:09:37 +0100

python-oq-engine (0.4.6-1) oneiric; urgency=low

  * Upstream release (LP: #898634)
  * Make postgres dependencies less version dependent (LP: #898622)

 -- Muharem Hrnjadovic <mh@foldr3.com>  Mon, 05 Dec 2011 10:51:46 +0100

python-oq-engine (0.4.4-19) oneiric; urgency=low

  * Functions called from celery tasks should not make use of logic trees
    (LP: #880743)

 -- Muharem Hrnjadovic <mh@foldr3.com>  Mon, 24 Oct 2011 14:37:41 +0200

python-oq-engine (0.4.4-18) oneiric; urgency=low

  * Add python-setuptools as a python-oq-engine dependency (LP: #877915)

 -- Muharem Hrnjadovic <mh@foldr3.com>  Sun, 23 Oct 2011 18:29:41 +0200

python-oq-engine (0.4.4-17) oneiric; urgency=low

  * Refresh the demos and make sure the newest ones are always installed
    under /usr/openquake/demos

 -- Muharem Hrnjadovic <mh@foldr3.com>  Sun, 23 Oct 2011 18:12:59 +0200

python-oq-engine (0.4.4-16) oneiric; urgency=low

  * Remove superfluous OPENQUAKE_ROOT import.

 -- Muharem Hrnjadovic <mh@foldr3.com>  Sun, 23 Oct 2011 16:42:17 +0200

python-oq-engine (0.4.4-15) oneiric; urgency=low

  * Added the python code needed for the new logic tree implementation
    (LP: #879451)

 -- Muharem Hrnjadovic <mh@foldr3.com>  Sun, 23 Oct 2011 12:27:15 +0200

python-oq-engine (0.4.4-14) oneiric; urgency=low

  * leave exceptions raised by celery tasks alone (LP: #878736)

 -- Muharem Hrnjadovic <mh@foldr3.com>  Thu, 20 Oct 2011 12:30:50 +0200

python-oq-engine (0.4.4-13) oneiric; urgency=low

  * Avoid failures while reraising exceptions (LP: #877992)

 -- Muharem Hrnjadovic <mh@foldr3.com>  Wed, 19 Oct 2011 15:03:58 +0200

python-oq-engine (0.4.4-12) natty; urgency=low

  * Impose upper limit on JVM memory usage (LP: #821002)

 -- Muharem Hrnjadovic <mh@foldr3.com>  Mon, 17 Oct 2011 17:35:40 +0200

python-oq-engine (0.4.4-11) oneiric; urgency=low

  * add python-oq-engine_0.4.4.orig.tar.gz to upload

 -- Muharem Hrnjadovic <mh@foldr3.com>  Fri, 14 Oct 2011 11:57:11 +0200

python-oq-engine (0.4.4-10) oneiric; urgency=low

  * Ubuntu 11.10 upload.

 -- Muharem Hrnjadovic <mh@foldr3.com>  Fri, 14 Oct 2011 11:37:17 +0200

python-oq-engine (0.4.4-9) natty; urgency=low

  * 'new_in_this_release' files apply to latest upgrade (LP: #873205)

 -- Muharem Hrnjadovic <mh@foldr3.com>  Thu, 13 Oct 2011 10:36:04 +0200

python-oq-engine (0.4.4-8) natty; urgency=low

  * Make sure all demo files are unzipped (LP: #872816)

 -- Muharem Hrnjadovic <mh@foldr3.com>  Thu, 13 Oct 2011 10:17:08 +0200

python-oq-engine (0.4.4-7) natty; urgency=low

  * More robust detection of the 'openquake' system group (LP #872814)

 -- Muharem Hrnjadovic <mh@foldr3.com>  Wed, 12 Oct 2011 14:37:40 +0200

python-oq-engine (0.4.4-6) natty; urgency=low

  * make the demo files writable by owner *and* group.

 -- Muharem Hrnjadovic <mh@foldr3.com>  Tue, 11 Oct 2011 16:09:51 +0200

python-oq-engine (0.4.4-5) natty; urgency=low

  * Remove unneeded database users (LP #872277)
  * fix smoketests (add DEPTHTO1PT0KMPERSEC, VS30_TYPE parameter defaults)

 -- Muharem Hrnjadovic <mh@foldr3.com>  Tue, 11 Oct 2011 15:48:20 +0200

python-oq-engine (0.4.4-4) natty; urgency=low

  * turn off -x flag in debian/postinst
  * unzip the example files in /usr/openquake/demos

 -- Muharem Hrnjadovic <mh@foldr3.com>  Tue, 11 Oct 2011 14:55:30 +0200

python-oq-engine (0.4.4-3) natty; urgency=low

  * fix lintian warning

 -- Muharem Hrnjadovic <mh@foldr3.com>  Tue, 11 Oct 2011 14:26:25 +0200

python-oq-engine (0.4.4-2) natty; urgency=low

  * Use dh_installexamples to include the smoketests in the package.

 -- Muharem Hrnjadovic <mh@foldr3.com>  Tue, 11 Oct 2011 12:23:06 +0200

python-oq-engine (0.4.4-1) natty; urgency=low

  * fix permissions for config files in /etc/openquake (LP #850766)
  * be more intelligent about pg_hba.conf files (LP #848579)
  * add smoke tests to the package (LP #810982)

 -- Muharem Hrnjadovic <mh@foldr3.com>  Tue, 11 Oct 2011 11:47:30 +0200

python-oq-engine (0.4.3-21) natty; urgency=low

  * Remove unneeded dependency on fabric (LP: #852004)

 -- Muharem Hrnjadovic <mh@foldr3.com>  Fri, 16 Sep 2011 20:47:49 +0000

python-oq-engine (0.4.3-20) natty; urgency=low

  * Shut down celery prior to restarting postgres and setting up the database
    (LP: #846388)

 -- Muharem Hrnjadovic <mh@foldr3.com>  Sat, 10 Sep 2011 19:47:56 +0200

python-oq-engine (0.4.3-19) natty; urgency=low

  * Close all db connections in order to prevent package upgrade failures
   (LP: 846279)

 -- Muharem Hrnjadovic <mh@foldr3.com>  Sat, 10 Sep 2011 09:37:34 +0200

python-oq-engine (0.4.3-18) natty; urgency=low

  * declare the "include_defaults" flag in the openquake script (LP: #845994)

 -- Muharem Hrnjadovic <mh@foldr3.com>  Fri, 09 Sep 2011 22:38:40 +0200

python-oq-engine (0.4.3-17) natty; urgency=low

  * package the correct software revision (LP: #845583)

 -- Muharem Hrnjadovic <mh@foldr3.com>  Fri, 09 Sep 2011 15:00:05 +0200

python-oq-engine (0.4.3-16) natty; urgency=low

  * Add all required db users to pg_hba.conf (LP: #845461)

 -- Muharem Hrnjadovic <mh@foldr3.com>  Fri, 09 Sep 2011 11:25:41 +0200

python-oq-engine (0.4.3-15) natty; urgency=low

  * Remove obsolete dependency on python-geoalchemy (LP: #845439)

 -- Muharem Hrnjadovic <mh@foldr3.com>  Fri, 09 Sep 2011 10:25:25 +0200

python-oq-engine (0.4.3-14) natty; urgency=low

  * turn off 'set -x' in debian/postinst

 -- Muharem Hrnjadovic <mh@foldr3.com>  Fri, 09 Sep 2011 07:18:34 +0200

python-oq-engine (0.4.3-13) natty; urgency=low

  * Better detection of postgresql-8.4

 -- Muharem Hrnjadovic <mh@foldr3.com>  Fri, 09 Sep 2011 07:16:11 +0200

python-oq-engine (0.4.3-12) natty; urgency=low

  * detect the absence of the rabbitmq and postgres services and refrain
    from the corresponding initialization actions  (LP: #845344)

 -- Muharem Hrnjadovic <mh@foldr3.com>  Fri, 09 Sep 2011 06:47:32 +0200

python-oq-engine (0.4.3-11) natty; urgency=low

  * Fix logging sink configuration file and location.

 -- Muharem Hrnjadovic <mh@foldr3.com>  Wed, 07 Sep 2011 14:31:51 +0200

python-oq-engine (0.4.3-10) natty; urgency=low

  * Fix database user/permissions for admin schema.

 -- Muharem Hrnjadovic <mh@foldr3.com>  Wed, 07 Sep 2011 14:07:30 +0200

python-oq-engine (0.4.3-9) natty; urgency=low

  * turn off 'set -x' in debian/postinst

 -- Muharem Hrnjadovic <mh@foldr3.com>  Tue, 06 Sep 2011 17:44:37 +0200

python-oq-engine (0.4.3-8) natty; urgency=low

  * Fixed database (user) setup and general breakage (LP: #842472)

 -- Muharem Hrnjadovic <mh@foldr3.com>  Tue, 06 Sep 2011 17:42:51 +0200

python-oq-engine (0.4.3-7) natty; urgency=low

  * Fix database (user) setup (LP: #842472)
  * Copy configuration file to /etc/openquake (LP: #842468)

 -- Muharem Hrnjadovic <mh@foldr3.com>  Tue, 06 Sep 2011 15:34:17 +0200

python-oq-engine (0.4.3-6) natty; urgency=low

  * Delay the import of openquake.engine.job to allow the user to see the version
    and/or help without errors (LP: #842604)

 -- Muharem Hrnjadovic <mh@foldr3.com>  Tue, 06 Sep 2011 14:37:06 +0200

python-oq-engine (0.4.3-5) natty; urgency=low

  * Copy configuration file to /usr/openquake (LP: #842468)

 -- Muharem Hrnjadovic <mh@foldr3.com>  Tue, 06 Sep 2011 11:45:55 +0200

python-oq-engine (0.4.3-4) natty; urgency=low

  * Fix 'Architecture' field in debian/control.

 -- Muharem Hrnjadovic <mh@foldr3.com>  Mon, 05 Sep 2011 21:35:10 +0200

python-oq-engine (0.4.3-3) natty; urgency=low

  * Add Django as a dependency (LP: #830974)

 -- Muharem Hrnjadovic <mh@foldr3.com>  Mon, 05 Sep 2011 21:33:01 +0200

python-oq-engine (0.4.3-2) natty; urgency=low

  * Make db error detection smarter (LP: #819710)

 -- Muharem Hrnjadovic <mh@foldr3.com>  Mon, 05 Sep 2011 21:30:16 +0200

python-oq-engine (0.4.3-1) natty; urgency=low

  * Upstream release (LP: #839424)

 -- Muharem Hrnjadovic <mh@foldr3.com>  Mon, 05 Sep 2011 18:13:42 +0200

python-oq-engine (0.4.1-12) natty; urgency=low

  * Better error detection for schema creation output (LP #819710)
  * Remove unneeded python-guppy dependency (LP #826487)

 -- Muharem Hrnjadovic <mh@foldr3.com>  Mon, 15 Aug 2011 03:16:43 +0200

python-oq-engine (0.4.1-11) natty; urgency=low

  * Add the cache garbage collector script (LP #817541)

 -- Muharem Hrnjadovic <mh@foldr3.com>  Thu, 28 Jul 2011 16:56:33 +0200

python-oq-engine (0.4.1-10) natty; urgency=low

  * The name of the default db should be 'openquake'

 -- Muharem Hrnjadovic <mh@foldr3.com>  Tue, 26 Jul 2011 15:47:18 +0200

python-oq-engine (0.4.1-9) natty; urgency=low

  * postgresql reload after pg_hba.conf modification was missing

 -- Muharem Hrnjadovic <mh@foldr3.com>  Tue, 26 Jul 2011 15:28:52 +0200

python-oq-engine (0.4.1-8) natty; urgency=low

  * log4j.properties needs to live in the openquake source code tree
    (LP #816397)

 -- Muharem Hrnjadovic <mh@foldr3.com>  Tue, 26 Jul 2011 14:52:20 +0200

python-oq-engine (0.4.1-7) natty; urgency=low

  * Fix obsolete celeryconfig.py file.

 -- Muharem Hrnjadovic <mh@foldr3.com>  Tue, 26 Jul 2011 14:24:25 +0200

python-oq-engine (0.4.1-6) natty; urgency=low

  * Move xml schemas to the openquake source code tree (LP #816375)

 -- Muharem Hrnjadovic <mh@foldr3.com>  Tue, 26 Jul 2011 13:52:56 +0200

python-oq-engine (0.4.1-5) natty; urgency=low

  * Fix mistake in postinst (db init output in now redirected correctly)

 -- Muharem Hrnjadovic <mh@foldr3.com>  Tue, 26 Jul 2011 12:16:20 +0200

python-oq-engine (0.4.1-4) natty; urgency=low

  * database initialisation is now checked for errors

 -- Muharem Hrnjadovic <mh@foldr3.com>  Tue, 26 Jul 2011 11:25:18 +0200

python-oq-engine (0.4.1-3) natty; urgency=low

  * when invoked from postinst the sudo commands in the create_oq_schema
    script break it (since the latter is run by the postgres user)

 -- Muharem Hrnjadovic <mh@foldr3.com>  Tue, 26 Jul 2011 07:58:31 +0200

python-oq-engine (0.4.1-2) natty; urgency=low

  * get_uiapi_writer_session() has defaults (LP #815912)
  * moved the db-rooted source code tree under openquake (LP #816232)

 -- Muharem Hrnjadovic <mh@foldr3.com>  Tue, 26 Jul 2011 06:35:03 +0200

python-oq-engine (0.4.1-1) natty; urgency=low

  * OpenQuake 0.4.1 release
  * add postgresql-8.4 as a recommended package (LP #810953)
  * configure the OpenQuake database if postgres is installed (LP #810955)
  * add dependencies (LP #813961)
  * add the sticky bit to /usr/openquake (LP #810985)

 -- Muharem Hrnjadovic <mh@foldr3.com>  Thu, 21 Jul 2011 11:48:36 +0200

python-oq-engine (0.3.9-6) natty; urgency=low

  * The rabbitmq-server and redis-server packages should be merely recommended
    since we may want to install the openquake package on worker machines but
    deploy the two daemons in question elsewhere.

 -- Muharem Hrnjadovic <mh@foldr3.com>  Tue, 14 Jun 2011 20:12:50 +0200

python-oq-engine (0.3.9-5) natty; urgency=low

  * The number of celery tasks is based on the number of CPUs/cores
    (when the HAZARD_TASKS parameter is not set).

 -- Muharem Hrnjadovic <mh@foldr3.com>  Thu, 09 Jun 2011 15:15:54 +0200

python-oq-engine (0.3.9-4) natty; urgency=low

  * Create /usr/openquake in postinst

 -- Muharem Hrnjadovic <mh@foldr3.com>  Tue, 07 Jun 2011 16:43:24 +0200

python-oq-engine (0.3.9-3) natty; urgency=low

  * Added java-oq dependency

 -- Muharem Hrnjadovic <mh@foldr3.com>  Tue, 07 Jun 2011 14:58:44 +0200

python-oq-engine (0.3.9-2) natty; urgency=low

  * Added the python-geoalchemy dependency.

 -- Muharem Hrnjadovic <mh@foldr3.com>  Tue, 07 Jun 2011 10:30:02 +0200

python-oq-engine (0.3.9-1) natty; urgency=low

  * Upstream OpenQuake python sources.

 -- Muharem Hrnjadovic <mh@foldr3.com>  Mon, 06 Jun 2011 11:42:24 +0200<|MERGE_RESOLUTION|>--- conflicted
+++ resolved
@@ -1,9 +1,6 @@
   [Michele Simionato]
-<<<<<<< HEAD
   * Optimized the serialization of ruptures on HDF5 by using a `sids` output
-=======
   * Changed the Web UI button from "Run Risk" to "Continue"
->>>>>>> 20817f9c
   * The `avg` field in the loss curves is computed as the integral of the curve
     again, and it is not extracted from the avg_losses output anymore
   * Made the `fullreport` exportable
