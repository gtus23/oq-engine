--- conflicted
+++ resolved
@@ -1,9 +1,6 @@
   [Michele Simionato]
-<<<<<<< HEAD
   * Do not perform the disaggregation by epsilon when not required
-=======
-  * Introduced management of uncertainty in the GMF amplification
->>>>>>> d017fd0d
+  * Introduced management of uncertainty in the GMF amplifi
   * Changed the disaggregation calculator to distribute by IMT, thus reducing
     a lot the data transfer in calculations with many IMTs
   * Changed /extract/disagg_layer to produce a single big layer
