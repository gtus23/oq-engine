language: python

python:
 - "3.6"

cache:
  pip: true
  directories:
  - wheels  

jobs:
  include:
  - stage: tests
    env: HAZARDLIB
    script:
        - if echo "$TRAVIS_COMMIT_MESSAGE" | grep -vq '\[skip hazardlib\]' || test "$BRANCH" == "master"; then
<<<<<<< HEAD
          pytest --doctest-module -xvs openquake/baselib openquake/hazardlib openquake/hmtk;
=======
          nosetests --with-doctest -xv openquake.baselib openquake.hazardlib openquake.hmtk;
>>>>>>> dff93790
          fi
  - stage: tests
    env: ENGINE
    before_script:
        - oq dbserver start &
    script:
<<<<<<< HEAD
        - pytest --doctest-module -xvs openquake/engine
        - pytest --doctest-module -xvs openquake/server
        - pytest --doctest-module -xvs openquake/calculators
        - pytest --doctest-module -xvs openquake/risklib
        - pytest --doctest-module -xvs openquake/commonlib
        - pytest --doctest-module -xvs openquake/commands
=======
        - nosetests --with-doctest -xv openquake.engine
        - nosetests --with-doctest -xv openquake.server
        - nosetests --with-doctest -xv openquake.calculators
        - nosetests --with-doctest -xv openquake.risklib
        - nosetests --with-doctest -xv openquake.commonlib
        - nosetests --with-doctest -xv openquake.commands
>>>>>>> dff93790
        - oq webui migrate
    after_success:  # old sphinx does not work well with Python 3.5.4+
        - pip install sphinx==1.6.5
        - cd doc/sphinx && make html && cd ../adv-manual && make html
        - if [[ "$BRANCH" == "master" ]]; then
            openssl aes-256-cbc -K $encrypted_806ab0daf95c_key -iv $encrypted_806ab0daf95c_iv -in $TRAVIS_BUILD_DIR/.deploy_rsa.enc -out $TRAVIS_BUILD_DIR/.deploy_rsa -d &&
            chmod 600 $TRAVIS_BUILD_DIR/.deploy_rsa &&
            eval $(ssh-agent -s) && ssh-add $TRAVIS_BUILD_DIR/.deploy_rsa &&
            rsync -e 'ssh -o StrictHostKeyChecking=no -o UserKnownHostsFile=/dev/null' -ax --delete build/html/ docs@ci.openquake.org:/var/www/docs.openquake.org/oq-engine/advanced/;
          fi
    after_script:
        - oq dbserver stop
  - stage: tests
    env: DEMOS
    script:
        # Upload oqdata.zip to http://artifacts.openquake.org/travis/ only if
        # the commit message includes a [demos] tag at the end or branch is master
        - if echo "$TRAVIS_COMMIT_MESSAGE" | grep -q '\[demos\]' || test "$BRANCH" == "master"; then
            time bin/run-demos.sh $TRAVIS_BUILD_DIR/demos &&
            oq dbserver stop &&
            oq dump /tmp/oqdata.zip &&
            oq restore /tmp/oqdata.zip /tmp/oqdata &&
            helpers/zipdemos.sh $(pwd)/demos &&
            openssl aes-256-cbc -K $encrypted_806ab0daf95c_key -iv $encrypted_806ab0daf95c_iv -in $TRAVIS_BUILD_DIR/.deploy_rsa.enc -out $TRAVIS_BUILD_DIR/.deploy_rsa -d &&
            chmod 600 $TRAVIS_BUILD_DIR/.deploy_rsa &&
            eval $(ssh-agent -s) && ssh-add $TRAVIS_BUILD_DIR/.deploy_rsa &&
            scp -o StrictHostKeyChecking=no -o UserKnownHostsFile=/dev/null /tmp/oqdata.zip travis@ci.openquake.org:/var/www/artifacts.openquake.org/travis/oqdata-${BRANCH}.zip &&
            oq workers stop &&
            oq reset --yes &&
            oq dbserver status | grep -q 'dbserver not-running';
          fi

before_install:
  - if [ "$TRAVIS_PULL_REQUEST_BRANCH" != "" ]; then BRANCH=$TRAVIS_PULL_REQUEST_BRANCH; else BRANCH=$TRAVIS_BRANCH; fi

install:
  # Use '[skip wheels]' to get dependencies from upstream pypi without using cached wheels;
  # this is needed to test that (max) requirements in setup.py are still valid.
  # Also pip does not cache data when requirements includes full http URLs, so we need
  # to download the wheels first, put the folder in cache and then install the wheels from there.
  # A second run of 'pip download' will download only the missing wheels.
  - if echo "$TRAVIS_COMMIT_MESSAGE" | grep -vq '\[skip wheels\]'; then
      pip download -r requirements-py36-linux64.txt -d wheels &&
      pip -q install wheels/* ;
    fi
  - pip -q install -e .

before_script:
  - python -c'import platform; print(platform.platform()); import multiprocessing; print("#CPUs=%d" % multiprocessing.cpu_count())'
<|MERGE_RESOLUTION|>--- conflicted
+++ resolved
@@ -14,32 +14,19 @@
     env: HAZARDLIB
     script:
         - if echo "$TRAVIS_COMMIT_MESSAGE" | grep -vq '\[skip hazardlib\]' || test "$BRANCH" == "master"; then
-<<<<<<< HEAD
-          pytest --doctest-module -xvs openquake/baselib openquake/hazardlib openquake/hmtk;
-=======
-          nosetests --with-doctest -xv openquake.baselib openquake.hazardlib openquake.hmtk;
->>>>>>> dff93790
+          pytest --doctest-module -xv openquake/baselib openquake/hazardlib openquake/hmtk;
           fi
   - stage: tests
     env: ENGINE
     before_script:
         - oq dbserver start &
     script:
-<<<<<<< HEAD
-        - pytest --doctest-module -xvs openquake/engine
-        - pytest --doctest-module -xvs openquake/server
-        - pytest --doctest-module -xvs openquake/calculators
-        - pytest --doctest-module -xvs openquake/risklib
-        - pytest --doctest-module -xvs openquake/commonlib
-        - pytest --doctest-module -xvs openquake/commands
-=======
-        - nosetests --with-doctest -xv openquake.engine
-        - nosetests --with-doctest -xv openquake.server
-        - nosetests --with-doctest -xv openquake.calculators
-        - nosetests --with-doctest -xv openquake.risklib
-        - nosetests --with-doctest -xv openquake.commonlib
-        - nosetests --with-doctest -xv openquake.commands
->>>>>>> dff93790
+        - pytest --doctest-module -xv openquake/engine
+        - pytest --doctest-module -xv openquake/server
+        - pytest --doctest-module -xv openquake/calculators
+        - pytest --doctest-module -xv openquake/risklib
+        - pytest --doctest-module -xv openquake/commonlib
+        - pytest --doctest-module -xv openquake/commands
         - oq webui migrate
     after_success:  # old sphinx does not work well with Python 3.5.4+
         - pip install sphinx==1.6.5
