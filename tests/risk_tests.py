--- conflicted
+++ resolved
@@ -212,19 +212,4 @@
     as well as correct given the inputs."""
     
     def setUp(self):
-<<<<<<< HEAD
-        pass
-    
-    # def test_xml_is_valid(self):
-    #     xml_writer = risk_output.RiskXMLWriter(
-    #         os.path.join(data_dir, LOSS_XML_OUTPUT_FILE))
-    #     first_site = shapes.Site(10.0, 10.0)
-    #     
-    #     loss_ratio_curves = {}
-    #     loss_ratio_curves[first_gp] = shapes.Curve([(0.0, 0.1), (1.0, 0.9)])
-    #     
-    #     xml_writer.write(first_site, loss_ratio_curves[first_gp])
-    #     xml_writer.close()
-=======
-        pass
->>>>>>> 63da7fee
+        pass