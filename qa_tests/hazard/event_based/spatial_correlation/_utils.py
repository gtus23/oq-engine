--- conflicted
+++ resolved
@@ -61,15 +61,9 @@
     :returns:
         `list` of ground motion values, as floats
     """
-<<<<<<< HEAD
-    [site] = models.SiteData.objects.filter(hazard_calculation=hc_id).extra(
+    [site] = models.HazardSite.objects.filter(hazard_calculation=hc_id).extra(
         where=["location::geometry ~= 'SRID=4326;%s'::geometry" % location])
     gmvs = []
     for gmf in models.GmfAgg.objects.filter(site=site).order_by('ses'):
         gmvs.extend(gmf.gmvs)
-    return gmvs
-=======
-    [site] = models.HazardSite.objects.filter(hazard_calculation=hc_id).extra(
-        where=["location::geometry ~= 'SRID=4326;%s'::geometry" % location])
-    return models.GmfAgg.objects.get(site=site).gmvs
->>>>>>> a83db700
+    return gmvs