# -*- coding: utf-8 -*-

""" A single hazard/risk job """

import hashlib
import re
import os

from ConfigParser import ConfigParser

from opengem import kvs
from opengem.logs import LOG
from opengem.job.mixins import Mixin


EXPOSURE = "EXPOSURE"
INPUT_REGION = "FILTER_REGION"
HAZARD_CURVES = "HAZARD_CURVES"
RE_INCLUDE = re.compile(r'^(.*)_INCLUDE')

def parse_config_file(config_file):
    """
    We have a single configuration file which may contain a risk section and
    a hazard section. This input file must be in the ConfigParser format
    defined at: http://docs.python.org/library/configparser.html.

    There may be a general section which may define configuration includes in
    the format of "sectionname_include = someconfigname.gem". These too must be
    in the ConfigParser format.
    """

    parser = ConfigParser()
    parser.read(config_file)

    params = {}
    for section in parser.sections():
        for key, value in parser.items(section):
            key = key.upper()
            # Handle includes.
            if RE_INCLUDE.match(key):
                config_file = "%s/%s" % (os.path.dirname(config_file), value)
                params.update(parse_config_file(config_file))
            else:
                params[key] = value

    return params

def validate(fn):
    """Validate this job before running the decorated function."""

    def validator(self, *args):
        """Validate this job before running the decorated function."""
        try:
            assert self.has(EXPOSURE) or self.has(INPUT_REGION)
            return fn(self, *args)
        except AssertionError:
            return False

    return validator


class Job(object):
    """A job is a collection of parameters identified by a unique id."""

    @staticmethod
    def from_kvs(job_id):
        """Return the job in the underlying kvs system with the given id."""
        
        params = kvs.get_value_json_decoded(kvs.generate_job_key(job_id))

        return Job(params, job_id)

    @staticmethod
    def from_file(config_file):
        """ Create a job from external configuration files. """
        
        base_path = os.path.dirname(config_file)
        params = parse_config_file(config_file)

        job = Job(params, base_path=base_path)
        job.config_file = config_file
        return job

    def __init__(self, params, job_id=None, base_path=None):
        if job_id is None:
            job_id = kvs.generate_random_id()
        
        self.job_id = job_id
        self.block_id = 10
        self.params = params
        self.base_path = base_path
        if base_path:
            self.to_kvs()

    def has(self, name):
        """Return true if this job has the given parameter defined
        and specified, false otherwise."""
        return self.params.has_key(name) and self.params[name] != ""

    @property
    def id(self):
        """Return the id of this job."""
        return self.job_id
    
    @property
    def key(self):
        """Returns the kvs key for this job."""
        return kvs.generate_job_key(self.job_id)

    @validate
    def launch(self):
        """ Based on the behaviour specified in the configuration, mix in the
        correct behaviour for the tasks and then execute them.
        """

        results = []
        for (key, mixin) in Mixin.ordered_mixins():
<<<<<<< HEAD
            print mixin
=======
>>>>>>> 66213d18
            with Mixin(self, mixin, key=key):
                # The mixin defines a preload decorator to handle the needed
                # data for the tasks and decorates _execute(). the mixin's
                # _execute() method calls the expected tasks.
                results.append(self.execute())

        return results

    def __getitem__(self, name):
        return self.params[name]

    def __eq__(self, other):
        return self.params == other.params
        
    def __str__(self):
        return str(self.params)
    
    def _slurp_files(self):
        """Read referenced files and write them into memcached, key'd on their
        sha1s."""
        memcached_client = kvs.get_client(binary=False)
        if self.base_path is None:
            LOG.debug("Can't slurp files without a base path, homie...")
            return
            # raise Exception("Can't slurp files without a base path, homie...")
        for key, val in self.params.items():
            if key[-5:] == '_FILE':
                LOG.debug("Slurping %s : %s" % (key, val))
                path = os.path.join(self.base_path, val)
                with open(path) as data_file:
                    LOG.debug("Slurping %s" % path)
                    sha1 = hashlib.sha1(data_file.read()).hexdigest()
                    data_file.seek(0)
                    memcached_client.set(sha1, data_file.read())
                    self.params[key] = sha1

    def to_kvs(self):
        """Store this job into memcached."""
        # self._slurp_files()
        key = kvs.generate_job_key(self.job_id)
        kvs.set_value_json_encoded(key, self.params)<|MERGE_RESOLUTION|>--- conflicted
+++ resolved
@@ -115,10 +115,6 @@
 
         results = []
         for (key, mixin) in Mixin.ordered_mixins():
-<<<<<<< HEAD
-            print mixin
-=======
->>>>>>> 66213d18
             with Mixin(self, mixin, key=key):
                 # The mixin defines a preload decorator to handle the needed
                 # data for the tasks and decorates _execute(). the mixin's
